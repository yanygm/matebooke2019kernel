// SPDX-License-Identifier: GPL-2.0-only
/*
 * Qualcomm ADSP/SLPI Peripheral Image Loader for MSM8974 and MSM8996
 *
 * Copyright (C) 2016 Linaro Ltd
 * Copyright (C) 2014 Sony Mobile Communications AB
 * Copyright (c) 2012-2013, The Linux Foundation. All rights reserved.
 */

#include <linux/clk.h>
#include <linux/delay.h>
#include <linux/firmware.h>
#include <linux/interrupt.h>
#include <linux/kernel.h>
#include <linux/module.h>
#include <linux/of_address.h>
#include <linux/of_device.h>
#include <linux/platform_device.h>
#include <linux/pm_domain.h>
#include <linux/pm_runtime.h>
#include <linux/firmware/qcom/qcom_scm.h>
#include <linux/regulator/consumer.h>
#include <linux/remoteproc.h>
#include <linux/soc/qcom/mdt_loader.h>
#include <linux/soc/qcom/smem.h>
#include <linux/soc/qcom/smem_state.h>

#include "qcom_common.h"
#include "qcom_pil_info.h"
#include "qcom_q6v5.h"
#include "remoteproc_internal.h"

#define ADSP_DECRYPT_SHUTDOWN_DELAY_MS	100

struct adsp_data {
	int crash_reason_smem;
	const char *firmware_name;
	const char *dtb_firmware_name;
	int pas_id;
	int dtb_pas_id;
	unsigned int minidump_id;
	bool auto_boot;
	bool decrypt_shutdown;

	char **proxy_pd_names;

	const char *load_state;
	const char *ssr_name;
	const char *sysmon_name;
	int ssctl_id;

	int region_assign_idx;
};

struct qcom_adsp {
	struct device *dev;
	struct rproc *rproc;

	struct qcom_q6v5 q6v5;

	struct clk *xo;
	struct clk *aggre2_clk;

	struct regulator *cx_supply;
	struct regulator *px_supply;

	struct device *proxy_pds[3];

	int proxy_pd_count;

	const char *dtb_firmware_name;
	int pas_id;
	int dtb_pas_id;
	unsigned int minidump_id;
	int crash_reason_smem;
	bool decrypt_shutdown;
	const char *info_name;

	const struct firmware *firmware;
	const struct firmware *dtb_firmware;

	struct completion start_done;
	struct completion stop_done;

	phys_addr_t mem_phys;
	phys_addr_t dtb_mem_phys;
	phys_addr_t mem_reloc;
	phys_addr_t dtb_mem_reloc;
	phys_addr_t region_assign_phys;
	void *mem_region;
	void *dtb_mem_region;
	size_t mem_size;
	size_t dtb_mem_size;
	size_t region_assign_size;

	int region_assign_idx;
	int region_assign_perms;

	struct qcom_rproc_glink glink_subdev;
	struct qcom_rproc_subdev smd_subdev;
	struct qcom_rproc_ssr ssr_subdev;
	struct qcom_sysmon *sysmon;

	struct qcom_scm_pas_metadata pas_metadata;
	struct qcom_scm_pas_metadata dtb_pas_metadata;
};

void adsp_segment_dump(struct rproc *rproc, struct rproc_dump_segment *segment,
		       void *dest, size_t offset, size_t size)
{
	struct qcom_adsp *adsp = rproc->priv;
	int total_offset;

	total_offset = segment->da + segment->offset + offset - adsp->mem_phys;
	if (total_offset < 0 || total_offset + size > adsp->mem_size) {
		dev_err(adsp->dev,
			"invalid copy request for segment %pad with offset %zu and size %zu)\n",
			&segment->da, offset, size);
		memset(dest, 0xff, size);
		return;
	}

	memcpy_fromio(dest, adsp->mem_region + total_offset, size);
}

static void adsp_minidump(struct rproc *rproc)
{
	struct qcom_adsp *adsp = rproc->priv;

	if (rproc->dump_conf == RPROC_COREDUMP_DISABLED)
		return;

	qcom_minidump(rproc, adsp->minidump_id, adsp_segment_dump);
}

static int adsp_pds_enable(struct qcom_adsp *adsp, struct device **pds,
			   size_t pd_count)
{
	int ret;
	int i;

	for (i = 0; i < pd_count; i++) {
		dev_pm_genpd_set_performance_state(pds[i], INT_MAX);
		ret = pm_runtime_get_sync(pds[i]);
		if (ret < 0) {
			pm_runtime_put_noidle(pds[i]);
			dev_pm_genpd_set_performance_state(pds[i], 0);
			goto unroll_pd_votes;
		}
	}

	return 0;

unroll_pd_votes:
	for (i--; i >= 0; i--) {
		dev_pm_genpd_set_performance_state(pds[i], 0);
		pm_runtime_put(pds[i]);
	}

	return ret;
};

static void adsp_pds_disable(struct qcom_adsp *adsp, struct device **pds,
			     size_t pd_count)
{
	int i;

	for (i = 0; i < pd_count; i++) {
		dev_pm_genpd_set_performance_state(pds[i], 0);
		pm_runtime_put(pds[i]);
	}
}

static int adsp_shutdown_poll_decrypt(struct qcom_adsp *adsp)
{
	unsigned int retry_num = 50;
	int ret;

	do {
		msleep(ADSP_DECRYPT_SHUTDOWN_DELAY_MS);
		ret = qcom_scm_pas_shutdown(adsp->pas_id);
	} while (ret == -EINVAL && --retry_num);

	return ret;
}

static int adsp_unprepare(struct rproc *rproc)
{
	struct qcom_adsp *adsp = (struct qcom_adsp *)rproc->priv;

	/*
	 * adsp_load() did pass pas_metadata to the SCM driver for storing
	 * metadata context. It might have been released already if
	 * auth_and_reset() was successful, but in other cases clean it up
	 * here.
	 */
	qcom_scm_pas_metadata_release(&adsp->pas_metadata);
	if (adsp->dtb_pas_id)
		qcom_scm_pas_metadata_release(&adsp->dtb_pas_metadata);

	return 0;
}

static int adsp_load(struct rproc *rproc, const struct firmware *fw)
{
	struct qcom_adsp *adsp = (struct qcom_adsp *)rproc->priv;
	int ret;

	/* Store firmware handle to be used in adsp_start() */
	adsp->firmware = fw;

	if (adsp->dtb_pas_id) {
		ret = request_firmware(&adsp->dtb_firmware, adsp->dtb_firmware_name, adsp->dev);
		if (ret) {
			dev_err(adsp->dev, "request_firmware failed for %s: %d\n",
				adsp->dtb_firmware_name, ret);
			return ret;
		}

		ret = qcom_mdt_pas_init(adsp->dev, adsp->dtb_firmware, adsp->dtb_firmware_name,
					adsp->dtb_pas_id, adsp->dtb_mem_phys,
					&adsp->dtb_pas_metadata);
		if (ret)
			goto release_dtb_firmware;

		ret = qcom_mdt_load_no_init(adsp->dev, adsp->dtb_firmware, adsp->dtb_firmware_name,
					    adsp->dtb_pas_id, adsp->dtb_mem_region,
					    adsp->dtb_mem_phys, adsp->dtb_mem_size,
					    &adsp->dtb_mem_reloc);
		if (ret)
			goto release_dtb_metadata;
	}

	return 0;

release_dtb_metadata:
	qcom_scm_pas_metadata_release(&adsp->dtb_pas_metadata);

release_dtb_firmware:
	release_firmware(adsp->dtb_firmware);

	return ret;
}

static int adsp_start(struct rproc *rproc)
{
	struct qcom_adsp *adsp = (struct qcom_adsp *)rproc->priv;
	int ret;

	ret = qcom_q6v5_prepare(&adsp->q6v5);
	if (ret)
		return ret;

	ret = adsp_pds_enable(adsp, adsp->proxy_pds, adsp->proxy_pd_count);
	if (ret < 0)
		goto disable_irqs;

	ret = clk_prepare_enable(adsp->xo);
	if (ret)
		goto disable_proxy_pds;

	ret = clk_prepare_enable(adsp->aggre2_clk);
	if (ret)
		goto disable_xo_clk;

	if (adsp->cx_supply) {
		ret = regulator_enable(adsp->cx_supply);
		if (ret)
			goto disable_aggre2_clk;
	}

	if (adsp->px_supply) {
		ret = regulator_enable(adsp->px_supply);
		if (ret)
			goto disable_cx_supply;
	}

	if (adsp->dtb_pas_id) {
		ret = qcom_scm_pas_auth_and_reset(adsp->dtb_pas_id);
		if (ret) {
			dev_err(adsp->dev,
				"failed to authenticate dtb image and release reset\n");
			goto disable_px_supply;
		}
	}

	ret = qcom_mdt_pas_init(adsp->dev, adsp->firmware, rproc->firmware, adsp->pas_id,
				adsp->mem_phys, &adsp->pas_metadata);
	if (ret)
		goto disable_px_supply;

	ret = qcom_mdt_load_no_init(adsp->dev, adsp->firmware, rproc->firmware, adsp->pas_id,
				    adsp->mem_region, adsp->mem_phys, adsp->mem_size,
				    &adsp->mem_reloc);
	if (ret)
		goto release_pas_metadata;

	qcom_pil_info_store(adsp->info_name, adsp->mem_phys, adsp->mem_size);

	ret = qcom_scm_pas_auth_and_reset(adsp->pas_id);
	if (ret) {
		dev_err(adsp->dev,
			"failed to authenticate image and release reset\n");
		goto release_pas_metadata;
	}

	ret = qcom_q6v5_wait_for_start(&adsp->q6v5, msecs_to_jiffies(5000));
	if (ret == -ETIMEDOUT) {
		dev_err(adsp->dev, "start timed out\n");
		qcom_scm_pas_shutdown(adsp->pas_id);
		goto release_pas_metadata;
	}

	qcom_scm_pas_metadata_release(&adsp->pas_metadata);
	if (adsp->dtb_pas_id)
		qcom_scm_pas_metadata_release(&adsp->dtb_pas_metadata);

	/* Remove pointer to the loaded firmware, only valid in adsp_load() & adsp_start() */
	adsp->firmware = NULL;

	return 0;

release_pas_metadata:
	qcom_scm_pas_metadata_release(&adsp->pas_metadata);
	if (adsp->dtb_pas_id)
		qcom_scm_pas_metadata_release(&adsp->dtb_pas_metadata);
disable_px_supply:
	if (adsp->px_supply)
		regulator_disable(adsp->px_supply);
disable_cx_supply:
	if (adsp->cx_supply)
		regulator_disable(adsp->cx_supply);
disable_aggre2_clk:
	clk_disable_unprepare(adsp->aggre2_clk);
disable_xo_clk:
	clk_disable_unprepare(adsp->xo);
disable_proxy_pds:
	adsp_pds_disable(adsp, adsp->proxy_pds, adsp->proxy_pd_count);
disable_irqs:
	qcom_q6v5_unprepare(&adsp->q6v5);

	/* Remove pointer to the loaded firmware, only valid in adsp_load() & adsp_start() */
	adsp->firmware = NULL;

	return ret;
}

static void qcom_pas_handover(struct qcom_q6v5 *q6v5)
{
	struct qcom_adsp *adsp = container_of(q6v5, struct qcom_adsp, q6v5);

	if (adsp->px_supply)
		regulator_disable(adsp->px_supply);
	if (adsp->cx_supply)
		regulator_disable(adsp->cx_supply);
	clk_disable_unprepare(adsp->aggre2_clk);
	clk_disable_unprepare(adsp->xo);
	adsp_pds_disable(adsp, adsp->proxy_pds, adsp->proxy_pd_count);
}

static int adsp_stop(struct rproc *rproc)
{
	struct qcom_adsp *adsp = (struct qcom_adsp *)rproc->priv;
	int handover;
	int ret;

	ret = qcom_q6v5_request_stop(&adsp->q6v5, adsp->sysmon);
	if (ret == -ETIMEDOUT)
		dev_err(adsp->dev, "timed out on wait\n");

	ret = qcom_scm_pas_shutdown(adsp->pas_id);
	if (ret && adsp->decrypt_shutdown)
		ret = adsp_shutdown_poll_decrypt(adsp);

	if (ret)
		dev_err(adsp->dev, "failed to shutdown: %d\n", ret);

	if (adsp->dtb_pas_id) {
		ret = qcom_scm_pas_shutdown(adsp->dtb_pas_id);
		if (ret)
			dev_err(adsp->dev, "failed to shutdown dtb: %d\n", ret);
	}

	handover = qcom_q6v5_unprepare(&adsp->q6v5);
	if (handover)
		qcom_pas_handover(&adsp->q6v5);

	return ret;
}

static void *adsp_da_to_va(struct rproc *rproc, u64 da, size_t len, bool *is_iomem)
{
	struct qcom_adsp *adsp = (struct qcom_adsp *)rproc->priv;
	int offset;

	offset = da - adsp->mem_reloc;
	if (offset < 0 || offset + len > adsp->mem_size)
		return NULL;

	if (is_iomem)
		*is_iomem = true;

	return adsp->mem_region + offset;
}

static unsigned long adsp_panic(struct rproc *rproc)
{
	struct qcom_adsp *adsp = (struct qcom_adsp *)rproc->priv;

	return qcom_q6v5_panic(&adsp->q6v5);
}

static const struct rproc_ops adsp_ops = {
	.unprepare = adsp_unprepare,
	.start = adsp_start,
	.stop = adsp_stop,
	.da_to_va = adsp_da_to_va,
	.parse_fw = qcom_register_dump_segments,
	.load = adsp_load,
	.panic = adsp_panic,
};

static const struct rproc_ops adsp_minidump_ops = {
	.unprepare = adsp_unprepare,
	.start = adsp_start,
	.stop = adsp_stop,
	.da_to_va = adsp_da_to_va,
	.load = adsp_load,
	.panic = adsp_panic,
	.coredump = adsp_minidump,
};

static int adsp_init_clock(struct qcom_adsp *adsp)
{
	int ret;

	adsp->xo = devm_clk_get(adsp->dev, "xo");
	if (IS_ERR(adsp->xo)) {
		ret = PTR_ERR(adsp->xo);
		if (ret != -EPROBE_DEFER)
			dev_err(adsp->dev, "failed to get xo clock");
		return ret;
	}

	adsp->aggre2_clk = devm_clk_get_optional(adsp->dev, "aggre2");
	if (IS_ERR(adsp->aggre2_clk)) {
		ret = PTR_ERR(adsp->aggre2_clk);
		if (ret != -EPROBE_DEFER)
			dev_err(adsp->dev,
				"failed to get aggre2 clock");
		return ret;
	}

	return 0;
}

static int adsp_init_regulator(struct qcom_adsp *adsp)
{
	adsp->cx_supply = devm_regulator_get_optional(adsp->dev, "cx");
	if (IS_ERR(adsp->cx_supply)) {
		if (PTR_ERR(adsp->cx_supply) == -ENODEV)
			adsp->cx_supply = NULL;
		else
			return PTR_ERR(adsp->cx_supply);
	}

	if (adsp->cx_supply)
		regulator_set_load(adsp->cx_supply, 100000);

	adsp->px_supply = devm_regulator_get_optional(adsp->dev, "px");
	if (IS_ERR(adsp->px_supply)) {
		if (PTR_ERR(adsp->px_supply) == -ENODEV)
			adsp->px_supply = NULL;
		else
			return PTR_ERR(adsp->px_supply);
	}

	return 0;
}

static int adsp_pds_attach(struct device *dev, struct device **devs,
			   char **pd_names)
{
	size_t num_pds = 0;
	int ret;
	int i;

	if (!pd_names)
		return 0;

	/* Handle single power domain */
	if (dev->pm_domain) {
		devs[0] = dev;
		pm_runtime_enable(dev);
		return 1;
	}

	while (pd_names[num_pds])
		num_pds++;

	for (i = 0; i < num_pds; i++) {
		devs[i] = dev_pm_domain_attach_by_name(dev, pd_names[i]);
		if (IS_ERR_OR_NULL(devs[i])) {
			ret = PTR_ERR(devs[i]) ? : -ENODATA;
			goto unroll_attach;
		}
	}

	return num_pds;

unroll_attach:
	for (i--; i >= 0; i--)
		dev_pm_domain_detach(devs[i], false);

	return ret;
};

static void adsp_pds_detach(struct qcom_adsp *adsp, struct device **pds,
			    size_t pd_count)
{
	struct device *dev = adsp->dev;
	int i;

	/* Handle single power domain */
	if (dev->pm_domain && pd_count) {
		pm_runtime_disable(dev);
		return;
	}

	for (i = 0; i < pd_count; i++)
		dev_pm_domain_detach(pds[i], false);
}

static int adsp_alloc_memory_region(struct qcom_adsp *adsp)
{
	struct device_node *node;
	struct resource r;
	int ret;

	node = of_parse_phandle(adsp->dev->of_node, "memory-region", 0);
	if (!node) {
		dev_err(adsp->dev, "no memory-region specified\n");
		return -EINVAL;
	}

	ret = of_address_to_resource(node, 0, &r);
	of_node_put(node);
	if (ret)
		return ret;

	adsp->mem_phys = adsp->mem_reloc = r.start;
	adsp->mem_size = resource_size(&r);
	adsp->mem_region = devm_ioremap_wc(adsp->dev, adsp->mem_phys, adsp->mem_size);
	if (!adsp->mem_region) {
		dev_err(adsp->dev, "unable to map memory region: %pa+%zx\n",
			&r.start, adsp->mem_size);
		return -EBUSY;
	}

	if (!adsp->dtb_pas_id)
		return 0;

	node = of_parse_phandle(adsp->dev->of_node, "memory-region", 1);
	if (!node) {
		dev_err(adsp->dev, "no dtb memory-region specified\n");
		return -EINVAL;
	}

	ret = of_address_to_resource(node, 0, &r);
	if (ret)
		return ret;

	adsp->dtb_mem_phys = adsp->dtb_mem_reloc = r.start;
	adsp->dtb_mem_size = resource_size(&r);
	adsp->dtb_mem_region = devm_ioremap_wc(adsp->dev, adsp->dtb_mem_phys, adsp->dtb_mem_size);
	if (!adsp->dtb_mem_region) {
		dev_err(adsp->dev, "unable to map dtb memory region: %pa+%zx\n",
			&r.start, adsp->dtb_mem_size);
		return -EBUSY;
	}

	return 0;
}

static int adsp_assign_memory_region(struct qcom_adsp *adsp)
{
	struct qcom_scm_vmperm perm;
	struct device_node *node;
	struct resource r;
	int ret;

	if (!adsp->region_assign_idx)
		return 0;

	node = of_parse_phandle(adsp->dev->of_node, "memory-region", adsp->region_assign_idx);
	if (!node) {
		dev_err(adsp->dev, "missing shareable memory-region\n");
		return -EINVAL;
	}

	ret = of_address_to_resource(node, 0, &r);
	if (ret)
		return ret;

	perm.vmid = QCOM_SCM_VMID_MSS_MSA;
	perm.perm = QCOM_SCM_PERM_RW;

	adsp->region_assign_phys = r.start;
	adsp->region_assign_size = resource_size(&r);
	adsp->region_assign_perms = BIT(QCOM_SCM_VMID_HLOS);

	ret = qcom_scm_assign_mem(adsp->region_assign_phys,
				  adsp->region_assign_size,
				  &adsp->region_assign_perms,
				  &perm, 1);
	if (ret < 0) {
		dev_err(adsp->dev, "assign memory failed\n");
		return ret;
	}

	return 0;
}

static void adsp_unassign_memory_region(struct qcom_adsp *adsp)
{
	struct qcom_scm_vmperm perm;
	int ret;

	if (!adsp->region_assign_idx)
		return;

	perm.vmid = QCOM_SCM_VMID_HLOS;
	perm.perm = QCOM_SCM_PERM_RW;

	ret = qcom_scm_assign_mem(adsp->region_assign_phys,
				  adsp->region_assign_size,
				  &adsp->region_assign_perms,
				  &perm, 1);
	if (ret < 0)
		dev_err(adsp->dev, "unassign memory failed\n");
}

static int adsp_probe(struct platform_device *pdev)
{
	const struct adsp_data *desc;
	struct qcom_adsp *adsp;
	struct rproc *rproc;
	const char *fw_name, *dtb_fw_name = NULL;
	const struct rproc_ops *ops = &adsp_ops;
	int ret;

	desc = of_device_get_match_data(&pdev->dev);
	if (!desc)
		return -EINVAL;

	if (!qcom_scm_is_available())
		return -EPROBE_DEFER;

	fw_name = desc->firmware_name;
	ret = of_property_read_string(pdev->dev.of_node, "firmware-name",
				      &fw_name);
	if (ret < 0 && ret != -EINVAL)
		return ret;

	if (desc->dtb_firmware_name) {
		dtb_fw_name = desc->dtb_firmware_name;
		ret = of_property_read_string_index(pdev->dev.of_node, "firmware-name", 1,
						    &dtb_fw_name);
		if (ret < 0 && ret != -EINVAL)
			return ret;
	}

	if (desc->minidump_id)
		ops = &adsp_minidump_ops;

	rproc = rproc_alloc(&pdev->dev, pdev->name, ops, fw_name, sizeof(*adsp));

	if (!rproc) {
		dev_err(&pdev->dev, "unable to allocate remoteproc\n");
		return -ENOMEM;
	}

	rproc->auto_boot = desc->auto_boot;
	rproc_coredump_set_elf_info(rproc, ELFCLASS32, EM_NONE);

	adsp = (struct qcom_adsp *)rproc->priv;
	adsp->dev = &pdev->dev;
	adsp->rproc = rproc;
	adsp->minidump_id = desc->minidump_id;
	adsp->pas_id = desc->pas_id;
	adsp->info_name = desc->sysmon_name;
	adsp->decrypt_shutdown = desc->decrypt_shutdown;
	adsp->region_assign_idx = desc->region_assign_idx;
	if (dtb_fw_name) {
		adsp->dtb_firmware_name = dtb_fw_name;
		adsp->dtb_pas_id = desc->dtb_pas_id;
	}
	platform_set_drvdata(pdev, adsp);

	ret = device_init_wakeup(adsp->dev, true);
	if (ret)
		goto free_rproc;

	ret = adsp_alloc_memory_region(adsp);
	if (ret)
		goto free_rproc;

	ret = adsp_assign_memory_region(adsp);
	if (ret)
		goto free_rproc;

	ret = adsp_init_clock(adsp);
	if (ret)
		goto free_rproc;

	ret = adsp_init_regulator(adsp);
	if (ret)
		goto free_rproc;

	ret = adsp_pds_attach(&pdev->dev, adsp->proxy_pds,
			      desc->proxy_pd_names);
	if (ret < 0)
		goto free_rproc;
	adsp->proxy_pd_count = ret;

	ret = qcom_q6v5_init(&adsp->q6v5, pdev, rproc, desc->crash_reason_smem, desc->load_state,
			     qcom_pas_handover);
	if (ret)
		goto detach_proxy_pds;

	qcom_add_glink_subdev(rproc, &adsp->glink_subdev, desc->ssr_name);
	qcom_add_smd_subdev(rproc, &adsp->smd_subdev);
	adsp->sysmon = qcom_add_sysmon_subdev(rproc,
					      desc->sysmon_name,
					      desc->ssctl_id);
	if (IS_ERR(adsp->sysmon)) {
		ret = PTR_ERR(adsp->sysmon);
		goto detach_proxy_pds;
	}

	qcom_add_ssr_subdev(rproc, &adsp->ssr_subdev, desc->ssr_name);
	ret = rproc_add(rproc);
	if (ret)
		goto detach_proxy_pds;

	return 0;

detach_proxy_pds:
	adsp_pds_detach(adsp, adsp->proxy_pds, adsp->proxy_pd_count);
free_rproc:
	device_init_wakeup(adsp->dev, false);
	rproc_free(rproc);

	return ret;
}

static int adsp_remove(struct platform_device *pdev)
{
	struct qcom_adsp *adsp = platform_get_drvdata(pdev);

	rproc_del(adsp->rproc);

	qcom_q6v5_deinit(&adsp->q6v5);
	adsp_unassign_memory_region(adsp);
	qcom_remove_glink_subdev(adsp->rproc, &adsp->glink_subdev);
	qcom_remove_sysmon_subdev(adsp->sysmon);
	qcom_remove_smd_subdev(adsp->rproc, &adsp->smd_subdev);
	qcom_remove_ssr_subdev(adsp->rproc, &adsp->ssr_subdev);
	adsp_pds_detach(adsp, adsp->proxy_pds, adsp->proxy_pd_count);
	device_init_wakeup(adsp->dev, false);
	rproc_free(adsp->rproc);

	return 0;
}

static const struct adsp_data adsp_resource_init = {
		.crash_reason_smem = 423,
		.firmware_name = "adsp.mdt",
		.pas_id = 1,
		.auto_boot = true,
		.ssr_name = "lpass",
		.sysmon_name = "adsp",
		.ssctl_id = 0x14,
};

static const struct adsp_data sdm845_adsp_resource_init = {
		.crash_reason_smem = 423,
		.firmware_name = "adsp.mdt",
		.pas_id = 1,
		.auto_boot = true,
		.load_state = "adsp",
		.ssr_name = "lpass",
		.sysmon_name = "adsp",
		.ssctl_id = 0x14,
};

static const struct adsp_data sm6350_adsp_resource = {
	.crash_reason_smem = 423,
	.firmware_name = "adsp.mdt",
	.pas_id = 1,
	.auto_boot = true,
	.proxy_pd_names = (char*[]){
		"lcx",
		"lmx",
		NULL
	},
	.load_state = "adsp",
	.ssr_name = "lpass",
	.sysmon_name = "adsp",
	.ssctl_id = 0x14,
};

static const struct adsp_data sm8150_adsp_resource = {
		.crash_reason_smem = 423,
		.firmware_name = "adsp.mdt",
		.pas_id = 1,
		.auto_boot = true,
		.proxy_pd_names = (char*[]){
			"cx",
			NULL
		},
		.load_state = "adsp",
		.ssr_name = "lpass",
		.sysmon_name = "adsp",
		.ssctl_id = 0x14,
};

static const struct adsp_data sm8250_adsp_resource = {
	.crash_reason_smem = 423,
	.firmware_name = "adsp.mdt",
	.pas_id = 1,
	.auto_boot = true,
	.proxy_pd_names = (char*[]){
		"lcx",
		"lmx",
		NULL
	},
	.load_state = "adsp",
	.ssr_name = "lpass",
	.sysmon_name = "adsp",
	.ssctl_id = 0x14,
};

static const struct adsp_data sm8350_adsp_resource = {
	.crash_reason_smem = 423,
	.firmware_name = "adsp.mdt",
	.pas_id = 1,
	.auto_boot = true,
	.proxy_pd_names = (char*[]){
		"lcx",
		"lmx",
		NULL
	},
	.load_state = "adsp",
	.ssr_name = "lpass",
	.sysmon_name = "adsp",
	.ssctl_id = 0x14,
};

static const struct adsp_data msm8996_adsp_resource = {
		.crash_reason_smem = 423,
		.firmware_name = "adsp.mdt",
		.pas_id = 1,
		.auto_boot = true,
		.proxy_pd_names = (char*[]){
			"cx",
			NULL
		},
		.ssr_name = "lpass",
		.sysmon_name = "adsp",
		.ssctl_id = 0x14,
};

static const struct adsp_data cdsp_resource_init = {
	.crash_reason_smem = 601,
	.firmware_name = "cdsp.mdt",
	.pas_id = 18,
	.auto_boot = true,
	.ssr_name = "cdsp",
	.sysmon_name = "cdsp",
	.ssctl_id = 0x17,
};

static const struct adsp_data sdm845_cdsp_resource_init = {
	.crash_reason_smem = 601,
	.firmware_name = "cdsp.mdt",
	.pas_id = 18,
	.auto_boot = true,
	.load_state = "cdsp",
	.ssr_name = "cdsp",
	.sysmon_name = "cdsp",
	.ssctl_id = 0x17,
};

static const struct adsp_data sm6350_cdsp_resource = {
	.crash_reason_smem = 601,
	.firmware_name = "cdsp.mdt",
	.pas_id = 18,
	.auto_boot = true,
	.proxy_pd_names = (char*[]){
		"cx",
		"mx",
		NULL
	},
	.load_state = "cdsp",
	.ssr_name = "cdsp",
	.sysmon_name = "cdsp",
	.ssctl_id = 0x17,
};

static const struct adsp_data sm8150_cdsp_resource = {
	.crash_reason_smem = 601,
	.firmware_name = "cdsp.mdt",
	.pas_id = 18,
	.auto_boot = true,
	.proxy_pd_names = (char*[]){
		"cx",
		NULL
	},
	.load_state = "cdsp",
	.ssr_name = "cdsp",
	.sysmon_name = "cdsp",
	.ssctl_id = 0x17,
};

static const struct adsp_data sm8250_cdsp_resource = {
	.crash_reason_smem = 601,
	.firmware_name = "cdsp.mdt",
	.pas_id = 18,
	.auto_boot = true,
	.proxy_pd_names = (char*[]){
		"cx",
		NULL
	},
	.load_state = "cdsp",
	.ssr_name = "cdsp",
	.sysmon_name = "cdsp",
	.ssctl_id = 0x17,
};

static const struct adsp_data sc8280xp_nsp0_resource = {
	.crash_reason_smem = 601,
	.firmware_name = "cdsp.mdt",
	.pas_id = 18,
	.auto_boot = true,
	.proxy_pd_names = (char*[]){
		"nsp",
		NULL
	},
	.ssr_name = "cdsp0",
	.sysmon_name = "cdsp",
	.ssctl_id = 0x17,
};

static const struct adsp_data sc8280xp_nsp1_resource = {
	.crash_reason_smem = 633,
	.firmware_name = "cdsp.mdt",
	.pas_id = 30,
	.auto_boot = true,
	.proxy_pd_names = (char*[]){
		"nsp",
		NULL
	},
	.ssr_name = "cdsp1",
	.sysmon_name = "cdsp1",
	.ssctl_id = 0x20,
};

static const struct adsp_data sm8350_cdsp_resource = {
	.crash_reason_smem = 601,
	.firmware_name = "cdsp.mdt",
	.pas_id = 18,
	.auto_boot = true,
	.proxy_pd_names = (char*[]){
		"cx",
		"mxc",
		NULL
	},
	.load_state = "cdsp",
	.ssr_name = "cdsp",
	.sysmon_name = "cdsp",
	.ssctl_id = 0x17,
};

static const struct adsp_data mpss_resource_init = {
	.crash_reason_smem = 421,
	.firmware_name = "modem.mdt",
	.pas_id = 4,
	.minidump_id = 3,
	.auto_boot = false,
	.proxy_pd_names = (char*[]){
		"cx",
		"mss",
		NULL
	},
	.load_state = "modem",
	.ssr_name = "mpss",
	.sysmon_name = "modem",
	.ssctl_id = 0x12,
};

static const struct adsp_data sc8180x_mpss_resource = {
	.crash_reason_smem = 421,
	.firmware_name = "modem.mdt",
	.pas_id = 4,
	.auto_boot = false,
	.proxy_pd_names = (char*[]){
		"cx",
		NULL
	},
	.load_state = "modem",
	.ssr_name = "mpss",
	.sysmon_name = "modem",
	.ssctl_id = 0x12,
};

static const struct adsp_data msm8996_slpi_resource_init = {
		.crash_reason_smem = 424,
		.firmware_name = "slpi.mdt",
		.pas_id = 12,
		.auto_boot = true,
		.proxy_pd_names = (char*[]){
			"ssc_cx",
			NULL
		},
		.ssr_name = "dsps",
		.sysmon_name = "slpi",
		.ssctl_id = 0x16,
};

<<<<<<< HEAD
static const struct adsp_data sdm845_slpi_resource = {
		.crash_reason_smem = 424,
		.firmware_name = "slpi.mdt",
		.pas_id = 12,
		.auto_boot = true,
		.proxy_pd_names = (char*[]){
			"lcx",
			"lmx",
			NULL
		},
		.load_state = "slpi",
		.ssr_name = "dsps",
		.sysmon_name = "slpi",
		.ssctl_id = 0x16,
};

static const struct adsp_data sm8150_slpi_resource = {
=======
static const struct adsp_data sdm845_slpi_resource_init = {
>>>>>>> 90ee5bbb
		.crash_reason_smem = 424,
		.firmware_name = "slpi.mdt",
		.pas_id = 12,
		.auto_boot = true,
		.proxy_pd_names = (char*[]){
			"lcx",
			"lmx",
			NULL
		},
		.load_state = "slpi",
		.ssr_name = "dsps",
		.sysmon_name = "slpi",
		.ssctl_id = 0x16,
};

static const struct adsp_data wcss_resource_init = {
	.crash_reason_smem = 421,
	.firmware_name = "wcnss.mdt",
	.pas_id = 6,
	.auto_boot = true,
	.ssr_name = "mpss",
	.sysmon_name = "wcnss",
	.ssctl_id = 0x12,
};

static const struct adsp_data sdx55_mpss_resource = {
	.crash_reason_smem = 421,
	.firmware_name = "modem.mdt",
	.pas_id = 4,
	.auto_boot = true,
	.proxy_pd_names = (char*[]){
		"cx",
		"mss",
		NULL
	},
	.ssr_name = "mpss",
	.sysmon_name = "modem",
	.ssctl_id = 0x22,
};

static const struct adsp_data sm8450_mpss_resource = {
	.crash_reason_smem = 421,
	.firmware_name = "modem.mdt",
	.pas_id = 4,
	.minidump_id = 3,
	.auto_boot = false,
	.decrypt_shutdown = true,
	.proxy_pd_names = (char*[]){
		"cx",
		"mss",
		NULL
	},
	.load_state = "modem",
	.ssr_name = "mpss",
	.sysmon_name = "modem",
	.ssctl_id = 0x12,
};

static const struct adsp_data sm8550_adsp_resource = {
	.crash_reason_smem = 423,
	.firmware_name = "adsp.mdt",
	.dtb_firmware_name = "adsp_dtb.mdt",
	.pas_id = 1,
	.dtb_pas_id = 0x24,
	.minidump_id = 5,
	.auto_boot = true,
	.proxy_pd_names = (char*[]){
		"lcx",
		"lmx",
		NULL
	},
	.load_state = "adsp",
	.ssr_name = "lpass",
	.sysmon_name = "adsp",
	.ssctl_id = 0x14,
};

static const struct adsp_data sm8550_cdsp_resource = {
	.crash_reason_smem = 601,
	.firmware_name = "cdsp.mdt",
	.dtb_firmware_name = "cdsp_dtb.mdt",
	.pas_id = 18,
	.dtb_pas_id = 0x25,
	.minidump_id = 7,
	.auto_boot = true,
	.proxy_pd_names = (char*[]){
		"cx",
		"mxc",
		"nsp",
		NULL
	},
	.load_state = "cdsp",
	.ssr_name = "cdsp",
	.sysmon_name = "cdsp",
	.ssctl_id = 0x17,
};

static const struct adsp_data sm8550_mpss_resource = {
	.crash_reason_smem = 421,
	.firmware_name = "modem.mdt",
	.dtb_firmware_name = "modem_dtb.mdt",
	.pas_id = 4,
	.dtb_pas_id = 0x26,
	.minidump_id = 3,
	.auto_boot = false,
	.decrypt_shutdown = true,
	.proxy_pd_names = (char*[]){
		"cx",
		"mss",
		NULL
	},
	.load_state = "modem",
	.ssr_name = "mpss",
	.sysmon_name = "modem",
	.ssctl_id = 0x12,
	.region_assign_idx = 2,
};

static const struct of_device_id adsp_of_match[] = {
	{ .compatible = "qcom,msm8226-adsp-pil", .data = &adsp_resource_init},
	{ .compatible = "qcom,msm8953-adsp-pil", .data = &msm8996_adsp_resource},
	{ .compatible = "qcom,msm8974-adsp-pil", .data = &adsp_resource_init},
	{ .compatible = "qcom,msm8996-adsp-pil", .data = &msm8996_adsp_resource},
	{ .compatible = "qcom,msm8996-slpi-pil", .data = &msm8996_slpi_resource_init},
	{ .compatible = "qcom,msm8998-adsp-pas", .data = &msm8996_adsp_resource},
	{ .compatible = "qcom,msm8998-slpi-pas", .data = &msm8996_slpi_resource_init},
	{ .compatible = "qcom,qcs404-adsp-pas", .data = &adsp_resource_init },
	{ .compatible = "qcom,qcs404-cdsp-pas", .data = &cdsp_resource_init },
	{ .compatible = "qcom,qcs404-wcss-pas", .data = &wcss_resource_init },
	{ .compatible = "qcom,sc7180-mpss-pas", .data = &mpss_resource_init},
	{ .compatible = "qcom,sc7280-mpss-pas", .data = &mpss_resource_init},
	{ .compatible = "qcom,sc8180x-adsp-pas", .data = &sm8150_adsp_resource},
	{ .compatible = "qcom,sc8180x-cdsp-pas", .data = &sm8150_cdsp_resource},
	{ .compatible = "qcom,sc8180x-mpss-pas", .data = &sc8180x_mpss_resource},
	{ .compatible = "qcom,sc8280xp-adsp-pas", .data = &sm8250_adsp_resource},
	{ .compatible = "qcom,sc8280xp-nsp0-pas", .data = &sc8280xp_nsp0_resource},
	{ .compatible = "qcom,sc8280xp-nsp1-pas", .data = &sc8280xp_nsp1_resource},
	{ .compatible = "qcom,sdm660-adsp-pas", .data = &adsp_resource_init},
	{ .compatible = "qcom,sdm845-adsp-pas", .data = &sdm845_adsp_resource_init},
	{ .compatible = "qcom,sdm845-cdsp-pas", .data = &sdm845_cdsp_resource_init},
<<<<<<< HEAD
	{ .compatible = "qcom,sdm845-slpi-pas", .data = &sdm845_slpi_resource},
=======
	{ .compatible = "qcom,sdm845-slpi-pas", .data = &sdm845_slpi_resource_init},
>>>>>>> 90ee5bbb
	{ .compatible = "qcom,sdx55-mpss-pas", .data = &sdx55_mpss_resource},
	{ .compatible = "qcom,sm6115-adsp-pas", .data = &adsp_resource_init},
	{ .compatible = "qcom,sm6115-cdsp-pas", .data = &cdsp_resource_init},
	{ .compatible = "qcom,sm6115-mpss-pas", .data = &sc8180x_mpss_resource},
	{ .compatible = "qcom,sm6350-adsp-pas", .data = &sm6350_adsp_resource},
	{ .compatible = "qcom,sm6350-cdsp-pas", .data = &sm6350_cdsp_resource},
	{ .compatible = "qcom,sm6350-mpss-pas", .data = &mpss_resource_init},
	{ .compatible = "qcom,sm8150-adsp-pas", .data = &sm8150_adsp_resource},
	{ .compatible = "qcom,sm8150-cdsp-pas", .data = &sm8150_cdsp_resource},
	{ .compatible = "qcom,sm8150-mpss-pas", .data = &mpss_resource_init},
	{ .compatible = "qcom,sm8150-slpi-pas", .data = &sdm845_slpi_resource_init},
	{ .compatible = "qcom,sm8250-adsp-pas", .data = &sm8250_adsp_resource},
	{ .compatible = "qcom,sm8250-cdsp-pas", .data = &sm8250_cdsp_resource},
	{ .compatible = "qcom,sm8250-slpi-pas", .data = &sdm845_slpi_resource_init},
	{ .compatible = "qcom,sm8350-adsp-pas", .data = &sm8350_adsp_resource},
	{ .compatible = "qcom,sm8350-cdsp-pas", .data = &sm8350_cdsp_resource},
	{ .compatible = "qcom,sm8350-slpi-pas", .data = &sdm845_slpi_resource_init},
	{ .compatible = "qcom,sm8350-mpss-pas", .data = &mpss_resource_init},
	{ .compatible = "qcom,sm8450-adsp-pas", .data = &sm8350_adsp_resource},
	{ .compatible = "qcom,sm8450-cdsp-pas", .data = &sm8350_cdsp_resource},
	{ .compatible = "qcom,sm8450-slpi-pas", .data = &sdm845_slpi_resource_init},
	{ .compatible = "qcom,sm8450-mpss-pas", .data = &sm8450_mpss_resource},
	{ .compatible = "qcom,sm8550-adsp-pas", .data = &sm8550_adsp_resource},
	{ .compatible = "qcom,sm8550-cdsp-pas", .data = &sm8550_cdsp_resource},
	{ .compatible = "qcom,sm8550-mpss-pas", .data = &sm8550_mpss_resource},
	{ },
};
MODULE_DEVICE_TABLE(of, adsp_of_match);

static struct platform_driver adsp_driver = {
	.probe = adsp_probe,
	.remove = adsp_remove,
	.driver = {
		.name = "qcom_q6v5_pas",
		.of_match_table = adsp_of_match,
	},
};

module_platform_driver(adsp_driver);
MODULE_DESCRIPTION("Qualcomm Hexagon v5 Peripheral Authentication Service driver");
MODULE_LICENSE("GPL v2");<|MERGE_RESOLUTION|>--- conflicted
+++ resolved
@@ -1028,8 +1028,7 @@
 		.ssctl_id = 0x16,
 };
 
-<<<<<<< HEAD
-static const struct adsp_data sdm845_slpi_resource = {
+static const struct adsp_data sdm845_slpi_resource_init = {
 		.crash_reason_smem = 424,
 		.firmware_name = "slpi.mdt",
 		.pas_id = 12,
@@ -1046,9 +1045,6 @@
 };
 
 static const struct adsp_data sm8150_slpi_resource = {
-=======
-static const struct adsp_data sdm845_slpi_resource_init = {
->>>>>>> 90ee5bbb
 		.crash_reason_smem = 424,
 		.firmware_name = "slpi.mdt",
 		.pas_id = 12,
@@ -1189,11 +1185,7 @@
 	{ .compatible = "qcom,sdm660-adsp-pas", .data = &adsp_resource_init},
 	{ .compatible = "qcom,sdm845-adsp-pas", .data = &sdm845_adsp_resource_init},
 	{ .compatible = "qcom,sdm845-cdsp-pas", .data = &sdm845_cdsp_resource_init},
-<<<<<<< HEAD
-	{ .compatible = "qcom,sdm845-slpi-pas", .data = &sdm845_slpi_resource},
-=======
 	{ .compatible = "qcom,sdm845-slpi-pas", .data = &sdm845_slpi_resource_init},
->>>>>>> 90ee5bbb
 	{ .compatible = "qcom,sdx55-mpss-pas", .data = &sdx55_mpss_resource},
 	{ .compatible = "qcom,sm6115-adsp-pas", .data = &adsp_resource_init},
 	{ .compatible = "qcom,sm6115-cdsp-pas", .data = &cdsp_resource_init},
