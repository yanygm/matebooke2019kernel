--- conflicted
+++ resolved
@@ -35,15 +35,12 @@
 #define AMD_PMC_SCRATCH_REG_CZN		0x94
 #define AMD_PMC_SCRATCH_REG_YC		0xD14
 
-<<<<<<< HEAD
-=======
 /* STB Registers */
 #define AMD_PMC_STB_INDEX_ADDRESS	0xF8
 #define AMD_PMC_STB_INDEX_DATA		0xFC
 #define AMD_PMC_STB_PMI_0		0x03E30600
 #define AMD_PMC_STB_PREDEF		0xC6000001
 
->>>>>>> 754e0b0e
 /* Base address of SMU for mapping physical address to virtual address */
 #define AMD_PMC_SMU_INDEX_ADDRESS	0xB8
 #define AMD_PMC_SMU_INDEX_DATA		0xBC
@@ -127,16 +124,10 @@
 	u32 cpu_id;
 	u32 active_ips;
 /* SMU version information */
-<<<<<<< HEAD
-	u16 major;
-	u16 minor;
-	u16 rev;
-=======
 	u8 smu_program;
 	u8 major;
 	u8 minor;
 	u8 rev;
->>>>>>> 754e0b0e
 	struct device *dev;
 	struct pci_dev *rdev;
 	struct mutex lock; /* generic mutex lock */
@@ -151,11 +142,8 @@
 
 static struct amd_pmc_dev pmc;
 static int amd_pmc_send_cmd(struct amd_pmc_dev *dev, u32 arg, u32 *data, u8 msg, bool ret);
-<<<<<<< HEAD
-=======
 static int amd_pmc_write_stb(struct amd_pmc_dev *dev, u32 data);
 static int amd_pmc_read_stb(struct amd_pmc_dev *dev, u32 *buf);
->>>>>>> 754e0b0e
 
 static inline u32 amd_pmc_reg_read(struct amd_pmc_dev *dev, int reg_offset)
 {
@@ -193,13 +181,6 @@
 	if (rc)
 		return rc;
 
-<<<<<<< HEAD
-	dev->major = (val >> 16) & GENMASK(15, 0);
-	dev->minor = (val >> 8) & GENMASK(7, 0);
-	dev->rev = (val >> 0) & GENMASK(7, 0);
-
-	dev_dbg(dev->dev, "SMU version is %u.%u.%u\n", dev->major, dev->minor, dev->rev);
-=======
 	dev->smu_program = (val >> 24) & GENMASK(7, 0);
 	dev->major = (val >> 16) & GENMASK(7, 0);
 	dev->minor = (val >> 8) & GENMASK(7, 0);
@@ -207,13 +188,10 @@
 
 	dev_dbg(dev->dev, "SMU program %u version is %u.%u.%u\n",
 		dev->smu_program, dev->major, dev->minor, dev->rev);
->>>>>>> 754e0b0e
-
-	return 0;
-}
-
-<<<<<<< HEAD
-=======
+
+	return 0;
+}
+
 static int amd_pmc_stb_debugfs_open(struct inode *inode, struct file *filp)
 {
 	struct amd_pmc_dev *dev = filp->f_inode->i_private;
@@ -258,7 +236,6 @@
 	.release = amd_pmc_stb_debugfs_release,
 };
 
->>>>>>> 754e0b0e
 static int amd_pmc_idlemask_read(struct amd_pmc_dev *pdev, struct device *dev,
 				 struct seq_file *s)
 {
@@ -372,13 +349,10 @@
 			    &s0ix_stats_fops);
 	debugfs_create_file("amd_pmc_idlemask", 0644, dev->dbgfs_dir, dev,
 			    &amd_pmc_idlemask_fops);
-<<<<<<< HEAD
-=======
 	/* Enable STB only when the module_param is set */
 	if (enable_stb)
 		debugfs_create_file("stb_read", 0644, dev->dbgfs_dir, dev,
 				    &amd_pmc_stb_debugfs_fops);
->>>>>>> 754e0b0e
 }
 #else
 static inline void amd_pmc_dbgfs_register(struct amd_pmc_dev *dev)
@@ -602,8 +576,6 @@
 	/* Dump the IdleMask to see the blockers */
 	amd_pmc_idlemask_read(pdev, dev, NULL);
 
-<<<<<<< HEAD
-=======
 	/* Write data incremented by 1 to distinguish in stb_read */
 	if (enable_stb)
 		rc = amd_pmc_write_stb(pdev, AMD_PMC_STB_PREDEF + 1);
@@ -612,7 +584,6 @@
 		return rc;
 	}
 
->>>>>>> 754e0b0e
 	return 0;
 }
 
