/*
 * SPI init/core code
 *
 * Copyright (C) 2005 David Brownell
 * Copyright (C) 2008 Secret Lab Technologies Ltd.
 *
 * This program is free software; you can redistribute it and/or modify
 * it under the terms of the GNU General Public License as published by
 * the Free Software Foundation; either version 2 of the License, or
 * (at your option) any later version.
 *
 * This program is distributed in the hope that it will be useful,
 * but WITHOUT ANY WARRANTY; without even the implied warranty of
 * MERCHANTABILITY or FITNESS FOR A PARTICULAR PURPOSE.  See the
 * GNU General Public License for more details.
 */

#include <linux/kernel.h>
#include <linux/device.h>
#include <linux/init.h>
#include <linux/cache.h>
#include <linux/dma-mapping.h>
#include <linux/dmaengine.h>
#include <linux/mutex.h>
#include <linux/of_device.h>
#include <linux/of_irq.h>
#include <linux/clk/clk-conf.h>
#include <linux/slab.h>
#include <linux/mod_devicetable.h>
#include <linux/spi/spi.h>
#include <linux/of_gpio.h>
#include <linux/pm_runtime.h>
#include <linux/pm_domain.h>
#include <linux/property.h>
#include <linux/export.h>
#include <linux/sched/rt.h>
#include <uapi/linux/sched/types.h>
#include <linux/delay.h>
#include <linux/kthread.h>
#include <linux/ioport.h>
#include <linux/acpi.h>
#include <linux/highmem.h>

#define CREATE_TRACE_POINTS
#include <trace/events/spi.h>

static void spidev_release(struct device *dev)
{
	struct spi_device	*spi = to_spi_device(dev);

	/* spi controllers may cleanup for released devices */
	if (spi->controller->cleanup)
		spi->controller->cleanup(spi);

	spi_controller_put(spi->controller);
	kfree(spi);
}

static ssize_t
modalias_show(struct device *dev, struct device_attribute *a, char *buf)
{
	const struct spi_device	*spi = to_spi_device(dev);
	int len;

	len = acpi_device_modalias(dev, buf, PAGE_SIZE - 1);
	if (len != -ENODEV)
		return len;

	return sprintf(buf, "%s%s\n", SPI_MODULE_PREFIX, spi->modalias);
}
static DEVICE_ATTR_RO(modalias);

#define SPI_STATISTICS_ATTRS(field, file)				\
static ssize_t spi_controller_##field##_show(struct device *dev,	\
					     struct device_attribute *attr, \
					     char *buf)			\
{									\
	struct spi_controller *ctlr = container_of(dev,			\
					 struct spi_controller, dev);	\
	return spi_statistics_##field##_show(&ctlr->statistics, buf);	\
}									\
static struct device_attribute dev_attr_spi_controller_##field = {	\
	.attr = { .name = file, .mode = 0444 },				\
	.show = spi_controller_##field##_show,				\
};									\
static ssize_t spi_device_##field##_show(struct device *dev,		\
					 struct device_attribute *attr,	\
					char *buf)			\
{									\
	struct spi_device *spi = to_spi_device(dev);			\
	return spi_statistics_##field##_show(&spi->statistics, buf);	\
}									\
static struct device_attribute dev_attr_spi_device_##field = {		\
	.attr = { .name = file, .mode = 0444 },				\
	.show = spi_device_##field##_show,				\
}

#define SPI_STATISTICS_SHOW_NAME(name, file, field, format_string)	\
static ssize_t spi_statistics_##name##_show(struct spi_statistics *stat, \
					    char *buf)			\
{									\
	unsigned long flags;						\
	ssize_t len;							\
	spin_lock_irqsave(&stat->lock, flags);				\
	len = sprintf(buf, format_string, stat->field);			\
	spin_unlock_irqrestore(&stat->lock, flags);			\
	return len;							\
}									\
SPI_STATISTICS_ATTRS(name, file)

#define SPI_STATISTICS_SHOW(field, format_string)			\
	SPI_STATISTICS_SHOW_NAME(field, __stringify(field),		\
				 field, format_string)

SPI_STATISTICS_SHOW(messages, "%lu");
SPI_STATISTICS_SHOW(transfers, "%lu");
SPI_STATISTICS_SHOW(errors, "%lu");
SPI_STATISTICS_SHOW(timedout, "%lu");

SPI_STATISTICS_SHOW(spi_sync, "%lu");
SPI_STATISTICS_SHOW(spi_sync_immediate, "%lu");
SPI_STATISTICS_SHOW(spi_async, "%lu");

SPI_STATISTICS_SHOW(bytes, "%llu");
SPI_STATISTICS_SHOW(bytes_rx, "%llu");
SPI_STATISTICS_SHOW(bytes_tx, "%llu");

#define SPI_STATISTICS_TRANSFER_BYTES_HISTO(index, number)		\
	SPI_STATISTICS_SHOW_NAME(transfer_bytes_histo##index,		\
				 "transfer_bytes_histo_" number,	\
				 transfer_bytes_histo[index],  "%lu")
SPI_STATISTICS_TRANSFER_BYTES_HISTO(0,  "0-1");
SPI_STATISTICS_TRANSFER_BYTES_HISTO(1,  "2-3");
SPI_STATISTICS_TRANSFER_BYTES_HISTO(2,  "4-7");
SPI_STATISTICS_TRANSFER_BYTES_HISTO(3,  "8-15");
SPI_STATISTICS_TRANSFER_BYTES_HISTO(4,  "16-31");
SPI_STATISTICS_TRANSFER_BYTES_HISTO(5,  "32-63");
SPI_STATISTICS_TRANSFER_BYTES_HISTO(6,  "64-127");
SPI_STATISTICS_TRANSFER_BYTES_HISTO(7,  "128-255");
SPI_STATISTICS_TRANSFER_BYTES_HISTO(8,  "256-511");
SPI_STATISTICS_TRANSFER_BYTES_HISTO(9,  "512-1023");
SPI_STATISTICS_TRANSFER_BYTES_HISTO(10, "1024-2047");
SPI_STATISTICS_TRANSFER_BYTES_HISTO(11, "2048-4095");
SPI_STATISTICS_TRANSFER_BYTES_HISTO(12, "4096-8191");
SPI_STATISTICS_TRANSFER_BYTES_HISTO(13, "8192-16383");
SPI_STATISTICS_TRANSFER_BYTES_HISTO(14, "16384-32767");
SPI_STATISTICS_TRANSFER_BYTES_HISTO(15, "32768-65535");
SPI_STATISTICS_TRANSFER_BYTES_HISTO(16, "65536+");

SPI_STATISTICS_SHOW(transfers_split_maxsize, "%lu");

static struct attribute *spi_dev_attrs[] = {
	&dev_attr_modalias.attr,
	NULL,
};

static const struct attribute_group spi_dev_group = {
	.attrs  = spi_dev_attrs,
};

static struct attribute *spi_device_statistics_attrs[] = {
	&dev_attr_spi_device_messages.attr,
	&dev_attr_spi_device_transfers.attr,
	&dev_attr_spi_device_errors.attr,
	&dev_attr_spi_device_timedout.attr,
	&dev_attr_spi_device_spi_sync.attr,
	&dev_attr_spi_device_spi_sync_immediate.attr,
	&dev_attr_spi_device_spi_async.attr,
	&dev_attr_spi_device_bytes.attr,
	&dev_attr_spi_device_bytes_rx.attr,
	&dev_attr_spi_device_bytes_tx.attr,
	&dev_attr_spi_device_transfer_bytes_histo0.attr,
	&dev_attr_spi_device_transfer_bytes_histo1.attr,
	&dev_attr_spi_device_transfer_bytes_histo2.attr,
	&dev_attr_spi_device_transfer_bytes_histo3.attr,
	&dev_attr_spi_device_transfer_bytes_histo4.attr,
	&dev_attr_spi_device_transfer_bytes_histo5.attr,
	&dev_attr_spi_device_transfer_bytes_histo6.attr,
	&dev_attr_spi_device_transfer_bytes_histo7.attr,
	&dev_attr_spi_device_transfer_bytes_histo8.attr,
	&dev_attr_spi_device_transfer_bytes_histo9.attr,
	&dev_attr_spi_device_transfer_bytes_histo10.attr,
	&dev_attr_spi_device_transfer_bytes_histo11.attr,
	&dev_attr_spi_device_transfer_bytes_histo12.attr,
	&dev_attr_spi_device_transfer_bytes_histo13.attr,
	&dev_attr_spi_device_transfer_bytes_histo14.attr,
	&dev_attr_spi_device_transfer_bytes_histo15.attr,
	&dev_attr_spi_device_transfer_bytes_histo16.attr,
	&dev_attr_spi_device_transfers_split_maxsize.attr,
	NULL,
};

static const struct attribute_group spi_device_statistics_group = {
	.name  = "statistics",
	.attrs  = spi_device_statistics_attrs,
};

static const struct attribute_group *spi_dev_groups[] = {
	&spi_dev_group,
	&spi_device_statistics_group,
	NULL,
};

static struct attribute *spi_controller_statistics_attrs[] = {
	&dev_attr_spi_controller_messages.attr,
	&dev_attr_spi_controller_transfers.attr,
	&dev_attr_spi_controller_errors.attr,
	&dev_attr_spi_controller_timedout.attr,
	&dev_attr_spi_controller_spi_sync.attr,
	&dev_attr_spi_controller_spi_sync_immediate.attr,
	&dev_attr_spi_controller_spi_async.attr,
	&dev_attr_spi_controller_bytes.attr,
	&dev_attr_spi_controller_bytes_rx.attr,
	&dev_attr_spi_controller_bytes_tx.attr,
	&dev_attr_spi_controller_transfer_bytes_histo0.attr,
	&dev_attr_spi_controller_transfer_bytes_histo1.attr,
	&dev_attr_spi_controller_transfer_bytes_histo2.attr,
	&dev_attr_spi_controller_transfer_bytes_histo3.attr,
	&dev_attr_spi_controller_transfer_bytes_histo4.attr,
	&dev_attr_spi_controller_transfer_bytes_histo5.attr,
	&dev_attr_spi_controller_transfer_bytes_histo6.attr,
	&dev_attr_spi_controller_transfer_bytes_histo7.attr,
	&dev_attr_spi_controller_transfer_bytes_histo8.attr,
	&dev_attr_spi_controller_transfer_bytes_histo9.attr,
	&dev_attr_spi_controller_transfer_bytes_histo10.attr,
	&dev_attr_spi_controller_transfer_bytes_histo11.attr,
	&dev_attr_spi_controller_transfer_bytes_histo12.attr,
	&dev_attr_spi_controller_transfer_bytes_histo13.attr,
	&dev_attr_spi_controller_transfer_bytes_histo14.attr,
	&dev_attr_spi_controller_transfer_bytes_histo15.attr,
	&dev_attr_spi_controller_transfer_bytes_histo16.attr,
	&dev_attr_spi_controller_transfers_split_maxsize.attr,
	NULL,
};

static const struct attribute_group spi_controller_statistics_group = {
	.name  = "statistics",
	.attrs  = spi_controller_statistics_attrs,
};

static const struct attribute_group *spi_master_groups[] = {
	&spi_controller_statistics_group,
	NULL,
};

void spi_statistics_add_transfer_stats(struct spi_statistics *stats,
				       struct spi_transfer *xfer,
				       struct spi_controller *ctlr)
{
	unsigned long flags;
	int l2len = min(fls(xfer->len), SPI_STATISTICS_HISTO_SIZE) - 1;

	if (l2len < 0)
		l2len = 0;

	spin_lock_irqsave(&stats->lock, flags);

	stats->transfers++;
	stats->transfer_bytes_histo[l2len]++;

	stats->bytes += xfer->len;
	if ((xfer->tx_buf) &&
	    (xfer->tx_buf != ctlr->dummy_tx))
		stats->bytes_tx += xfer->len;
	if ((xfer->rx_buf) &&
	    (xfer->rx_buf != ctlr->dummy_rx))
		stats->bytes_rx += xfer->len;

	spin_unlock_irqrestore(&stats->lock, flags);
}
EXPORT_SYMBOL_GPL(spi_statistics_add_transfer_stats);

/* modalias support makes "modprobe $MODALIAS" new-style hotplug work,
 * and the sysfs version makes coldplug work too.
 */

static const struct spi_device_id *spi_match_id(const struct spi_device_id *id,
						const struct spi_device *sdev)
{
	while (id->name[0]) {
		if (!strcmp(sdev->modalias, id->name))
			return id;
		id++;
	}
	return NULL;
}

const struct spi_device_id *spi_get_device_id(const struct spi_device *sdev)
{
	const struct spi_driver *sdrv = to_spi_driver(sdev->dev.driver);

	return spi_match_id(sdrv->id_table, sdev);
}
EXPORT_SYMBOL_GPL(spi_get_device_id);

static int spi_match_device(struct device *dev, struct device_driver *drv)
{
	const struct spi_device	*spi = to_spi_device(dev);
	const struct spi_driver	*sdrv = to_spi_driver(drv);

	/* Attempt an OF style match */
	if (of_driver_match_device(dev, drv))
		return 1;

	/* Then try ACPI */
	if (acpi_driver_match_device(dev, drv))
		return 1;

	if (sdrv->id_table)
		return !!spi_match_id(sdrv->id_table, spi);

	return strcmp(spi->modalias, drv->name) == 0;
}

static int spi_uevent(struct device *dev, struct kobj_uevent_env *env)
{
	const struct spi_device		*spi = to_spi_device(dev);
	int rc;

	rc = acpi_device_uevent_modalias(dev, env);
	if (rc != -ENODEV)
		return rc;

	add_uevent_var(env, "MODALIAS=%s%s", SPI_MODULE_PREFIX, spi->modalias);
	return 0;
}

struct bus_type spi_bus_type = {
	.name		= "spi",
	.dev_groups	= spi_dev_groups,
	.match		= spi_match_device,
	.uevent		= spi_uevent,
};
EXPORT_SYMBOL_GPL(spi_bus_type);


static int spi_drv_probe(struct device *dev)
{
	const struct spi_driver		*sdrv = to_spi_driver(dev->driver);
	struct spi_device		*spi = to_spi_device(dev);
	int ret;

	ret = of_clk_set_defaults(dev->of_node, false);
	if (ret)
		return ret;

	if (dev->of_node) {
		spi->irq = of_irq_get(dev->of_node, 0);
		if (spi->irq == -EPROBE_DEFER)
			return -EPROBE_DEFER;
		if (spi->irq < 0)
			spi->irq = 0;
	}

	ret = dev_pm_domain_attach(dev, true);
	if (ret != -EPROBE_DEFER) {
		ret = sdrv->probe(spi);
		if (ret)
			dev_pm_domain_detach(dev, true);
	}

	return ret;
}

static int spi_drv_remove(struct device *dev)
{
	const struct spi_driver		*sdrv = to_spi_driver(dev->driver);
	int ret;

	ret = sdrv->remove(to_spi_device(dev));
	dev_pm_domain_detach(dev, true);

	return ret;
}

static void spi_drv_shutdown(struct device *dev)
{
	const struct spi_driver		*sdrv = to_spi_driver(dev->driver);

	sdrv->shutdown(to_spi_device(dev));
}

/**
 * __spi_register_driver - register a SPI driver
 * @owner: owner module of the driver to register
 * @sdrv: the driver to register
 * Context: can sleep
 *
 * Return: zero on success, else a negative error code.
 */
int __spi_register_driver(struct module *owner, struct spi_driver *sdrv)
{
	sdrv->driver.owner = owner;
	sdrv->driver.bus = &spi_bus_type;
	if (sdrv->probe)
		sdrv->driver.probe = spi_drv_probe;
	if (sdrv->remove)
		sdrv->driver.remove = spi_drv_remove;
	if (sdrv->shutdown)
		sdrv->driver.shutdown = spi_drv_shutdown;
	return driver_register(&sdrv->driver);
}
EXPORT_SYMBOL_GPL(__spi_register_driver);

/*-------------------------------------------------------------------------*/

/* SPI devices should normally not be created by SPI device drivers; that
 * would make them board-specific.  Similarly with SPI controller drivers.
 * Device registration normally goes into like arch/.../mach.../board-YYY.c
 * with other readonly (flashable) information about mainboard devices.
 */

struct boardinfo {
	struct list_head	list;
	struct spi_board_info	board_info;
};

static LIST_HEAD(board_list);
static LIST_HEAD(spi_controller_list);

/*
 * Used to protect add/del opertion for board_info list and
 * spi_controller list, and their matching process
 */
static DEFINE_MUTEX(board_lock);

/**
 * spi_alloc_device - Allocate a new SPI device
 * @ctlr: Controller to which device is connected
 * Context: can sleep
 *
 * Allows a driver to allocate and initialize a spi_device without
 * registering it immediately.  This allows a driver to directly
 * fill the spi_device with device parameters before calling
 * spi_add_device() on it.
 *
 * Caller is responsible to call spi_add_device() on the returned
 * spi_device structure to add it to the SPI controller.  If the caller
 * needs to discard the spi_device without adding it, then it should
 * call spi_dev_put() on it.
 *
 * Return: a pointer to the new device, or NULL.
 */
struct spi_device *spi_alloc_device(struct spi_controller *ctlr)
{
	struct spi_device	*spi;

	if (!spi_controller_get(ctlr))
		return NULL;

	spi = kzalloc(sizeof(*spi), GFP_KERNEL);
	if (!spi) {
		spi_controller_put(ctlr);
		return NULL;
	}

	spi->master = spi->controller = ctlr;
	spi->dev.parent = &ctlr->dev;
	spi->dev.bus = &spi_bus_type;
	spi->dev.release = spidev_release;
	spi->cs_gpio = -ENOENT;

	spin_lock_init(&spi->statistics.lock);

	device_initialize(&spi->dev);
	return spi;
}
EXPORT_SYMBOL_GPL(spi_alloc_device);

static void spi_dev_set_name(struct spi_device *spi)
{
	struct acpi_device *adev = ACPI_COMPANION(&spi->dev);

	if (adev) {
		dev_set_name(&spi->dev, "spi-%s", acpi_dev_name(adev));
		return;
	}

	dev_set_name(&spi->dev, "%s.%u", dev_name(&spi->controller->dev),
		     spi->chip_select);
}

static int spi_dev_check(struct device *dev, void *data)
{
	struct spi_device *spi = to_spi_device(dev);
	struct spi_device *new_spi = data;

	if (spi->controller == new_spi->controller &&
	    spi->chip_select == new_spi->chip_select)
		return -EBUSY;
	return 0;
}

/**
 * spi_add_device - Add spi_device allocated with spi_alloc_device
 * @spi: spi_device to register
 *
 * Companion function to spi_alloc_device.  Devices allocated with
 * spi_alloc_device can be added onto the spi bus with this function.
 *
 * Return: 0 on success; negative errno on failure
 */
int spi_add_device(struct spi_device *spi)
{
	static DEFINE_MUTEX(spi_add_lock);
	struct spi_controller *ctlr = spi->controller;
	struct device *dev = ctlr->dev.parent;
	int status;

	/* Chipselects are numbered 0..max; validate. */
	if (spi->chip_select >= ctlr->num_chipselect) {
		dev_err(dev, "cs%d >= max %d\n", spi->chip_select,
			ctlr->num_chipselect);
		return -EINVAL;
	}

	/* Set the bus ID string */
	spi_dev_set_name(spi);

	/* We need to make sure there's no other device with this
	 * chipselect **BEFORE** we call setup(), else we'll trash
	 * its configuration.  Lock against concurrent add() calls.
	 */
	mutex_lock(&spi_add_lock);

	status = bus_for_each_dev(&spi_bus_type, NULL, spi, spi_dev_check);
	if (status) {
		dev_err(dev, "chipselect %d already in use\n",
				spi->chip_select);
		goto done;
	}

	if (ctlr->cs_gpios)
		spi->cs_gpio = ctlr->cs_gpios[spi->chip_select];

	/* Drivers may modify this initial i/o setup, but will
	 * normally rely on the device being setup.  Devices
	 * using SPI_CS_HIGH can't coexist well otherwise...
	 */
	status = spi_setup(spi);
	if (status < 0) {
		dev_err(dev, "can't setup %s, status %d\n",
				dev_name(&spi->dev), status);
		goto done;
	}

	/* Device may be bound to an active driver when this returns */
	status = device_add(&spi->dev);
	if (status < 0)
		dev_err(dev, "can't add %s, status %d\n",
				dev_name(&spi->dev), status);
	else
		dev_dbg(dev, "registered child %s\n", dev_name(&spi->dev));

done:
	mutex_unlock(&spi_add_lock);
	return status;
}
EXPORT_SYMBOL_GPL(spi_add_device);

/**
 * spi_new_device - instantiate one new SPI device
 * @ctlr: Controller to which device is connected
 * @chip: Describes the SPI device
 * Context: can sleep
 *
 * On typical mainboards, this is purely internal; and it's not needed
 * after board init creates the hard-wired devices.  Some development
 * platforms may not be able to use spi_register_board_info though, and
 * this is exported so that for example a USB or parport based adapter
 * driver could add devices (which it would learn about out-of-band).
 *
 * Return: the new device, or NULL.
 */
struct spi_device *spi_new_device(struct spi_controller *ctlr,
				  struct spi_board_info *chip)
{
	struct spi_device	*proxy;
	int			status;

	/* NOTE:  caller did any chip->bus_num checks necessary.
	 *
	 * Also, unless we change the return value convention to use
	 * error-or-pointer (not NULL-or-pointer), troubleshootability
	 * suggests syslogged diagnostics are best here (ugh).
	 */

	proxy = spi_alloc_device(ctlr);
	if (!proxy)
		return NULL;

	WARN_ON(strlen(chip->modalias) >= sizeof(proxy->modalias));

	proxy->chip_select = chip->chip_select;
	proxy->max_speed_hz = chip->max_speed_hz;
	proxy->mode = chip->mode;
	proxy->irq = chip->irq;
	strlcpy(proxy->modalias, chip->modalias, sizeof(proxy->modalias));
	proxy->dev.platform_data = (void *) chip->platform_data;
	proxy->controller_data = chip->controller_data;
	proxy->controller_state = NULL;

	if (chip->properties) {
		status = device_add_properties(&proxy->dev, chip->properties);
		if (status) {
			dev_err(&ctlr->dev,
				"failed to add properties to '%s': %d\n",
				chip->modalias, status);
			goto err_dev_put;
		}
	}

	status = spi_add_device(proxy);
	if (status < 0)
		goto err_remove_props;

	return proxy;

err_remove_props:
	if (chip->properties)
		device_remove_properties(&proxy->dev);
err_dev_put:
	spi_dev_put(proxy);
	return NULL;
}
EXPORT_SYMBOL_GPL(spi_new_device);

/**
 * spi_unregister_device - unregister a single SPI device
 * @spi: spi_device to unregister
 *
 * Start making the passed SPI device vanish. Normally this would be handled
 * by spi_unregister_controller().
 */
void spi_unregister_device(struct spi_device *spi)
{
	if (!spi)
		return;

	if (spi->dev.of_node) {
		of_node_clear_flag(spi->dev.of_node, OF_POPULATED);
		of_node_put(spi->dev.of_node);
	}
	if (ACPI_COMPANION(&spi->dev))
		acpi_device_clear_enumerated(ACPI_COMPANION(&spi->dev));
	device_unregister(&spi->dev);
}
EXPORT_SYMBOL_GPL(spi_unregister_device);

static void spi_match_controller_to_boardinfo(struct spi_controller *ctlr,
					      struct spi_board_info *bi)
{
	struct spi_device *dev;

	if (ctlr->bus_num != bi->bus_num)
		return;

	dev = spi_new_device(ctlr, bi);
	if (!dev)
		dev_err(ctlr->dev.parent, "can't create new device for %s\n",
			bi->modalias);
}

/**
 * spi_register_board_info - register SPI devices for a given board
 * @info: array of chip descriptors
 * @n: how many descriptors are provided
 * Context: can sleep
 *
 * Board-specific early init code calls this (probably during arch_initcall)
 * with segments of the SPI device table.  Any device nodes are created later,
 * after the relevant parent SPI controller (bus_num) is defined.  We keep
 * this table of devices forever, so that reloading a controller driver will
 * not make Linux forget about these hard-wired devices.
 *
 * Other code can also call this, e.g. a particular add-on board might provide
 * SPI devices through its expansion connector, so code initializing that board
 * would naturally declare its SPI devices.
 *
 * The board info passed can safely be __initdata ... but be careful of
 * any embedded pointers (platform_data, etc), they're copied as-is.
 * Device properties are deep-copied though.
 *
 * Return: zero on success, else a negative error code.
 */
int spi_register_board_info(struct spi_board_info const *info, unsigned n)
{
	struct boardinfo *bi;
	int i;

	if (!n)
		return 0;

	bi = kcalloc(n, sizeof(*bi), GFP_KERNEL);
	if (!bi)
		return -ENOMEM;

	for (i = 0; i < n; i++, bi++, info++) {
		struct spi_controller *ctlr;

		memcpy(&bi->board_info, info, sizeof(*info));
		if (info->properties) {
			bi->board_info.properties =
					property_entries_dup(info->properties);
			if (IS_ERR(bi->board_info.properties))
				return PTR_ERR(bi->board_info.properties);
		}

		mutex_lock(&board_lock);
		list_add_tail(&bi->list, &board_list);
		list_for_each_entry(ctlr, &spi_controller_list, list)
			spi_match_controller_to_boardinfo(ctlr,
							  &bi->board_info);
		mutex_unlock(&board_lock);
	}

	return 0;
}

/*-------------------------------------------------------------------------*/

static void spi_set_cs(struct spi_device *spi, bool enable)
{
	if (spi->mode & SPI_CS_HIGH)
		enable = !enable;

	if (gpio_is_valid(spi->cs_gpio)) {
		gpio_set_value(spi->cs_gpio, !enable);
		/* Some SPI masters need both GPIO CS & slave_select */
		if ((spi->controller->flags & SPI_MASTER_GPIO_SS) &&
		    spi->controller->set_cs)
			spi->controller->set_cs(spi, !enable);
	} else if (spi->controller->set_cs) {
		spi->controller->set_cs(spi, !enable);
	}
}

#ifdef CONFIG_HAS_DMA
static int spi_map_buf(struct spi_controller *ctlr, struct device *dev,
		       struct sg_table *sgt, void *buf, size_t len,
		       enum dma_data_direction dir)
{
	const bool vmalloced_buf = is_vmalloc_addr(buf);
	unsigned int max_seg_size = dma_get_max_seg_size(dev);
#ifdef CONFIG_HIGHMEM
	const bool kmap_buf = ((unsigned long)buf >= PKMAP_BASE &&
				(unsigned long)buf < (PKMAP_BASE +
					(LAST_PKMAP * PAGE_SIZE)));
#else
	const bool kmap_buf = false;
#endif
	int desc_len;
	int sgs;
	struct page *vm_page;
	struct scatterlist *sg;
	void *sg_buf;
	size_t min;
	int i, ret;

	if (vmalloced_buf || kmap_buf) {
		desc_len = min_t(int, max_seg_size, PAGE_SIZE);
		sgs = DIV_ROUND_UP(len + offset_in_page(buf), desc_len);
	} else if (virt_addr_valid(buf)) {
		desc_len = min_t(int, max_seg_size, ctlr->max_dma_len);
		sgs = DIV_ROUND_UP(len, desc_len);
	} else {
		return -EINVAL;
	}

	ret = sg_alloc_table(sgt, sgs, GFP_KERNEL);
	if (ret != 0)
		return ret;

	sg = &sgt->sgl[0];
	for (i = 0; i < sgs; i++) {

		if (vmalloced_buf || kmap_buf) {
			min = min_t(size_t,
				    len, desc_len - offset_in_page(buf));
			if (vmalloced_buf)
				vm_page = vmalloc_to_page(buf);
			else
				vm_page = kmap_to_page(buf);
			if (!vm_page) {
				sg_free_table(sgt);
				return -ENOMEM;
			}
			sg_set_page(sg, vm_page,
				    min, offset_in_page(buf));
		} else {
			min = min_t(size_t, len, desc_len);
			sg_buf = buf;
			sg_set_buf(sg, sg_buf, min);
		}

		buf += min;
		len -= min;
		sg = sg_next(sg);
	}

	ret = dma_map_sg(dev, sgt->sgl, sgt->nents, dir);
	if (!ret)
		ret = -ENOMEM;
	if (ret < 0) {
		sg_free_table(sgt);
		return ret;
	}

	sgt->nents = ret;

	return 0;
}

static void spi_unmap_buf(struct spi_controller *ctlr, struct device *dev,
			  struct sg_table *sgt, enum dma_data_direction dir)
{
	if (sgt->orig_nents) {
		dma_unmap_sg(dev, sgt->sgl, sgt->orig_nents, dir);
		sg_free_table(sgt);
	}
}

static int __spi_map_msg(struct spi_controller *ctlr, struct spi_message *msg)
{
	struct device *tx_dev, *rx_dev;
	struct spi_transfer *xfer;
	int ret;

	if (!ctlr->can_dma)
		return 0;

	if (ctlr->dma_tx)
		tx_dev = ctlr->dma_tx->device->dev;
	else
		tx_dev = ctlr->dev.parent;

	if (ctlr->dma_rx)
		rx_dev = ctlr->dma_rx->device->dev;
	else
		rx_dev = ctlr->dev.parent;

	list_for_each_entry(xfer, &msg->transfers, transfer_list) {
		if (!ctlr->can_dma(ctlr, msg->spi, xfer))
			continue;

		if (xfer->tx_buf != NULL) {
			ret = spi_map_buf(ctlr, tx_dev, &xfer->tx_sg,
					  (void *)xfer->tx_buf, xfer->len,
					  DMA_TO_DEVICE);
			if (ret != 0)
				return ret;
		}

		if (xfer->rx_buf != NULL) {
			ret = spi_map_buf(ctlr, rx_dev, &xfer->rx_sg,
					  xfer->rx_buf, xfer->len,
					  DMA_FROM_DEVICE);
			if (ret != 0) {
				spi_unmap_buf(ctlr, tx_dev, &xfer->tx_sg,
					      DMA_TO_DEVICE);
				return ret;
			}
		}
	}

	ctlr->cur_msg_mapped = true;

	return 0;
}

static int __spi_unmap_msg(struct spi_controller *ctlr, struct spi_message *msg)
{
	struct spi_transfer *xfer;
	struct device *tx_dev, *rx_dev;

	if (!ctlr->cur_msg_mapped || !ctlr->can_dma)
		return 0;

	if (ctlr->dma_tx)
		tx_dev = ctlr->dma_tx->device->dev;
	else
		tx_dev = ctlr->dev.parent;

	if (ctlr->dma_rx)
		rx_dev = ctlr->dma_rx->device->dev;
	else
		rx_dev = ctlr->dev.parent;

	list_for_each_entry(xfer, &msg->transfers, transfer_list) {
		if (!ctlr->can_dma(ctlr, msg->spi, xfer))
			continue;

		spi_unmap_buf(ctlr, rx_dev, &xfer->rx_sg, DMA_FROM_DEVICE);
		spi_unmap_buf(ctlr, tx_dev, &xfer->tx_sg, DMA_TO_DEVICE);
	}

	return 0;
}
#else /* !CONFIG_HAS_DMA */
static inline int spi_map_buf(struct spi_controller *ctlr, struct device *dev,
			      struct sg_table *sgt, void *buf, size_t len,
			      enum dma_data_direction dir)
{
	return -EINVAL;
}

static inline void spi_unmap_buf(struct spi_controller *ctlr,
				 struct device *dev, struct sg_table *sgt,
				 enum dma_data_direction dir)
{
}

static inline int __spi_map_msg(struct spi_controller *ctlr,
				struct spi_message *msg)
{
	return 0;
}

static inline int __spi_unmap_msg(struct spi_controller *ctlr,
				  struct spi_message *msg)
{
	return 0;
}
#endif /* !CONFIG_HAS_DMA */

static inline int spi_unmap_msg(struct spi_controller *ctlr,
				struct spi_message *msg)
{
	struct spi_transfer *xfer;

	list_for_each_entry(xfer, &msg->transfers, transfer_list) {
		/*
		 * Restore the original value of tx_buf or rx_buf if they are
		 * NULL.
		 */
		if (xfer->tx_buf == ctlr->dummy_tx)
			xfer->tx_buf = NULL;
		if (xfer->rx_buf == ctlr->dummy_rx)
			xfer->rx_buf = NULL;
	}

	return __spi_unmap_msg(ctlr, msg);
}

static int spi_map_msg(struct spi_controller *ctlr, struct spi_message *msg)
{
	struct spi_transfer *xfer;
	void *tmp;
	unsigned int max_tx, max_rx;

	if (ctlr->flags & (SPI_CONTROLLER_MUST_RX | SPI_CONTROLLER_MUST_TX)) {
		max_tx = 0;
		max_rx = 0;

		list_for_each_entry(xfer, &msg->transfers, transfer_list) {
			if ((ctlr->flags & SPI_CONTROLLER_MUST_TX) &&
			    !xfer->tx_buf)
				max_tx = max(xfer->len, max_tx);
			if ((ctlr->flags & SPI_CONTROLLER_MUST_RX) &&
			    !xfer->rx_buf)
				max_rx = max(xfer->len, max_rx);
		}

		if (max_tx) {
			tmp = krealloc(ctlr->dummy_tx, max_tx,
				       GFP_KERNEL | GFP_DMA);
			if (!tmp)
				return -ENOMEM;
			ctlr->dummy_tx = tmp;
			memset(tmp, 0, max_tx);
		}

		if (max_rx) {
			tmp = krealloc(ctlr->dummy_rx, max_rx,
				       GFP_KERNEL | GFP_DMA);
			if (!tmp)
				return -ENOMEM;
			ctlr->dummy_rx = tmp;
		}

		if (max_tx || max_rx) {
			list_for_each_entry(xfer, &msg->transfers,
					    transfer_list) {
				if (!xfer->tx_buf)
					xfer->tx_buf = ctlr->dummy_tx;
				if (!xfer->rx_buf)
					xfer->rx_buf = ctlr->dummy_rx;
			}
		}
	}

	return __spi_map_msg(ctlr, msg);
}

/*
 * spi_transfer_one_message - Default implementation of transfer_one_message()
 *
 * This is a standard implementation of transfer_one_message() for
 * drivers which implement a transfer_one() operation.  It provides
 * standard handling of delays and chip select management.
 */
static int spi_transfer_one_message(struct spi_controller *ctlr,
				    struct spi_message *msg)
{
	struct spi_transfer *xfer;
	bool keep_cs = false;
	int ret = 0;
	unsigned long long ms = 1;
	struct spi_statistics *statm = &ctlr->statistics;
	struct spi_statistics *stats = &msg->spi->statistics;

	spi_set_cs(msg->spi, true);

	SPI_STATISTICS_INCREMENT_FIELD(statm, messages);
	SPI_STATISTICS_INCREMENT_FIELD(stats, messages);

	list_for_each_entry(xfer, &msg->transfers, transfer_list) {
		trace_spi_transfer_start(msg, xfer);

		spi_statistics_add_transfer_stats(statm, xfer, ctlr);
		spi_statistics_add_transfer_stats(stats, xfer, ctlr);

		if (xfer->tx_buf || xfer->rx_buf) {
			reinit_completion(&ctlr->xfer_completion);

			ret = ctlr->transfer_one(ctlr, msg->spi, xfer);
			if (ret < 0) {
				SPI_STATISTICS_INCREMENT_FIELD(statm,
							       errors);
				SPI_STATISTICS_INCREMENT_FIELD(stats,
							       errors);
				dev_err(&msg->spi->dev,
					"SPI transfer failed: %d\n", ret);
				goto out;
			}

			if (ret > 0) {
				ret = 0;
				ms = 8LL * 1000LL * xfer->len;
				do_div(ms, xfer->speed_hz);
				ms += ms + 200; /* some tolerance */

				if (ms > UINT_MAX)
					ms = UINT_MAX;

				ms = wait_for_completion_timeout(&ctlr->xfer_completion,
								 msecs_to_jiffies(ms));
			}

			if (ms == 0) {
				SPI_STATISTICS_INCREMENT_FIELD(statm,
							       timedout);
				SPI_STATISTICS_INCREMENT_FIELD(stats,
							       timedout);
				dev_err(&msg->spi->dev,
					"SPI transfer timed out\n");
				msg->status = -ETIMEDOUT;
			}
		} else {
			if (xfer->len)
				dev_err(&msg->spi->dev,
					"Bufferless transfer has length %u\n",
					xfer->len);
		}

		trace_spi_transfer_stop(msg, xfer);

		if (msg->status != -EINPROGRESS)
			goto out;

		if (xfer->delay_usecs) {
			u16 us = xfer->delay_usecs;

			if (us <= 10)
				udelay(us);
			else
				usleep_range(us, us + DIV_ROUND_UP(us, 10));
		}

		if (xfer->cs_change) {
			if (list_is_last(&xfer->transfer_list,
					 &msg->transfers)) {
				keep_cs = true;
			} else {
				spi_set_cs(msg->spi, false);
				udelay(10);
				spi_set_cs(msg->spi, true);
			}
		}

		msg->actual_length += xfer->len;
	}

out:
	if (ret != 0 || !keep_cs)
		spi_set_cs(msg->spi, false);

	if (msg->status == -EINPROGRESS)
		msg->status = ret;

	if (msg->status && ctlr->handle_err)
		ctlr->handle_err(ctlr, msg);

	spi_res_release(ctlr, msg);

	spi_finalize_current_message(ctlr);

	return ret;
}

/**
 * spi_finalize_current_transfer - report completion of a transfer
 * @ctlr: the controller reporting completion
 *
 * Called by SPI drivers using the core transfer_one_message()
 * implementation to notify it that the current interrupt driven
 * transfer has finished and the next one may be scheduled.
 */
void spi_finalize_current_transfer(struct spi_controller *ctlr)
{
	complete(&ctlr->xfer_completion);
}
EXPORT_SYMBOL_GPL(spi_finalize_current_transfer);

/**
 * __spi_pump_messages - function which processes spi message queue
 * @ctlr: controller to process queue for
 * @in_kthread: true if we are in the context of the message pump thread
 *
 * This function checks if there is any spi message in the queue that
 * needs processing and if so call out to the driver to initialize hardware
 * and transfer each message.
 *
 * Note that it is called both from the kthread itself and also from
 * inside spi_sync(); the queue extraction handling at the top of the
 * function should deal with this safely.
 */
static void __spi_pump_messages(struct spi_controller *ctlr, bool in_kthread)
{
	unsigned long flags;
	bool was_busy = false;
	int ret;

	/* Lock queue */
	spin_lock_irqsave(&ctlr->queue_lock, flags);

	/* Make sure we are not already running a message */
	if (ctlr->cur_msg) {
		spin_unlock_irqrestore(&ctlr->queue_lock, flags);
		return;
	}

	/* If another context is idling the device then defer */
	if (ctlr->idling) {
		kthread_queue_work(&ctlr->kworker, &ctlr->pump_messages);
		spin_unlock_irqrestore(&ctlr->queue_lock, flags);
		return;
	}

	/* Check if the queue is idle */
	if (list_empty(&ctlr->queue) || !ctlr->running) {
		if (!ctlr->busy) {
			spin_unlock_irqrestore(&ctlr->queue_lock, flags);
			return;
		}

		/* Only do teardown in the thread */
		if (!in_kthread) {
			kthread_queue_work(&ctlr->kworker,
					   &ctlr->pump_messages);
			spin_unlock_irqrestore(&ctlr->queue_lock, flags);
			return;
		}

		ctlr->busy = false;
		ctlr->idling = true;
		spin_unlock_irqrestore(&ctlr->queue_lock, flags);

		kfree(ctlr->dummy_rx);
		ctlr->dummy_rx = NULL;
		kfree(ctlr->dummy_tx);
		ctlr->dummy_tx = NULL;
		if (ctlr->unprepare_transfer_hardware &&
		    ctlr->unprepare_transfer_hardware(ctlr))
			dev_err(&ctlr->dev,
				"failed to unprepare transfer hardware\n");
		if (ctlr->auto_runtime_pm) {
			pm_runtime_mark_last_busy(ctlr->dev.parent);
			pm_runtime_put_autosuspend(ctlr->dev.parent);
		}
		trace_spi_controller_idle(ctlr);

		spin_lock_irqsave(&ctlr->queue_lock, flags);
		ctlr->idling = false;
		spin_unlock_irqrestore(&ctlr->queue_lock, flags);
		return;
	}

	/* Extract head of queue */
	ctlr->cur_msg =
		list_first_entry(&ctlr->queue, struct spi_message, queue);

	list_del_init(&ctlr->cur_msg->queue);
	if (ctlr->busy)
		was_busy = true;
	else
		ctlr->busy = true;
	spin_unlock_irqrestore(&ctlr->queue_lock, flags);

	mutex_lock(&ctlr->io_mutex);

	if (!was_busy && ctlr->auto_runtime_pm) {
		ret = pm_runtime_get_sync(ctlr->dev.parent);
		if (ret < 0) {
			dev_err(&ctlr->dev, "Failed to power device: %d\n",
				ret);
			mutex_unlock(&ctlr->io_mutex);
			return;
		}
	}

	if (!was_busy)
		trace_spi_controller_busy(ctlr);

	if (!was_busy && ctlr->prepare_transfer_hardware) {
		ret = ctlr->prepare_transfer_hardware(ctlr);
		if (ret) {
			dev_err(&ctlr->dev,
				"failed to prepare transfer hardware\n");

			if (ctlr->auto_runtime_pm)
				pm_runtime_put(ctlr->dev.parent);
			mutex_unlock(&ctlr->io_mutex);
			return;
		}
	}

	trace_spi_message_start(ctlr->cur_msg);

	if (ctlr->prepare_message) {
		ret = ctlr->prepare_message(ctlr, ctlr->cur_msg);
		if (ret) {
			dev_err(&ctlr->dev, "failed to prepare message: %d\n",
				ret);
			ctlr->cur_msg->status = ret;
			spi_finalize_current_message(ctlr);
			goto out;
		}
		ctlr->cur_msg_prepared = true;
	}

	ret = spi_map_msg(ctlr, ctlr->cur_msg);
	if (ret) {
		ctlr->cur_msg->status = ret;
		spi_finalize_current_message(ctlr);
		goto out;
	}

	ret = ctlr->transfer_one_message(ctlr, ctlr->cur_msg);
	if (ret) {
		dev_err(&ctlr->dev,
			"failed to transfer one message from queue\n");
		goto out;
	}

out:
	mutex_unlock(&ctlr->io_mutex);

	/* Prod the scheduler in case transfer_one() was busy waiting */
	if (!ret)
		cond_resched();
}

/**
 * spi_pump_messages - kthread work function which processes spi message queue
 * @work: pointer to kthread work struct contained in the controller struct
 */
static void spi_pump_messages(struct kthread_work *work)
{
	struct spi_controller *ctlr =
		container_of(work, struct spi_controller, pump_messages);

	__spi_pump_messages(ctlr, true);
}

static int spi_init_queue(struct spi_controller *ctlr)
{
	struct sched_param param = { .sched_priority = MAX_RT_PRIO - 1 };

	ctlr->running = false;
	ctlr->busy = false;

	kthread_init_worker(&ctlr->kworker);
	ctlr->kworker_task = kthread_run(kthread_worker_fn, &ctlr->kworker,
					 "%s", dev_name(&ctlr->dev));
	if (IS_ERR(ctlr->kworker_task)) {
		dev_err(&ctlr->dev, "failed to create message pump task\n");
		return PTR_ERR(ctlr->kworker_task);
	}
	kthread_init_work(&ctlr->pump_messages, spi_pump_messages);

	/*
	 * Controller config will indicate if this controller should run the
	 * message pump with high (realtime) priority to reduce the transfer
	 * latency on the bus by minimising the delay between a transfer
	 * request and the scheduling of the message pump thread. Without this
	 * setting the message pump thread will remain at default priority.
	 */
	if (ctlr->rt) {
		dev_info(&ctlr->dev,
			"will run message pump with realtime priority\n");
		sched_setscheduler(ctlr->kworker_task, SCHED_FIFO, &param);
	}

	return 0;
}

/**
 * spi_get_next_queued_message() - called by driver to check for queued
 * messages
 * @ctlr: the controller to check for queued messages
 *
 * If there are more messages in the queue, the next message is returned from
 * this call.
 *
 * Return: the next message in the queue, else NULL if the queue is empty.
 */
struct spi_message *spi_get_next_queued_message(struct spi_controller *ctlr)
{
	struct spi_message *next;
	unsigned long flags;

	/* get a pointer to the next message, if any */
	spin_lock_irqsave(&ctlr->queue_lock, flags);
	next = list_first_entry_or_null(&ctlr->queue, struct spi_message,
					queue);
	spin_unlock_irqrestore(&ctlr->queue_lock, flags);

	return next;
}
EXPORT_SYMBOL_GPL(spi_get_next_queued_message);

/**
 * spi_finalize_current_message() - the current message is complete
 * @ctlr: the controller to return the message to
 *
 * Called by the driver to notify the core that the message in the front of the
 * queue is complete and can be removed from the queue.
 */
void spi_finalize_current_message(struct spi_controller *ctlr)
{
	struct spi_message *mesg;
	unsigned long flags;
	int ret;

	spin_lock_irqsave(&ctlr->queue_lock, flags);
	mesg = ctlr->cur_msg;
	spin_unlock_irqrestore(&ctlr->queue_lock, flags);

	spi_unmap_msg(ctlr, mesg);

	if (ctlr->cur_msg_prepared && ctlr->unprepare_message) {
		ret = ctlr->unprepare_message(ctlr, mesg);
		if (ret) {
			dev_err(&ctlr->dev, "failed to unprepare message: %d\n",
				ret);
		}
	}

	spin_lock_irqsave(&ctlr->queue_lock, flags);
	ctlr->cur_msg = NULL;
	ctlr->cur_msg_prepared = false;
	kthread_queue_work(&ctlr->kworker, &ctlr->pump_messages);
	spin_unlock_irqrestore(&ctlr->queue_lock, flags);

	trace_spi_message_done(mesg);

	mesg->state = NULL;
	if (mesg->complete)
		mesg->complete(mesg->context);
}
EXPORT_SYMBOL_GPL(spi_finalize_current_message);

static int spi_start_queue(struct spi_controller *ctlr)
{
	unsigned long flags;

	spin_lock_irqsave(&ctlr->queue_lock, flags);

	if (ctlr->running || ctlr->busy) {
		spin_unlock_irqrestore(&ctlr->queue_lock, flags);
		return -EBUSY;
	}

	ctlr->running = true;
	ctlr->cur_msg = NULL;
	spin_unlock_irqrestore(&ctlr->queue_lock, flags);

	kthread_queue_work(&ctlr->kworker, &ctlr->pump_messages);

	return 0;
}

static int spi_stop_queue(struct spi_controller *ctlr)
{
	unsigned long flags;
	unsigned limit = 500;
	int ret = 0;

	spin_lock_irqsave(&ctlr->queue_lock, flags);

	/*
	 * This is a bit lame, but is optimized for the common execution path.
	 * A wait_queue on the ctlr->busy could be used, but then the common
	 * execution path (pump_messages) would be required to call wake_up or
	 * friends on every SPI message. Do this instead.
	 */
	while ((!list_empty(&ctlr->queue) || ctlr->busy) && limit--) {
		spin_unlock_irqrestore(&ctlr->queue_lock, flags);
		usleep_range(10000, 11000);
		spin_lock_irqsave(&ctlr->queue_lock, flags);
	}

	if (!list_empty(&ctlr->queue) || ctlr->busy)
		ret = -EBUSY;
	else
		ctlr->running = false;

	spin_unlock_irqrestore(&ctlr->queue_lock, flags);

	if (ret) {
		dev_warn(&ctlr->dev, "could not stop message queue\n");
		return ret;
	}
	return ret;
}

static int spi_destroy_queue(struct spi_controller *ctlr)
{
	int ret;

	ret = spi_stop_queue(ctlr);

	/*
	 * kthread_flush_worker will block until all work is done.
	 * If the reason that stop_queue timed out is that the work will never
	 * finish, then it does no good to call flush/stop thread, so
	 * return anyway.
	 */
	if (ret) {
		dev_err(&ctlr->dev, "problem destroying queue\n");
		return ret;
	}

	kthread_flush_worker(&ctlr->kworker);
	kthread_stop(ctlr->kworker_task);

	return 0;
}

static int __spi_queued_transfer(struct spi_device *spi,
				 struct spi_message *msg,
				 bool need_pump)
{
	struct spi_controller *ctlr = spi->controller;
	unsigned long flags;

	spin_lock_irqsave(&ctlr->queue_lock, flags);

	if (!ctlr->running) {
		spin_unlock_irqrestore(&ctlr->queue_lock, flags);
		return -ESHUTDOWN;
	}
	msg->actual_length = 0;
	msg->status = -EINPROGRESS;

	list_add_tail(&msg->queue, &ctlr->queue);
	if (!ctlr->busy && need_pump)
		kthread_queue_work(&ctlr->kworker, &ctlr->pump_messages);

	spin_unlock_irqrestore(&ctlr->queue_lock, flags);
	return 0;
}

/**
 * spi_queued_transfer - transfer function for queued transfers
 * @spi: spi device which is requesting transfer
 * @msg: spi message which is to handled is queued to driver queue
 *
 * Return: zero on success, else a negative error code.
 */
static int spi_queued_transfer(struct spi_device *spi, struct spi_message *msg)
{
	return __spi_queued_transfer(spi, msg, true);
}

static int spi_controller_initialize_queue(struct spi_controller *ctlr)
{
	int ret;

	ctlr->transfer = spi_queued_transfer;
	if (!ctlr->transfer_one_message)
		ctlr->transfer_one_message = spi_transfer_one_message;

	/* Initialize and start queue */
	ret = spi_init_queue(ctlr);
	if (ret) {
		dev_err(&ctlr->dev, "problem initializing queue\n");
		goto err_init_queue;
	}
	ctlr->queued = true;
	ret = spi_start_queue(ctlr);
	if (ret) {
		dev_err(&ctlr->dev, "problem starting queue\n");
		goto err_start_queue;
	}

	return 0;

err_start_queue:
	spi_destroy_queue(ctlr);
err_init_queue:
	return ret;
}

/*-------------------------------------------------------------------------*/

#if defined(CONFIG_OF)
static int of_spi_parse_dt(struct spi_controller *ctlr, struct spi_device *spi,
			   struct device_node *nc)
{
	u32 value;
	int rc;

	/* Mode (clock phase/polarity/etc.) */
	if (of_find_property(nc, "spi-cpha", NULL))
		spi->mode |= SPI_CPHA;
	if (of_find_property(nc, "spi-cpol", NULL))
		spi->mode |= SPI_CPOL;
	if (of_find_property(nc, "spi-cs-high", NULL))
		spi->mode |= SPI_CS_HIGH;
	if (of_find_property(nc, "spi-3wire", NULL))
		spi->mode |= SPI_3WIRE;
	if (of_find_property(nc, "spi-lsb-first", NULL))
		spi->mode |= SPI_LSB_FIRST;

	/* Device DUAL/QUAD mode */
	if (!of_property_read_u32(nc, "spi-tx-bus-width", &value)) {
		switch (value) {
		case 1:
			break;
		case 2:
			spi->mode |= SPI_TX_DUAL;
			break;
		case 4:
			spi->mode |= SPI_TX_QUAD;
			break;
		default:
			dev_warn(&ctlr->dev,
				"spi-tx-bus-width %d not supported\n",
				value);
			break;
		}
	}

	if (!of_property_read_u32(nc, "spi-rx-bus-width", &value)) {
		switch (value) {
		case 1:
			break;
		case 2:
			spi->mode |= SPI_RX_DUAL;
			break;
		case 4:
			spi->mode |= SPI_RX_QUAD;
			break;
		default:
			dev_warn(&ctlr->dev,
				"spi-rx-bus-width %d not supported\n",
				value);
			break;
		}
	}

	if (spi_controller_is_slave(ctlr)) {
		if (strcmp(nc->name, "slave")) {
			dev_err(&ctlr->dev, "%s is not called 'slave'\n",
				nc->full_name);
			return -EINVAL;
		}
		return 0;
	}

	/* Device address */
	rc = of_property_read_u32(nc, "reg", &value);
	if (rc) {
		dev_err(&ctlr->dev, "%s has no valid 'reg' property (%d)\n",
			nc->full_name, rc);
		return rc;
	}
	spi->chip_select = value;

	/* Device speed */
	rc = of_property_read_u32(nc, "spi-max-frequency", &value);
	if (rc) {
		dev_err(&ctlr->dev,
			"%s has no valid 'spi-max-frequency' property (%d)\n",
			nc->full_name, rc);
		return rc;
	}
	spi->max_speed_hz = value;

	return 0;
}

static struct spi_device *
of_register_spi_device(struct spi_controller *ctlr, struct device_node *nc)
{
	struct spi_device *spi;
	int rc;

	/* Alloc an spi_device */
	spi = spi_alloc_device(ctlr);
	if (!spi) {
		dev_err(&ctlr->dev, "spi_device alloc error for %s\n",
			nc->full_name);
		rc = -ENOMEM;
		goto err_out;
	}

	/* Select device driver */
	rc = of_modalias_node(nc, spi->modalias,
				sizeof(spi->modalias));
	if (rc < 0) {
		dev_err(&ctlr->dev, "cannot find modalias for %s\n",
			nc->full_name);
		goto err_out;
	}

	rc = of_spi_parse_dt(ctlr, spi, nc);
	if (rc)
		goto err_out;

	/* Store a pointer to the node in the device structure */
	of_node_get(nc);
	spi->dev.of_node = nc;

	/* Register the new device */
	rc = spi_add_device(spi);
	if (rc) {
		dev_err(&ctlr->dev, "spi_device register error %s\n",
			nc->full_name);
		goto err_of_node_put;
	}

	return spi;

err_of_node_put:
	of_node_put(nc);
err_out:
	spi_dev_put(spi);
	return ERR_PTR(rc);
}

/**
 * of_register_spi_devices() - Register child devices onto the SPI bus
 * @ctlr:	Pointer to spi_controller device
 *
 * Registers an spi_device for each child node of controller node which
 * represents a valid SPI slave.
 */
static void of_register_spi_devices(struct spi_controller *ctlr)
{
	struct spi_device *spi;
	struct device_node *nc;

	if (!ctlr->dev.of_node)
		return;

	for_each_available_child_of_node(ctlr->dev.of_node, nc) {
		if (of_node_test_and_set_flag(nc, OF_POPULATED))
			continue;
		spi = of_register_spi_device(ctlr, nc);
		if (IS_ERR(spi)) {
			dev_warn(&ctlr->dev,
				 "Failed to create SPI device for %s\n",
				 nc->full_name);
			of_node_clear_flag(nc, OF_POPULATED);
		}
	}
}
#else
static void of_register_spi_devices(struct spi_controller *ctlr) { }
#endif

#ifdef CONFIG_ACPI
static int acpi_spi_add_resource(struct acpi_resource *ares, void *data)
{
	struct spi_device *spi = data;
	struct spi_controller *ctlr = spi->controller;

	if (ares->type == ACPI_RESOURCE_TYPE_SERIAL_BUS) {
		struct acpi_resource_spi_serialbus *sb;

		sb = &ares->data.spi_serial_bus;
		if (sb->type == ACPI_RESOURCE_SERIAL_TYPE_SPI) {
			/*
			 * ACPI DeviceSelection numbering is handled by the
			 * host controller driver in Windows and can vary
			 * from driver to driver. In Linux we always expect
			 * 0 .. max - 1 so we need to ask the driver to
			 * translate between the two schemes.
			 */
			if (ctlr->fw_translate_cs) {
				int cs = ctlr->fw_translate_cs(ctlr,
						sb->device_selection);
				if (cs < 0)
					return cs;
				spi->chip_select = cs;
			} else {
				spi->chip_select = sb->device_selection;
			}

			spi->max_speed_hz = sb->connection_speed;

			if (sb->clock_phase == ACPI_SPI_SECOND_PHASE)
				spi->mode |= SPI_CPHA;
			if (sb->clock_polarity == ACPI_SPI_START_HIGH)
				spi->mode |= SPI_CPOL;
			if (sb->device_polarity == ACPI_SPI_ACTIVE_HIGH)
				spi->mode |= SPI_CS_HIGH;
		}
	} else if (spi->irq < 0) {
		struct resource r;

		if (acpi_dev_resource_interrupt(ares, 0, &r))
			spi->irq = r.start;
	}

	/* Always tell the ACPI core to skip this resource */
	return 1;
}

static acpi_status acpi_register_spi_device(struct spi_controller *ctlr,
					    struct acpi_device *adev)
{
	struct list_head resource_list;
	struct spi_device *spi;
	int ret;

	if (acpi_bus_get_status(adev) || !adev->status.present ||
	    acpi_device_enumerated(adev))
		return AE_OK;

	spi = spi_alloc_device(ctlr);
	if (!spi) {
		dev_err(&ctlr->dev, "failed to allocate SPI device for %s\n",
			dev_name(&adev->dev));
		return AE_NO_MEMORY;
	}

	ACPI_COMPANION_SET(&spi->dev, adev);
	spi->irq = -1;

	INIT_LIST_HEAD(&resource_list);
	ret = acpi_dev_get_resources(adev, &resource_list,
				     acpi_spi_add_resource, spi);
	acpi_dev_free_resource_list(&resource_list);

	if (ret < 0 || !spi->max_speed_hz) {
		spi_dev_put(spi);
		return AE_OK;
	}

	acpi_set_modalias(adev, acpi_device_hid(adev), spi->modalias,
			  sizeof(spi->modalias));

	if (spi->irq < 0)
		spi->irq = acpi_dev_gpio_irq_get(adev, 0);

	acpi_device_set_enumerated(adev);

	adev->power.flags.ignore_parent = true;
	if (spi_add_device(spi)) {
		adev->power.flags.ignore_parent = false;
		dev_err(&ctlr->dev, "failed to add SPI device %s from ACPI\n",
			dev_name(&adev->dev));
		spi_dev_put(spi);
	}

	return AE_OK;
}

static acpi_status acpi_spi_add_device(acpi_handle handle, u32 level,
				       void *data, void **return_value)
{
	struct spi_controller *ctlr = data;
	struct acpi_device *adev;

	if (acpi_bus_get_device(handle, &adev))
		return AE_OK;

	return acpi_register_spi_device(ctlr, adev);
}

static void acpi_register_spi_devices(struct spi_controller *ctlr)
{
	acpi_status status;
	acpi_handle handle;

	handle = ACPI_HANDLE(ctlr->dev.parent);
	if (!handle)
		return;

	status = acpi_walk_namespace(ACPI_TYPE_DEVICE, handle, 1,
				     acpi_spi_add_device, NULL, ctlr, NULL);
	if (ACPI_FAILURE(status))
		dev_warn(&ctlr->dev, "failed to enumerate SPI slaves\n");
}
#else
static inline void acpi_register_spi_devices(struct spi_controller *ctlr) {}
#endif /* CONFIG_ACPI */

static void spi_controller_release(struct device *dev)
{
	struct spi_controller *ctlr;

	ctlr = container_of(dev, struct spi_controller, dev);
	kfree(ctlr);
}

static struct class spi_master_class = {
	.name		= "spi_master",
	.owner		= THIS_MODULE,
	.dev_release	= spi_controller_release,
	.dev_groups	= spi_master_groups,
};

#ifdef CONFIG_SPI_SLAVE
/**
 * spi_slave_abort - abort the ongoing transfer request on an SPI slave
 *		     controller
 * @spi: device used for the current transfer
 */
int spi_slave_abort(struct spi_device *spi)
{
	struct spi_controller *ctlr = spi->controller;

	if (spi_controller_is_slave(ctlr) && ctlr->slave_abort)
		return ctlr->slave_abort(ctlr);

	return -ENOTSUPP;
}
EXPORT_SYMBOL_GPL(spi_slave_abort);

static int match_true(struct device *dev, void *data)
{
	return 1;
}

static ssize_t spi_slave_show(struct device *dev,
			      struct device_attribute *attr, char *buf)
{
	struct spi_controller *ctlr = container_of(dev, struct spi_controller,
						   dev);
	struct device *child;

	child = device_find_child(&ctlr->dev, NULL, match_true);
	return sprintf(buf, "%s\n",
		       child ? to_spi_device(child)->modalias : NULL);
}

static ssize_t spi_slave_store(struct device *dev,
			       struct device_attribute *attr, const char *buf,
			       size_t count)
{
	struct spi_controller *ctlr = container_of(dev, struct spi_controller,
						   dev);
	struct spi_device *spi;
	struct device *child;
	char name[32];
	int rc;

	rc = sscanf(buf, "%31s", name);
	if (rc != 1 || !name[0])
		return -EINVAL;

	child = device_find_child(&ctlr->dev, NULL, match_true);
	if (child) {
		/* Remove registered slave */
		device_unregister(child);
		put_device(child);
	}

	if (strcmp(name, "(null)")) {
		/* Register new slave */
		spi = spi_alloc_device(ctlr);
		if (!spi)
			return -ENOMEM;

		strlcpy(spi->modalias, name, sizeof(spi->modalias));

		rc = spi_add_device(spi);
		if (rc) {
			spi_dev_put(spi);
			return rc;
		}
	}

	return count;
}

static DEVICE_ATTR(slave, 0644, spi_slave_show, spi_slave_store);

static struct attribute *spi_slave_attrs[] = {
	&dev_attr_slave.attr,
	NULL,
};

static const struct attribute_group spi_slave_group = {
	.attrs = spi_slave_attrs,
};

static const struct attribute_group *spi_slave_groups[] = {
	&spi_controller_statistics_group,
	&spi_slave_group,
	NULL,
};

static struct class spi_slave_class = {
	.name		= "spi_slave",
	.owner		= THIS_MODULE,
	.dev_release	= spi_controller_release,
	.dev_groups	= spi_slave_groups,
};
#else
extern struct class spi_slave_class;	/* dummy */
#endif

/**
 * __spi_alloc_controller - allocate an SPI master or slave controller
 * @dev: the controller, possibly using the platform_bus
 * @size: how much zeroed driver-private data to allocate; the pointer to this
 *	memory is in the driver_data field of the returned device,
 *	accessible with spi_controller_get_devdata().
 * @slave: flag indicating whether to allocate an SPI master (false) or SPI
 *	slave (true) controller
 * Context: can sleep
 *
 * This call is used only by SPI controller drivers, which are the
 * only ones directly touching chip registers.  It's how they allocate
 * an spi_controller structure, prior to calling spi_register_controller().
 *
 * This must be called from context that can sleep.
 *
 * The caller is responsible for assigning the bus number and initializing the
 * controller's methods before calling spi_register_controller(); and (after
 * errors adding the device) calling spi_controller_put() to prevent a memory
 * leak.
 *
 * Return: the SPI controller structure on success, else NULL.
 */
struct spi_controller *__spi_alloc_controller(struct device *dev,
					      unsigned int size, bool slave)
{
	struct spi_controller	*ctlr;

	if (!dev)
		return NULL;

	ctlr = kzalloc(size + sizeof(*ctlr), GFP_KERNEL);
	if (!ctlr)
		return NULL;

	device_initialize(&ctlr->dev);
	ctlr->bus_num = -1;
	ctlr->num_chipselect = 1;
	ctlr->slave = slave;
	if (IS_ENABLED(CONFIG_SPI_SLAVE) && slave)
		ctlr->dev.class = &spi_slave_class;
	else
		ctlr->dev.class = &spi_master_class;
	ctlr->dev.parent = dev;
	pm_suspend_ignore_children(&ctlr->dev, true);
	spi_controller_set_devdata(ctlr, &ctlr[1]);

	return ctlr;
}
EXPORT_SYMBOL_GPL(__spi_alloc_controller);

#ifdef CONFIG_OF
static int of_spi_register_master(struct spi_controller *ctlr)
{
	int nb, i, *cs;
	struct device_node *np = ctlr->dev.of_node;

	if (!np)
		return 0;

	nb = of_gpio_named_count(np, "cs-gpios");
	ctlr->num_chipselect = max_t(int, nb, ctlr->num_chipselect);

	/* Return error only for an incorrectly formed cs-gpios property */
	if (nb == 0 || nb == -ENOENT)
		return 0;
	else if (nb < 0)
		return nb;

	cs = devm_kzalloc(&ctlr->dev, sizeof(int) * ctlr->num_chipselect,
			  GFP_KERNEL);
	ctlr->cs_gpios = cs;

	if (!ctlr->cs_gpios)
		return -ENOMEM;

	for (i = 0; i < ctlr->num_chipselect; i++)
		cs[i] = -ENOENT;

	for (i = 0; i < nb; i++)
		cs[i] = of_get_named_gpio(np, "cs-gpios", i);

	return 0;
}
#else
static int of_spi_register_master(struct spi_controller *ctlr)
{
	return 0;
}
#endif

/**
 * spi_register_controller - register SPI master or slave controller
 * @ctlr: initialized master, originally from spi_alloc_master() or
 *	spi_alloc_slave()
 * Context: can sleep
 *
 * SPI controllers connect to their drivers using some non-SPI bus,
 * such as the platform bus.  The final stage of probe() in that code
 * includes calling spi_register_controller() to hook up to this SPI bus glue.
 *
 * SPI controllers use board specific (often SOC specific) bus numbers,
 * and board-specific addressing for SPI devices combines those numbers
 * with chip select numbers.  Since SPI does not directly support dynamic
 * device identification, boards need configuration tables telling which
 * chip is at which address.
 *
 * This must be called from context that can sleep.  It returns zero on
 * success, else a negative error code (dropping the controller's refcount).
 * After a successful return, the caller is responsible for calling
 * spi_unregister_controller().
 *
 * Return: zero on success, else a negative error code.
 */
int spi_register_controller(struct spi_controller *ctlr)
{
	static atomic_t		dyn_bus_id = ATOMIC_INIT((1<<15) - 1);
	struct device		*dev = ctlr->dev.parent;
	struct boardinfo	*bi;
	int			status = -ENODEV;
	int			dynamic = 0;

	if (!dev)
		return -ENODEV;

	if (!spi_controller_is_slave(ctlr)) {
		status = of_spi_register_master(ctlr);
		if (status)
			return status;
	}

	/* even if it's just one always-selected device, there must
	 * be at least one chipselect
	 */
	if (ctlr->num_chipselect == 0)
		return -EINVAL;

	if ((ctlr->bus_num < 0) && ctlr->dev.of_node)
		ctlr->bus_num = of_alias_get_id(ctlr->dev.of_node, "spi");

	/* convention:  dynamically assigned bus IDs count down from the max */
	if (ctlr->bus_num < 0) {
		/* FIXME switch to an IDR based scheme, something like
		 * I2C now uses, so we can't run out of "dynamic" IDs
		 */
		ctlr->bus_num = atomic_dec_return(&dyn_bus_id);
		dynamic = 1;
	}

	INIT_LIST_HEAD(&ctlr->queue);
	spin_lock_init(&ctlr->queue_lock);
	spin_lock_init(&ctlr->bus_lock_spinlock);
	mutex_init(&ctlr->bus_lock_mutex);
	mutex_init(&ctlr->io_mutex);
	ctlr->bus_lock_flag = 0;
	init_completion(&ctlr->xfer_completion);
	if (!ctlr->max_dma_len)
		ctlr->max_dma_len = INT_MAX;

	/* register the device, then userspace will see it.
	 * registration fails if the bus ID is in use.
	 */
	dev_set_name(&ctlr->dev, "spi%u", ctlr->bus_num);
	status = device_add(&ctlr->dev);
	if (status < 0)
		goto done;
	dev_dbg(dev, "registered %s %s%s\n",
			spi_controller_is_slave(ctlr) ? "slave" : "master",
			dev_name(&ctlr->dev), dynamic ? " (dynamic)" : "");

	/* If we're using a queued driver, start the queue */
	if (ctlr->transfer)
		dev_info(dev, "controller is unqueued, this is deprecated\n");
	else {
		status = spi_controller_initialize_queue(ctlr);
		if (status) {
			device_del(&ctlr->dev);
			goto done;
		}
	}
	/* add statistics */
	spin_lock_init(&ctlr->statistics.lock);

	mutex_lock(&board_lock);
	list_add_tail(&ctlr->list, &spi_controller_list);
	list_for_each_entry(bi, &board_list, list)
		spi_match_controller_to_boardinfo(ctlr, &bi->board_info);
	mutex_unlock(&board_lock);

	/* Register devices from the device tree and ACPI */
	of_register_spi_devices(ctlr);
	acpi_register_spi_devices(ctlr);
done:
	return status;
}
EXPORT_SYMBOL_GPL(spi_register_controller);

static void devm_spi_unregister(struct device *dev, void *res)
{
	spi_unregister_controller(*(struct spi_controller **)res);
}

/**
<<<<<<< HEAD
 * devm_spi_register_master - register managed SPI master controller
 * @dev:    device managing SPI master
 * @master: initialized master, originally from spi_alloc_master()
=======
 * devm_spi_register_controller - register managed SPI master or slave
 *	controller
 * @dev:    device managing SPI controller
 * @ctlr: initialized controller, originally from spi_alloc_master() or
 *	spi_alloc_slave()
>>>>>>> 8caab75f
 * Context: can sleep
 *
 * Register a SPI device as with spi_register_controller() which will
 * automatically be unregister
 *
 * Return: zero on success, else a negative error code.
 */
int devm_spi_register_controller(struct device *dev,
				 struct spi_controller *ctlr)
{
	struct spi_controller **ptr;
	int ret;

	ptr = devres_alloc(devm_spi_unregister, sizeof(*ptr), GFP_KERNEL);
	if (!ptr)
		return -ENOMEM;

	ret = spi_register_controller(ctlr);
	if (!ret) {
		*ptr = ctlr;
		devres_add(dev, ptr);
	} else {
		devres_free(ptr);
	}

	return ret;
}
EXPORT_SYMBOL_GPL(devm_spi_register_controller);

static int __unregister(struct device *dev, void *null)
{
	spi_unregister_device(to_spi_device(dev));
	return 0;
}

/**
 * spi_unregister_controller - unregister SPI master or slave controller
 * @ctlr: the controller being unregistered
 * Context: can sleep
 *
 * This call is used only by SPI controller drivers, which are the
 * only ones directly touching chip registers.
 *
 * This must be called from context that can sleep.
 */
void spi_unregister_controller(struct spi_controller *ctlr)
{
	int dummy;

	if (ctlr->queued) {
		if (spi_destroy_queue(ctlr))
			dev_err(&ctlr->dev, "queue remove failed\n");
	}

	mutex_lock(&board_lock);
	list_del(&ctlr->list);
	mutex_unlock(&board_lock);

	dummy = device_for_each_child(&ctlr->dev, NULL, __unregister);
	device_unregister(&ctlr->dev);
}
EXPORT_SYMBOL_GPL(spi_unregister_controller);

int spi_controller_suspend(struct spi_controller *ctlr)
{
	int ret;

	/* Basically no-ops for non-queued controllers */
	if (!ctlr->queued)
		return 0;

	ret = spi_stop_queue(ctlr);
	if (ret)
		dev_err(&ctlr->dev, "queue stop failed\n");

	return ret;
}
EXPORT_SYMBOL_GPL(spi_controller_suspend);

int spi_controller_resume(struct spi_controller *ctlr)
{
	int ret;

	if (!ctlr->queued)
		return 0;

	ret = spi_start_queue(ctlr);
	if (ret)
		dev_err(&ctlr->dev, "queue restart failed\n");

	return ret;
}
EXPORT_SYMBOL_GPL(spi_controller_resume);

static int __spi_controller_match(struct device *dev, const void *data)
{
	struct spi_controller *ctlr;
	const u16 *bus_num = data;

	ctlr = container_of(dev, struct spi_controller, dev);
	return ctlr->bus_num == *bus_num;
}

/**
 * spi_busnum_to_master - look up master associated with bus_num
 * @bus_num: the master's bus number
 * Context: can sleep
 *
 * This call may be used with devices that are registered after
 * arch init time.  It returns a refcounted pointer to the relevant
 * spi_controller (which the caller must release), or NULL if there is
 * no such master registered.
 *
 * Return: the SPI master structure on success, else NULL.
 */
struct spi_controller *spi_busnum_to_master(u16 bus_num)
{
	struct device		*dev;
	struct spi_controller	*ctlr = NULL;

	dev = class_find_device(&spi_master_class, NULL, &bus_num,
				__spi_controller_match);
	if (dev)
		ctlr = container_of(dev, struct spi_controller, dev);
	/* reference got in class_find_device */
	return ctlr;
}
EXPORT_SYMBOL_GPL(spi_busnum_to_master);

/*-------------------------------------------------------------------------*/

/* Core methods for SPI resource management */

/**
 * spi_res_alloc - allocate a spi resource that is life-cycle managed
 *                 during the processing of a spi_message while using
 *                 spi_transfer_one
 * @spi:     the spi device for which we allocate memory
 * @release: the release code to execute for this resource
 * @size:    size to alloc and return
 * @gfp:     GFP allocation flags
 *
 * Return: the pointer to the allocated data
 *
 * This may get enhanced in the future to allocate from a memory pool
 * of the @spi_device or @spi_controller to avoid repeated allocations.
 */
void *spi_res_alloc(struct spi_device *spi,
		    spi_res_release_t release,
		    size_t size, gfp_t gfp)
{
	struct spi_res *sres;

	sres = kzalloc(sizeof(*sres) + size, gfp);
	if (!sres)
		return NULL;

	INIT_LIST_HEAD(&sres->entry);
	sres->release = release;

	return sres->data;
}
EXPORT_SYMBOL_GPL(spi_res_alloc);

/**
 * spi_res_free - free an spi resource
 * @res: pointer to the custom data of a resource
 *
 */
void spi_res_free(void *res)
{
	struct spi_res *sres = container_of(res, struct spi_res, data);

	if (!res)
		return;

	WARN_ON(!list_empty(&sres->entry));
	kfree(sres);
}
EXPORT_SYMBOL_GPL(spi_res_free);

/**
 * spi_res_add - add a spi_res to the spi_message
 * @message: the spi message
 * @res:     the spi_resource
 */
void spi_res_add(struct spi_message *message, void *res)
{
	struct spi_res *sres = container_of(res, struct spi_res, data);

	WARN_ON(!list_empty(&sres->entry));
	list_add_tail(&sres->entry, &message->resources);
}
EXPORT_SYMBOL_GPL(spi_res_add);

/**
 * spi_res_release - release all spi resources for this message
 * @ctlr:  the @spi_controller
 * @message: the @spi_message
 */
void spi_res_release(struct spi_controller *ctlr, struct spi_message *message)
{
	struct spi_res *res;

	while (!list_empty(&message->resources)) {
		res = list_last_entry(&message->resources,
				      struct spi_res, entry);

		if (res->release)
			res->release(ctlr, message, res->data);

		list_del(&res->entry);

		kfree(res);
	}
}
EXPORT_SYMBOL_GPL(spi_res_release);

/*-------------------------------------------------------------------------*/

/* Core methods for spi_message alterations */

static void __spi_replace_transfers_release(struct spi_controller *ctlr,
					    struct spi_message *msg,
					    void *res)
{
	struct spi_replaced_transfers *rxfer = res;
	size_t i;

	/* call extra callback if requested */
	if (rxfer->release)
		rxfer->release(ctlr, msg, res);

	/* insert replaced transfers back into the message */
	list_splice(&rxfer->replaced_transfers, rxfer->replaced_after);

	/* remove the formerly inserted entries */
	for (i = 0; i < rxfer->inserted; i++)
		list_del(&rxfer->inserted_transfers[i].transfer_list);
}

/**
 * spi_replace_transfers - replace transfers with several transfers
 *                         and register change with spi_message.resources
 * @msg:           the spi_message we work upon
 * @xfer_first:    the first spi_transfer we want to replace
 * @remove:        number of transfers to remove
 * @insert:        the number of transfers we want to insert instead
 * @release:       extra release code necessary in some circumstances
 * @extradatasize: extra data to allocate (with alignment guarantees
 *                 of struct @spi_transfer)
 * @gfp:           gfp flags
 *
 * Returns: pointer to @spi_replaced_transfers,
 *          PTR_ERR(...) in case of errors.
 */
struct spi_replaced_transfers *spi_replace_transfers(
	struct spi_message *msg,
	struct spi_transfer *xfer_first,
	size_t remove,
	size_t insert,
	spi_replaced_release_t release,
	size_t extradatasize,
	gfp_t gfp)
{
	struct spi_replaced_transfers *rxfer;
	struct spi_transfer *xfer;
	size_t i;

	/* allocate the structure using spi_res */
	rxfer = spi_res_alloc(msg->spi, __spi_replace_transfers_release,
			      insert * sizeof(struct spi_transfer)
			      + sizeof(struct spi_replaced_transfers)
			      + extradatasize,
			      gfp);
	if (!rxfer)
		return ERR_PTR(-ENOMEM);

	/* the release code to invoke before running the generic release */
	rxfer->release = release;

	/* assign extradata */
	if (extradatasize)
		rxfer->extradata =
			&rxfer->inserted_transfers[insert];

	/* init the replaced_transfers list */
	INIT_LIST_HEAD(&rxfer->replaced_transfers);

	/* assign the list_entry after which we should reinsert
	 * the @replaced_transfers - it may be spi_message.messages!
	 */
	rxfer->replaced_after = xfer_first->transfer_list.prev;

	/* remove the requested number of transfers */
	for (i = 0; i < remove; i++) {
		/* if the entry after replaced_after it is msg->transfers
		 * then we have been requested to remove more transfers
		 * than are in the list
		 */
		if (rxfer->replaced_after->next == &msg->transfers) {
			dev_err(&msg->spi->dev,
				"requested to remove more spi_transfers than are available\n");
			/* insert replaced transfers back into the message */
			list_splice(&rxfer->replaced_transfers,
				    rxfer->replaced_after);

			/* free the spi_replace_transfer structure */
			spi_res_free(rxfer);

			/* and return with an error */
			return ERR_PTR(-EINVAL);
		}

		/* remove the entry after replaced_after from list of
		 * transfers and add it to list of replaced_transfers
		 */
		list_move_tail(rxfer->replaced_after->next,
			       &rxfer->replaced_transfers);
	}

	/* create copy of the given xfer with identical settings
	 * based on the first transfer to get removed
	 */
	for (i = 0; i < insert; i++) {
		/* we need to run in reverse order */
		xfer = &rxfer->inserted_transfers[insert - 1 - i];

		/* copy all spi_transfer data */
		memcpy(xfer, xfer_first, sizeof(*xfer));

		/* add to list */
		list_add(&xfer->transfer_list, rxfer->replaced_after);

		/* clear cs_change and delay_usecs for all but the last */
		if (i) {
			xfer->cs_change = false;
			xfer->delay_usecs = 0;
		}
	}

	/* set up inserted */
	rxfer->inserted = insert;

	/* and register it with spi_res/spi_message */
	spi_res_add(msg, rxfer);

	return rxfer;
}
EXPORT_SYMBOL_GPL(spi_replace_transfers);

static int __spi_split_transfer_maxsize(struct spi_controller *ctlr,
					struct spi_message *msg,
					struct spi_transfer **xferp,
					size_t maxsize,
					gfp_t gfp)
{
	struct spi_transfer *xfer = *xferp, *xfers;
	struct spi_replaced_transfers *srt;
	size_t offset;
	size_t count, i;

	/* warn once about this fact that we are splitting a transfer */
	dev_warn_once(&msg->spi->dev,
		      "spi_transfer of length %i exceed max length of %zu - needed to split transfers\n",
		      xfer->len, maxsize);

	/* calculate how many we have to replace */
	count = DIV_ROUND_UP(xfer->len, maxsize);

	/* create replacement */
	srt = spi_replace_transfers(msg, xfer, 1, count, NULL, 0, gfp);
	if (IS_ERR(srt))
		return PTR_ERR(srt);
	xfers = srt->inserted_transfers;

	/* now handle each of those newly inserted spi_transfers
	 * note that the replacements spi_transfers all are preset
	 * to the same values as *xferp, so tx_buf, rx_buf and len
	 * are all identical (as well as most others)
	 * so we just have to fix up len and the pointers.
	 *
	 * this also includes support for the depreciated
	 * spi_message.is_dma_mapped interface
	 */

	/* the first transfer just needs the length modified, so we
	 * run it outside the loop
	 */
	xfers[0].len = min_t(size_t, maxsize, xfer[0].len);

	/* all the others need rx_buf/tx_buf also set */
	for (i = 1, offset = maxsize; i < count; offset += maxsize, i++) {
		/* update rx_buf, tx_buf and dma */
		if (xfers[i].rx_buf)
			xfers[i].rx_buf += offset;
		if (xfers[i].rx_dma)
			xfers[i].rx_dma += offset;
		if (xfers[i].tx_buf)
			xfers[i].tx_buf += offset;
		if (xfers[i].tx_dma)
			xfers[i].tx_dma += offset;

		/* update length */
		xfers[i].len = min(maxsize, xfers[i].len - offset);
	}

	/* we set up xferp to the last entry we have inserted,
	 * so that we skip those already split transfers
	 */
	*xferp = &xfers[count - 1];

	/* increment statistics counters */
	SPI_STATISTICS_INCREMENT_FIELD(&ctlr->statistics,
				       transfers_split_maxsize);
	SPI_STATISTICS_INCREMENT_FIELD(&msg->spi->statistics,
				       transfers_split_maxsize);

	return 0;
}

/**
 * spi_split_tranfers_maxsize - split spi transfers into multiple transfers
 *                              when an individual transfer exceeds a
 *                              certain size
 * @ctlr:    the @spi_controller for this transfer
 * @msg:   the @spi_message to transform
 * @maxsize:  the maximum when to apply this
 * @gfp: GFP allocation flags
 *
 * Return: status of transformation
 */
int spi_split_transfers_maxsize(struct spi_controller *ctlr,
				struct spi_message *msg,
				size_t maxsize,
				gfp_t gfp)
{
	struct spi_transfer *xfer;
	int ret;

	/* iterate over the transfer_list,
	 * but note that xfer is advanced to the last transfer inserted
	 * to avoid checking sizes again unnecessarily (also xfer does
	 * potentiall belong to a different list by the time the
	 * replacement has happened
	 */
	list_for_each_entry(xfer, &msg->transfers, transfer_list) {
		if (xfer->len > maxsize) {
			ret = __spi_split_transfer_maxsize(ctlr, msg, &xfer,
							   maxsize, gfp);
			if (ret)
				return ret;
		}
	}

	return 0;
}
EXPORT_SYMBOL_GPL(spi_split_transfers_maxsize);

/*-------------------------------------------------------------------------*/

/* Core methods for SPI controller protocol drivers.  Some of the
 * other core methods are currently defined as inline functions.
 */

static int __spi_validate_bits_per_word(struct spi_controller *ctlr,
					u8 bits_per_word)
{
	if (ctlr->bits_per_word_mask) {
		/* Only 32 bits fit in the mask */
		if (bits_per_word > 32)
			return -EINVAL;
		if (!(ctlr->bits_per_word_mask & SPI_BPW_MASK(bits_per_word)))
			return -EINVAL;
	}

	return 0;
}

/**
 * spi_setup - setup SPI mode and clock rate
 * @spi: the device whose settings are being modified
 * Context: can sleep, and no requests are queued to the device
 *
 * SPI protocol drivers may need to update the transfer mode if the
 * device doesn't work with its default.  They may likewise need
 * to update clock rates or word sizes from initial values.  This function
 * changes those settings, and must be called from a context that can sleep.
 * Except for SPI_CS_HIGH, which takes effect immediately, the changes take
 * effect the next time the device is selected and data is transferred to
 * or from it.  When this function returns, the spi device is deselected.
 *
 * Note that this call will fail if the protocol driver specifies an option
 * that the underlying controller or its driver does not support.  For
 * example, not all hardware supports wire transfers using nine bit words,
 * LSB-first wire encoding, or active-high chipselects.
 *
 * Return: zero on success, else a negative error code.
 */
int spi_setup(struct spi_device *spi)
{
	unsigned	bad_bits, ugly_bits;
	int		status;

	/* check mode to prevent that DUAL and QUAD set at the same time
	 */
	if (((spi->mode & SPI_TX_DUAL) && (spi->mode & SPI_TX_QUAD)) ||
		((spi->mode & SPI_RX_DUAL) && (spi->mode & SPI_RX_QUAD))) {
		dev_err(&spi->dev,
		"setup: can not select dual and quad at the same time\n");
		return -EINVAL;
	}
	/* if it is SPI_3WIRE mode, DUAL and QUAD should be forbidden
	 */
	if ((spi->mode & SPI_3WIRE) && (spi->mode &
		(SPI_TX_DUAL | SPI_TX_QUAD | SPI_RX_DUAL | SPI_RX_QUAD)))
		return -EINVAL;
	/* help drivers fail *cleanly* when they need options
	 * that aren't supported with their current controller
	 */
	bad_bits = spi->mode & ~spi->controller->mode_bits;
	ugly_bits = bad_bits &
		    (SPI_TX_DUAL | SPI_TX_QUAD | SPI_RX_DUAL | SPI_RX_QUAD);
	if (ugly_bits) {
		dev_warn(&spi->dev,
			 "setup: ignoring unsupported mode bits %x\n",
			 ugly_bits);
		spi->mode &= ~ugly_bits;
		bad_bits &= ~ugly_bits;
	}
	if (bad_bits) {
		dev_err(&spi->dev, "setup: unsupported mode bits %x\n",
			bad_bits);
		return -EINVAL;
	}

	if (!spi->bits_per_word)
		spi->bits_per_word = 8;

	status = __spi_validate_bits_per_word(spi->controller,
					      spi->bits_per_word);
	if (status)
		return status;

	if (!spi->max_speed_hz)
		spi->max_speed_hz = spi->controller->max_speed_hz;

	if (spi->controller->setup)
		status = spi->controller->setup(spi);

	spi_set_cs(spi, false);

	dev_dbg(&spi->dev, "setup mode %d, %s%s%s%s%u bits/w, %u Hz max --> %d\n",
			(int) (spi->mode & (SPI_CPOL | SPI_CPHA)),
			(spi->mode & SPI_CS_HIGH) ? "cs_high, " : "",
			(spi->mode & SPI_LSB_FIRST) ? "lsb, " : "",
			(spi->mode & SPI_3WIRE) ? "3wire, " : "",
			(spi->mode & SPI_LOOP) ? "loopback, " : "",
			spi->bits_per_word, spi->max_speed_hz,
			status);

	return status;
}
EXPORT_SYMBOL_GPL(spi_setup);

static int __spi_validate(struct spi_device *spi, struct spi_message *message)
{
	struct spi_controller *ctlr = spi->controller;
	struct spi_transfer *xfer;
	int w_size;

	if (list_empty(&message->transfers))
		return -EINVAL;

	/* Half-duplex links include original MicroWire, and ones with
	 * only one data pin like SPI_3WIRE (switches direction) or where
	 * either MOSI or MISO is missing.  They can also be caused by
	 * software limitations.
	 */
	if ((ctlr->flags & SPI_CONTROLLER_HALF_DUPLEX) ||
	    (spi->mode & SPI_3WIRE)) {
		unsigned flags = ctlr->flags;

		list_for_each_entry(xfer, &message->transfers, transfer_list) {
			if (xfer->rx_buf && xfer->tx_buf)
				return -EINVAL;
			if ((flags & SPI_CONTROLLER_NO_TX) && xfer->tx_buf)
				return -EINVAL;
			if ((flags & SPI_CONTROLLER_NO_RX) && xfer->rx_buf)
				return -EINVAL;
		}
	}

	/**
	 * Set transfer bits_per_word and max speed as spi device default if
	 * it is not set for this transfer.
	 * Set transfer tx_nbits and rx_nbits as single transfer default
	 * (SPI_NBITS_SINGLE) if it is not set for this transfer.
	 */
	message->frame_length = 0;
	list_for_each_entry(xfer, &message->transfers, transfer_list) {
		message->frame_length += xfer->len;
		if (!xfer->bits_per_word)
			xfer->bits_per_word = spi->bits_per_word;

		if (!xfer->speed_hz)
			xfer->speed_hz = spi->max_speed_hz;
		if (!xfer->speed_hz)
			xfer->speed_hz = ctlr->max_speed_hz;

		if (ctlr->max_speed_hz && xfer->speed_hz > ctlr->max_speed_hz)
			xfer->speed_hz = ctlr->max_speed_hz;

		if (__spi_validate_bits_per_word(ctlr, xfer->bits_per_word))
			return -EINVAL;

		/*
		 * SPI transfer length should be multiple of SPI word size
		 * where SPI word size should be power-of-two multiple
		 */
		if (xfer->bits_per_word <= 8)
			w_size = 1;
		else if (xfer->bits_per_word <= 16)
			w_size = 2;
		else
			w_size = 4;

		/* No partial transfers accepted */
		if (xfer->len % w_size)
			return -EINVAL;

		if (xfer->speed_hz && ctlr->min_speed_hz &&
		    xfer->speed_hz < ctlr->min_speed_hz)
			return -EINVAL;

		if (xfer->tx_buf && !xfer->tx_nbits)
			xfer->tx_nbits = SPI_NBITS_SINGLE;
		if (xfer->rx_buf && !xfer->rx_nbits)
			xfer->rx_nbits = SPI_NBITS_SINGLE;
		/* check transfer tx/rx_nbits:
		 * 1. check the value matches one of single, dual and quad
		 * 2. check tx/rx_nbits match the mode in spi_device
		 */
		if (xfer->tx_buf) {
			if (xfer->tx_nbits != SPI_NBITS_SINGLE &&
				xfer->tx_nbits != SPI_NBITS_DUAL &&
				xfer->tx_nbits != SPI_NBITS_QUAD)
				return -EINVAL;
			if ((xfer->tx_nbits == SPI_NBITS_DUAL) &&
				!(spi->mode & (SPI_TX_DUAL | SPI_TX_QUAD)))
				return -EINVAL;
			if ((xfer->tx_nbits == SPI_NBITS_QUAD) &&
				!(spi->mode & SPI_TX_QUAD))
				return -EINVAL;
		}
		/* check transfer rx_nbits */
		if (xfer->rx_buf) {
			if (xfer->rx_nbits != SPI_NBITS_SINGLE &&
				xfer->rx_nbits != SPI_NBITS_DUAL &&
				xfer->rx_nbits != SPI_NBITS_QUAD)
				return -EINVAL;
			if ((xfer->rx_nbits == SPI_NBITS_DUAL) &&
				!(spi->mode & (SPI_RX_DUAL | SPI_RX_QUAD)))
				return -EINVAL;
			if ((xfer->rx_nbits == SPI_NBITS_QUAD) &&
				!(spi->mode & SPI_RX_QUAD))
				return -EINVAL;
		}
	}

	message->status = -EINPROGRESS;

	return 0;
}

static int __spi_async(struct spi_device *spi, struct spi_message *message)
{
	struct spi_controller *ctlr = spi->controller;

	message->spi = spi;

	SPI_STATISTICS_INCREMENT_FIELD(&ctlr->statistics, spi_async);
	SPI_STATISTICS_INCREMENT_FIELD(&spi->statistics, spi_async);

	trace_spi_message_submit(message);

	return ctlr->transfer(spi, message);
}

/**
 * spi_async - asynchronous SPI transfer
 * @spi: device with which data will be exchanged
 * @message: describes the data transfers, including completion callback
 * Context: any (irqs may be blocked, etc)
 *
 * This call may be used in_irq and other contexts which can't sleep,
 * as well as from task contexts which can sleep.
 *
 * The completion callback is invoked in a context which can't sleep.
 * Before that invocation, the value of message->status is undefined.
 * When the callback is issued, message->status holds either zero (to
 * indicate complete success) or a negative error code.  After that
 * callback returns, the driver which issued the transfer request may
 * deallocate the associated memory; it's no longer in use by any SPI
 * core or controller driver code.
 *
 * Note that although all messages to a spi_device are handled in
 * FIFO order, messages may go to different devices in other orders.
 * Some device might be higher priority, or have various "hard" access
 * time requirements, for example.
 *
 * On detection of any fault during the transfer, processing of
 * the entire message is aborted, and the device is deselected.
 * Until returning from the associated message completion callback,
 * no other spi_message queued to that device will be processed.
 * (This rule applies equally to all the synchronous transfer calls,
 * which are wrappers around this core asynchronous primitive.)
 *
 * Return: zero on success, else a negative error code.
 */
int spi_async(struct spi_device *spi, struct spi_message *message)
{
	struct spi_controller *ctlr = spi->controller;
	int ret;
	unsigned long flags;

	ret = __spi_validate(spi, message);
	if (ret != 0)
		return ret;

	spin_lock_irqsave(&ctlr->bus_lock_spinlock, flags);

	if (ctlr->bus_lock_flag)
		ret = -EBUSY;
	else
		ret = __spi_async(spi, message);

	spin_unlock_irqrestore(&ctlr->bus_lock_spinlock, flags);

	return ret;
}
EXPORT_SYMBOL_GPL(spi_async);

/**
 * spi_async_locked - version of spi_async with exclusive bus usage
 * @spi: device with which data will be exchanged
 * @message: describes the data transfers, including completion callback
 * Context: any (irqs may be blocked, etc)
 *
 * This call may be used in_irq and other contexts which can't sleep,
 * as well as from task contexts which can sleep.
 *
 * The completion callback is invoked in a context which can't sleep.
 * Before that invocation, the value of message->status is undefined.
 * When the callback is issued, message->status holds either zero (to
 * indicate complete success) or a negative error code.  After that
 * callback returns, the driver which issued the transfer request may
 * deallocate the associated memory; it's no longer in use by any SPI
 * core or controller driver code.
 *
 * Note that although all messages to a spi_device are handled in
 * FIFO order, messages may go to different devices in other orders.
 * Some device might be higher priority, or have various "hard" access
 * time requirements, for example.
 *
 * On detection of any fault during the transfer, processing of
 * the entire message is aborted, and the device is deselected.
 * Until returning from the associated message completion callback,
 * no other spi_message queued to that device will be processed.
 * (This rule applies equally to all the synchronous transfer calls,
 * which are wrappers around this core asynchronous primitive.)
 *
 * Return: zero on success, else a negative error code.
 */
int spi_async_locked(struct spi_device *spi, struct spi_message *message)
{
	struct spi_controller *ctlr = spi->controller;
	int ret;
	unsigned long flags;

	ret = __spi_validate(spi, message);
	if (ret != 0)
		return ret;

	spin_lock_irqsave(&ctlr->bus_lock_spinlock, flags);

	ret = __spi_async(spi, message);

	spin_unlock_irqrestore(&ctlr->bus_lock_spinlock, flags);

	return ret;

}
EXPORT_SYMBOL_GPL(spi_async_locked);


int spi_flash_read(struct spi_device *spi,
		   struct spi_flash_read_message *msg)

{
	struct spi_controller *master = spi->controller;
	struct device *rx_dev = NULL;
	int ret;

	if ((msg->opcode_nbits == SPI_NBITS_DUAL ||
	     msg->addr_nbits == SPI_NBITS_DUAL) &&
	    !(spi->mode & (SPI_TX_DUAL | SPI_TX_QUAD)))
		return -EINVAL;
	if ((msg->opcode_nbits == SPI_NBITS_QUAD ||
	     msg->addr_nbits == SPI_NBITS_QUAD) &&
	    !(spi->mode & SPI_TX_QUAD))
		return -EINVAL;
	if (msg->data_nbits == SPI_NBITS_DUAL &&
	    !(spi->mode & (SPI_RX_DUAL | SPI_RX_QUAD)))
		return -EINVAL;
	if (msg->data_nbits == SPI_NBITS_QUAD &&
	    !(spi->mode &  SPI_RX_QUAD))
		return -EINVAL;

	if (master->auto_runtime_pm) {
		ret = pm_runtime_get_sync(master->dev.parent);
		if (ret < 0) {
			dev_err(&master->dev, "Failed to power device: %d\n",
				ret);
			return ret;
		}
	}

	mutex_lock(&master->bus_lock_mutex);
	mutex_lock(&master->io_mutex);
	if (master->dma_rx && master->spi_flash_can_dma(spi, msg)) {
		rx_dev = master->dma_rx->device->dev;
		ret = spi_map_buf(master, rx_dev, &msg->rx_sg,
				  msg->buf, msg->len,
				  DMA_FROM_DEVICE);
		if (!ret)
			msg->cur_msg_mapped = true;
	}
	ret = master->spi_flash_read(spi, msg);
	if (msg->cur_msg_mapped)
		spi_unmap_buf(master, rx_dev, &msg->rx_sg,
			      DMA_FROM_DEVICE);
	mutex_unlock(&master->io_mutex);
	mutex_unlock(&master->bus_lock_mutex);

	if (master->auto_runtime_pm)
		pm_runtime_put(master->dev.parent);

	return ret;
}
EXPORT_SYMBOL_GPL(spi_flash_read);

/*-------------------------------------------------------------------------*/

/* Utility methods for SPI protocol drivers, layered on
 * top of the core.  Some other utility methods are defined as
 * inline functions.
 */

static void spi_complete(void *arg)
{
	complete(arg);
}

static int __spi_sync(struct spi_device *spi, struct spi_message *message)
{
	DECLARE_COMPLETION_ONSTACK(done);
	int status;
	struct spi_controller *ctlr = spi->controller;
	unsigned long flags;

	status = __spi_validate(spi, message);
	if (status != 0)
		return status;

	message->complete = spi_complete;
	message->context = &done;
	message->spi = spi;

	SPI_STATISTICS_INCREMENT_FIELD(&ctlr->statistics, spi_sync);
	SPI_STATISTICS_INCREMENT_FIELD(&spi->statistics, spi_sync);

	/* If we're not using the legacy transfer method then we will
	 * try to transfer in the calling context so special case.
	 * This code would be less tricky if we could remove the
	 * support for driver implemented message queues.
	 */
	if (ctlr->transfer == spi_queued_transfer) {
		spin_lock_irqsave(&ctlr->bus_lock_spinlock, flags);

		trace_spi_message_submit(message);

		status = __spi_queued_transfer(spi, message, false);

		spin_unlock_irqrestore(&ctlr->bus_lock_spinlock, flags);
	} else {
		status = spi_async_locked(spi, message);
	}

	if (status == 0) {
		/* Push out the messages in the calling context if we
		 * can.
		 */
		if (ctlr->transfer == spi_queued_transfer) {
			SPI_STATISTICS_INCREMENT_FIELD(&ctlr->statistics,
						       spi_sync_immediate);
			SPI_STATISTICS_INCREMENT_FIELD(&spi->statistics,
						       spi_sync_immediate);
			__spi_pump_messages(ctlr, false);
		}

		wait_for_completion(&done);
		status = message->status;
	}
	message->context = NULL;
	return status;
}

/**
 * spi_sync - blocking/synchronous SPI data transfers
 * @spi: device with which data will be exchanged
 * @message: describes the data transfers
 * Context: can sleep
 *
 * This call may only be used from a context that may sleep.  The sleep
 * is non-interruptible, and has no timeout.  Low-overhead controller
 * drivers may DMA directly into and out of the message buffers.
 *
 * Note that the SPI device's chip select is active during the message,
 * and then is normally disabled between messages.  Drivers for some
 * frequently-used devices may want to minimize costs of selecting a chip,
 * by leaving it selected in anticipation that the next message will go
 * to the same chip.  (That may increase power usage.)
 *
 * Also, the caller is guaranteeing that the memory associated with the
 * message will not be freed before this call returns.
 *
 * Return: zero on success, else a negative error code.
 */
int spi_sync(struct spi_device *spi, struct spi_message *message)
{
	int ret;

	mutex_lock(&spi->controller->bus_lock_mutex);
	ret = __spi_sync(spi, message);
	mutex_unlock(&spi->controller->bus_lock_mutex);

	return ret;
}
EXPORT_SYMBOL_GPL(spi_sync);

/**
 * spi_sync_locked - version of spi_sync with exclusive bus usage
 * @spi: device with which data will be exchanged
 * @message: describes the data transfers
 * Context: can sleep
 *
 * This call may only be used from a context that may sleep.  The sleep
 * is non-interruptible, and has no timeout.  Low-overhead controller
 * drivers may DMA directly into and out of the message buffers.
 *
 * This call should be used by drivers that require exclusive access to the
 * SPI bus. It has to be preceded by a spi_bus_lock call. The SPI bus must
 * be released by a spi_bus_unlock call when the exclusive access is over.
 *
 * Return: zero on success, else a negative error code.
 */
int spi_sync_locked(struct spi_device *spi, struct spi_message *message)
{
	return __spi_sync(spi, message);
}
EXPORT_SYMBOL_GPL(spi_sync_locked);

/**
 * spi_bus_lock - obtain a lock for exclusive SPI bus usage
 * @ctlr: SPI bus master that should be locked for exclusive bus access
 * Context: can sleep
 *
 * This call may only be used from a context that may sleep.  The sleep
 * is non-interruptible, and has no timeout.
 *
 * This call should be used by drivers that require exclusive access to the
 * SPI bus. The SPI bus must be released by a spi_bus_unlock call when the
 * exclusive access is over. Data transfer must be done by spi_sync_locked
 * and spi_async_locked calls when the SPI bus lock is held.
 *
 * Return: always zero.
 */
int spi_bus_lock(struct spi_controller *ctlr)
{
	unsigned long flags;

	mutex_lock(&ctlr->bus_lock_mutex);

	spin_lock_irqsave(&ctlr->bus_lock_spinlock, flags);
	ctlr->bus_lock_flag = 1;
	spin_unlock_irqrestore(&ctlr->bus_lock_spinlock, flags);

	/* mutex remains locked until spi_bus_unlock is called */

	return 0;
}
EXPORT_SYMBOL_GPL(spi_bus_lock);

/**
 * spi_bus_unlock - release the lock for exclusive SPI bus usage
 * @ctlr: SPI bus master that was locked for exclusive bus access
 * Context: can sleep
 *
 * This call may only be used from a context that may sleep.  The sleep
 * is non-interruptible, and has no timeout.
 *
 * This call releases an SPI bus lock previously obtained by an spi_bus_lock
 * call.
 *
 * Return: always zero.
 */
int spi_bus_unlock(struct spi_controller *ctlr)
{
	ctlr->bus_lock_flag = 0;

	mutex_unlock(&ctlr->bus_lock_mutex);

	return 0;
}
EXPORT_SYMBOL_GPL(spi_bus_unlock);

/* portable code must never pass more than 32 bytes */
#define	SPI_BUFSIZ	max(32, SMP_CACHE_BYTES)

static u8	*buf;

/**
 * spi_write_then_read - SPI synchronous write followed by read
 * @spi: device with which data will be exchanged
 * @txbuf: data to be written (need not be dma-safe)
 * @n_tx: size of txbuf, in bytes
 * @rxbuf: buffer into which data will be read (need not be dma-safe)
 * @n_rx: size of rxbuf, in bytes
 * Context: can sleep
 *
 * This performs a half duplex MicroWire style transaction with the
 * device, sending txbuf and then reading rxbuf.  The return value
 * is zero for success, else a negative errno status code.
 * This call may only be used from a context that may sleep.
 *
 * Parameters to this routine are always copied using a small buffer;
 * portable code should never use this for more than 32 bytes.
 * Performance-sensitive or bulk transfer code should instead use
 * spi_{async,sync}() calls with dma-safe buffers.
 *
 * Return: zero on success, else a negative error code.
 */
int spi_write_then_read(struct spi_device *spi,
		const void *txbuf, unsigned n_tx,
		void *rxbuf, unsigned n_rx)
{
	static DEFINE_MUTEX(lock);

	int			status;
	struct spi_message	message;
	struct spi_transfer	x[2];
	u8			*local_buf;

	/* Use preallocated DMA-safe buffer if we can.  We can't avoid
	 * copying here, (as a pure convenience thing), but we can
	 * keep heap costs out of the hot path unless someone else is
	 * using the pre-allocated buffer or the transfer is too large.
	 */
	if ((n_tx + n_rx) > SPI_BUFSIZ || !mutex_trylock(&lock)) {
		local_buf = kmalloc(max((unsigned)SPI_BUFSIZ, n_tx + n_rx),
				    GFP_KERNEL | GFP_DMA);
		if (!local_buf)
			return -ENOMEM;
	} else {
		local_buf = buf;
	}

	spi_message_init(&message);
	memset(x, 0, sizeof(x));
	if (n_tx) {
		x[0].len = n_tx;
		spi_message_add_tail(&x[0], &message);
	}
	if (n_rx) {
		x[1].len = n_rx;
		spi_message_add_tail(&x[1], &message);
	}

	memcpy(local_buf, txbuf, n_tx);
	x[0].tx_buf = local_buf;
	x[1].rx_buf = local_buf + n_tx;

	/* do the i/o */
	status = spi_sync(spi, &message);
	if (status == 0)
		memcpy(rxbuf, x[1].rx_buf, n_rx);

	if (x[0].tx_buf == buf)
		mutex_unlock(&lock);
	else
		kfree(local_buf);

	return status;
}
EXPORT_SYMBOL_GPL(spi_write_then_read);

/*-------------------------------------------------------------------------*/

#if IS_ENABLED(CONFIG_OF_DYNAMIC)
static int __spi_of_device_match(struct device *dev, void *data)
{
	return dev->of_node == data;
}

/* must call put_device() when done with returned spi_device device */
static struct spi_device *of_find_spi_device_by_node(struct device_node *node)
{
	struct device *dev = bus_find_device(&spi_bus_type, NULL, node,
						__spi_of_device_match);
	return dev ? to_spi_device(dev) : NULL;
}

static int __spi_of_controller_match(struct device *dev, const void *data)
{
	return dev->of_node == data;
}

/* the spi controllers are not using spi_bus, so we find it with another way */
static struct spi_controller *of_find_spi_controller_by_node(struct device_node *node)
{
	struct device *dev;

	dev = class_find_device(&spi_master_class, NULL, node,
				__spi_of_controller_match);
	if (!dev && IS_ENABLED(CONFIG_SPI_SLAVE))
		dev = class_find_device(&spi_slave_class, NULL, node,
					__spi_of_controller_match);
	if (!dev)
		return NULL;

	/* reference got in class_find_device */
	return container_of(dev, struct spi_controller, dev);
}

static int of_spi_notify(struct notifier_block *nb, unsigned long action,
			 void *arg)
{
	struct of_reconfig_data *rd = arg;
	struct spi_controller *ctlr;
	struct spi_device *spi;

	switch (of_reconfig_get_state_change(action, arg)) {
	case OF_RECONFIG_CHANGE_ADD:
		ctlr = of_find_spi_controller_by_node(rd->dn->parent);
		if (ctlr == NULL)
			return NOTIFY_OK;	/* not for us */

		if (of_node_test_and_set_flag(rd->dn, OF_POPULATED)) {
			put_device(&ctlr->dev);
			return NOTIFY_OK;
		}

		spi = of_register_spi_device(ctlr, rd->dn);
		put_device(&ctlr->dev);

		if (IS_ERR(spi)) {
			pr_err("%s: failed to create for '%s'\n",
					__func__, rd->dn->full_name);
			of_node_clear_flag(rd->dn, OF_POPULATED);
			return notifier_from_errno(PTR_ERR(spi));
		}
		break;

	case OF_RECONFIG_CHANGE_REMOVE:
		/* already depopulated? */
		if (!of_node_check_flag(rd->dn, OF_POPULATED))
			return NOTIFY_OK;

		/* find our device by node */
		spi = of_find_spi_device_by_node(rd->dn);
		if (spi == NULL)
			return NOTIFY_OK;	/* no? not meant for us */

		/* unregister takes one ref away */
		spi_unregister_device(spi);

		/* and put the reference of the find */
		put_device(&spi->dev);
		break;
	}

	return NOTIFY_OK;
}

static struct notifier_block spi_of_notifier = {
	.notifier_call = of_spi_notify,
};
#else /* IS_ENABLED(CONFIG_OF_DYNAMIC) */
extern struct notifier_block spi_of_notifier;
#endif /* IS_ENABLED(CONFIG_OF_DYNAMIC) */

#if IS_ENABLED(CONFIG_ACPI)
static int spi_acpi_controller_match(struct device *dev, const void *data)
{
	return ACPI_COMPANION(dev->parent) == data;
}

static int spi_acpi_device_match(struct device *dev, void *data)
{
	return ACPI_COMPANION(dev) == data;
}

static struct spi_controller *acpi_spi_find_controller_by_adev(struct acpi_device *adev)
{
	struct device *dev;

	dev = class_find_device(&spi_master_class, NULL, adev,
				spi_acpi_controller_match);
	if (!dev && IS_ENABLED(CONFIG_SPI_SLAVE))
		dev = class_find_device(&spi_slave_class, NULL, adev,
					spi_acpi_controller_match);
	if (!dev)
		return NULL;

	return container_of(dev, struct spi_controller, dev);
}

static struct spi_device *acpi_spi_find_device_by_adev(struct acpi_device *adev)
{
	struct device *dev;

	dev = bus_find_device(&spi_bus_type, NULL, adev, spi_acpi_device_match);

	return dev ? to_spi_device(dev) : NULL;
}

static int acpi_spi_notify(struct notifier_block *nb, unsigned long value,
			   void *arg)
{
	struct acpi_device *adev = arg;
	struct spi_controller *ctlr;
	struct spi_device *spi;

	switch (value) {
	case ACPI_RECONFIG_DEVICE_ADD:
		ctlr = acpi_spi_find_controller_by_adev(adev->parent);
		if (!ctlr)
			break;

		acpi_register_spi_device(ctlr, adev);
		put_device(&ctlr->dev);
		break;
	case ACPI_RECONFIG_DEVICE_REMOVE:
		if (!acpi_device_enumerated(adev))
			break;

		spi = acpi_spi_find_device_by_adev(adev);
		if (!spi)
			break;

		spi_unregister_device(spi);
		put_device(&spi->dev);
		break;
	}

	return NOTIFY_OK;
}

static struct notifier_block spi_acpi_notifier = {
	.notifier_call = acpi_spi_notify,
};
#else
extern struct notifier_block spi_acpi_notifier;
#endif

static int __init spi_init(void)
{
	int	status;

	buf = kmalloc(SPI_BUFSIZ, GFP_KERNEL);
	if (!buf) {
		status = -ENOMEM;
		goto err0;
	}

	status = bus_register(&spi_bus_type);
	if (status < 0)
		goto err1;

	status = class_register(&spi_master_class);
	if (status < 0)
		goto err2;

	if (IS_ENABLED(CONFIG_SPI_SLAVE)) {
		status = class_register(&spi_slave_class);
		if (status < 0)
			goto err3;
	}

	if (IS_ENABLED(CONFIG_OF_DYNAMIC))
		WARN_ON(of_reconfig_notifier_register(&spi_of_notifier));
	if (IS_ENABLED(CONFIG_ACPI))
		WARN_ON(acpi_reconfig_notifier_register(&spi_acpi_notifier));

	return 0;

err3:
	class_unregister(&spi_master_class);
err2:
	bus_unregister(&spi_bus_type);
err1:
	kfree(buf);
	buf = NULL;
err0:
	return status;
}

/* board_info is normally registered in arch_initcall(),
 * but even essential drivers wait till later
 *
 * REVISIT only boardinfo really needs static linking. the rest (device and
 * driver registration) _could_ be dynamically linked (modular) ... costs
 * include needing to have boardinfo data structures be much more public.
 */
postcore_initcall(spi_init);
<|MERGE_RESOLUTION|>--- conflicted
+++ resolved
@@ -2139,17 +2139,11 @@
 }
 
 /**
-<<<<<<< HEAD
- * devm_spi_register_master - register managed SPI master controller
- * @dev:    device managing SPI master
- * @master: initialized master, originally from spi_alloc_master()
-=======
  * devm_spi_register_controller - register managed SPI master or slave
  *	controller
  * @dev:    device managing SPI controller
  * @ctlr: initialized controller, originally from spi_alloc_master() or
  *	spi_alloc_slave()
->>>>>>> 8caab75f
  * Context: can sleep
  *
  * Register a SPI device as with spi_register_controller() which will
