/*
 * VXLAN: Virtual eXtensible Local Area Network
 *
 * Copyright (c) 2012-2013 Vyatta Inc.
 *
 * This program is free software; you can redistribute it and/or modify
 * it under the terms of the GNU General Public License version 2 as
 * published by the Free Software Foundation.
 */

#define pr_fmt(fmt) KBUILD_MODNAME ": " fmt

#include <linux/kernel.h>
#include <linux/module.h>
#include <linux/errno.h>
#include <linux/slab.h>
#include <linux/udp.h>
#include <linux/igmp.h>
#include <linux/if_ether.h>
#include <linux/ethtool.h>
#include <net/arp.h>
#include <net/ndisc.h>
#include <net/ip.h>
#include <net/icmp.h>
#include <net/rtnetlink.h>
#include <net/inet_ecn.h>
#include <net/net_namespace.h>
#include <net/netns/generic.h>
#include <net/tun_proto.h>
#include <net/vxlan.h>

#if IS_ENABLED(CONFIG_IPV6)
#include <net/ip6_tunnel.h>
#include <net/ip6_checksum.h>
#endif

#define VXLAN_VERSION	"0.1"

#define PORT_HASH_BITS	8
#define PORT_HASH_SIZE  (1<<PORT_HASH_BITS)
#define FDB_AGE_DEFAULT 300 /* 5 min */
#define FDB_AGE_INTERVAL (10 * HZ)	/* rescan interval */

/* UDP port for VXLAN traffic.
 * The IANA assigned port is 4789, but the Linux default is 8472
 * for compatibility with early adopters.
 */
static unsigned short vxlan_port __read_mostly = 8472;
module_param_named(udp_port, vxlan_port, ushort, 0444);
MODULE_PARM_DESC(udp_port, "Destination UDP port");

static bool log_ecn_error = true;
module_param(log_ecn_error, bool, 0644);
MODULE_PARM_DESC(log_ecn_error, "Log packets received with corrupted ECN");

static unsigned int vxlan_net_id;
static struct rtnl_link_ops vxlan_link_ops;

static const u8 all_zeros_mac[ETH_ALEN + 2];

static int vxlan_sock_add(struct vxlan_dev *vxlan);

static void vxlan_vs_del_dev(struct vxlan_dev *vxlan);

/* per-network namespace private data for this module */
struct vxlan_net {
	struct list_head  vxlan_list;
	struct hlist_head sock_list[PORT_HASH_SIZE];
	spinlock_t	  sock_lock;
};

/* Forwarding table entry */
struct vxlan_fdb {
	struct hlist_node hlist;	/* linked list of entries */
	struct rcu_head	  rcu;
	unsigned long	  updated;	/* jiffies */
	unsigned long	  used;
	struct list_head  remotes;
	u8		  eth_addr[ETH_ALEN];
	u16		  state;	/* see ndm_state */
	__be32		  vni;
	u8		  flags;	/* see ndm_flags */
};

/* salt for hash table */
static u32 vxlan_salt __read_mostly;

static inline bool vxlan_collect_metadata(struct vxlan_sock *vs)
{
	return vs->flags & VXLAN_F_COLLECT_METADATA ||
	       ip_tunnel_collect_metadata();
}

#if IS_ENABLED(CONFIG_IPV6)
static inline
bool vxlan_addr_equal(const union vxlan_addr *a, const union vxlan_addr *b)
{
	if (a->sa.sa_family != b->sa.sa_family)
		return false;
	if (a->sa.sa_family == AF_INET6)
		return ipv6_addr_equal(&a->sin6.sin6_addr, &b->sin6.sin6_addr);
	else
		return a->sin.sin_addr.s_addr == b->sin.sin_addr.s_addr;
}

static inline bool vxlan_addr_any(const union vxlan_addr *ipa)
{
	if (ipa->sa.sa_family == AF_INET6)
		return ipv6_addr_any(&ipa->sin6.sin6_addr);
	else
		return ipa->sin.sin_addr.s_addr == htonl(INADDR_ANY);
}

static inline bool vxlan_addr_multicast(const union vxlan_addr *ipa)
{
	if (ipa->sa.sa_family == AF_INET6)
		return ipv6_addr_is_multicast(&ipa->sin6.sin6_addr);
	else
		return IN_MULTICAST(ntohl(ipa->sin.sin_addr.s_addr));
}

static int vxlan_nla_get_addr(union vxlan_addr *ip, struct nlattr *nla)
{
	if (nla_len(nla) >= sizeof(struct in6_addr)) {
		ip->sin6.sin6_addr = nla_get_in6_addr(nla);
		ip->sa.sa_family = AF_INET6;
		return 0;
	} else if (nla_len(nla) >= sizeof(__be32)) {
		ip->sin.sin_addr.s_addr = nla_get_in_addr(nla);
		ip->sa.sa_family = AF_INET;
		return 0;
	} else {
		return -EAFNOSUPPORT;
	}
}

static int vxlan_nla_put_addr(struct sk_buff *skb, int attr,
			      const union vxlan_addr *ip)
{
	if (ip->sa.sa_family == AF_INET6)
		return nla_put_in6_addr(skb, attr, &ip->sin6.sin6_addr);
	else
		return nla_put_in_addr(skb, attr, ip->sin.sin_addr.s_addr);
}

#else /* !CONFIG_IPV6 */

static inline
bool vxlan_addr_equal(const union vxlan_addr *a, const union vxlan_addr *b)
{
	return a->sin.sin_addr.s_addr == b->sin.sin_addr.s_addr;
}

static inline bool vxlan_addr_any(const union vxlan_addr *ipa)
{
	return ipa->sin.sin_addr.s_addr == htonl(INADDR_ANY);
}

static inline bool vxlan_addr_multicast(const union vxlan_addr *ipa)
{
	return IN_MULTICAST(ntohl(ipa->sin.sin_addr.s_addr));
}

static int vxlan_nla_get_addr(union vxlan_addr *ip, struct nlattr *nla)
{
	if (nla_len(nla) >= sizeof(struct in6_addr)) {
		return -EAFNOSUPPORT;
	} else if (nla_len(nla) >= sizeof(__be32)) {
		ip->sin.sin_addr.s_addr = nla_get_in_addr(nla);
		ip->sa.sa_family = AF_INET;
		return 0;
	} else {
		return -EAFNOSUPPORT;
	}
}

static int vxlan_nla_put_addr(struct sk_buff *skb, int attr,
			      const union vxlan_addr *ip)
{
	return nla_put_in_addr(skb, attr, ip->sin.sin_addr.s_addr);
}
#endif

/* Virtual Network hash table head */
static inline struct hlist_head *vni_head(struct vxlan_sock *vs, __be32 vni)
{
	return &vs->vni_list[hash_32((__force u32)vni, VNI_HASH_BITS)];
}

/* Socket hash table head */
static inline struct hlist_head *vs_head(struct net *net, __be16 port)
{
	struct vxlan_net *vn = net_generic(net, vxlan_net_id);

	return &vn->sock_list[hash_32(ntohs(port), PORT_HASH_BITS)];
}

/* First remote destination for a forwarding entry.
 * Guaranteed to be non-NULL because remotes are never deleted.
 */
static inline struct vxlan_rdst *first_remote_rcu(struct vxlan_fdb *fdb)
{
	return list_entry_rcu(fdb->remotes.next, struct vxlan_rdst, list);
}

static inline struct vxlan_rdst *first_remote_rtnl(struct vxlan_fdb *fdb)
{
	return list_first_entry(&fdb->remotes, struct vxlan_rdst, list);
}

/* Find VXLAN socket based on network namespace, address family and UDP port
 * and enabled unshareable flags.
 */
static struct vxlan_sock *vxlan_find_sock(struct net *net, sa_family_t family,
					  __be16 port, u32 flags)
{
	struct vxlan_sock *vs;

	flags &= VXLAN_F_RCV_FLAGS;

	hlist_for_each_entry_rcu(vs, vs_head(net, port), hlist) {
		if (inet_sk(vs->sock->sk)->inet_sport == port &&
		    vxlan_get_sk_family(vs) == family &&
		    vs->flags == flags)
			return vs;
	}
	return NULL;
}

static struct vxlan_dev *vxlan_vs_find_vni(struct vxlan_sock *vs, int ifindex,
					   __be32 vni)
{
	struct vxlan_dev_node *node;

	/* For flow based devices, map all packets to VNI 0 */
	if (vs->flags & VXLAN_F_COLLECT_METADATA)
		vni = 0;

	hlist_for_each_entry_rcu(node, vni_head(vs, vni), hlist) {
		if (node->vxlan->default_dst.remote_vni != vni)
			continue;

		if (IS_ENABLED(CONFIG_IPV6)) {
			const struct vxlan_config *cfg = &node->vxlan->cfg;

			if ((cfg->flags & VXLAN_F_IPV6_LINKLOCAL) &&
			    cfg->remote_ifindex != ifindex)
				continue;
		}

		return node->vxlan;
	}

	return NULL;
}

/* Look up VNI in a per net namespace table */
static struct vxlan_dev *vxlan_find_vni(struct net *net, int ifindex,
					__be32 vni, sa_family_t family,
					__be16 port, u32 flags)
{
	struct vxlan_sock *vs;

	vs = vxlan_find_sock(net, family, port, flags);
	if (!vs)
		return NULL;

	return vxlan_vs_find_vni(vs, ifindex, vni);
}

/* Fill in neighbour message in skbuff. */
static int vxlan_fdb_info(struct sk_buff *skb, struct vxlan_dev *vxlan,
			  const struct vxlan_fdb *fdb,
			  u32 portid, u32 seq, int type, unsigned int flags,
			  const struct vxlan_rdst *rdst)
{
	unsigned long now = jiffies;
	struct nda_cacheinfo ci;
	struct nlmsghdr *nlh;
	struct ndmsg *ndm;
	bool send_ip, send_eth;

	nlh = nlmsg_put(skb, portid, seq, type, sizeof(*ndm), flags);
	if (nlh == NULL)
		return -EMSGSIZE;

	ndm = nlmsg_data(nlh);
	memset(ndm, 0, sizeof(*ndm));

	send_eth = send_ip = true;

	if (type == RTM_GETNEIGH) {
		send_ip = !vxlan_addr_any(&rdst->remote_ip);
		send_eth = !is_zero_ether_addr(fdb->eth_addr);
		ndm->ndm_family = send_ip ? rdst->remote_ip.sa.sa_family : AF_INET;
	} else
		ndm->ndm_family	= AF_BRIDGE;
	ndm->ndm_state = fdb->state;
	ndm->ndm_ifindex = vxlan->dev->ifindex;
	ndm->ndm_flags = fdb->flags;
	ndm->ndm_type = RTN_UNICAST;

	if (!net_eq(dev_net(vxlan->dev), vxlan->net) &&
	    nla_put_s32(skb, NDA_LINK_NETNSID,
			peernet2id(dev_net(vxlan->dev), vxlan->net)))
		goto nla_put_failure;

	if (send_eth && nla_put(skb, NDA_LLADDR, ETH_ALEN, &fdb->eth_addr))
		goto nla_put_failure;

	if (send_ip && vxlan_nla_put_addr(skb, NDA_DST, &rdst->remote_ip))
		goto nla_put_failure;

	if (rdst->remote_port && rdst->remote_port != vxlan->cfg.dst_port &&
	    nla_put_be16(skb, NDA_PORT, rdst->remote_port))
		goto nla_put_failure;
	if (rdst->remote_vni != vxlan->default_dst.remote_vni &&
	    nla_put_u32(skb, NDA_VNI, be32_to_cpu(rdst->remote_vni)))
		goto nla_put_failure;
	if ((vxlan->cfg.flags & VXLAN_F_COLLECT_METADATA) && fdb->vni &&
	    nla_put_u32(skb, NDA_SRC_VNI,
			be32_to_cpu(fdb->vni)))
		goto nla_put_failure;
	if (rdst->remote_ifindex &&
	    nla_put_u32(skb, NDA_IFINDEX, rdst->remote_ifindex))
		goto nla_put_failure;

	ci.ndm_used	 = jiffies_to_clock_t(now - fdb->used);
	ci.ndm_confirmed = 0;
	ci.ndm_updated	 = jiffies_to_clock_t(now - fdb->updated);
	ci.ndm_refcnt	 = 0;

	if (nla_put(skb, NDA_CACHEINFO, sizeof(ci), &ci))
		goto nla_put_failure;

	nlmsg_end(skb, nlh);
	return 0;

nla_put_failure:
	nlmsg_cancel(skb, nlh);
	return -EMSGSIZE;
}

static inline size_t vxlan_nlmsg_size(void)
{
	return NLMSG_ALIGN(sizeof(struct ndmsg))
		+ nla_total_size(ETH_ALEN) /* NDA_LLADDR */
		+ nla_total_size(sizeof(struct in6_addr)) /* NDA_DST */
		+ nla_total_size(sizeof(__be16)) /* NDA_PORT */
		+ nla_total_size(sizeof(__be32)) /* NDA_VNI */
		+ nla_total_size(sizeof(__u32)) /* NDA_IFINDEX */
		+ nla_total_size(sizeof(__s32)) /* NDA_LINK_NETNSID */
		+ nla_total_size(sizeof(struct nda_cacheinfo));
}

static void vxlan_fdb_notify(struct vxlan_dev *vxlan, struct vxlan_fdb *fdb,
			     struct vxlan_rdst *rd, int type)
{
	struct net *net = dev_net(vxlan->dev);
	struct sk_buff *skb;
	int err = -ENOBUFS;

	skb = nlmsg_new(vxlan_nlmsg_size(), GFP_ATOMIC);
	if (skb == NULL)
		goto errout;

	err = vxlan_fdb_info(skb, vxlan, fdb, 0, 0, type, 0, rd);
	if (err < 0) {
		/* -EMSGSIZE implies BUG in vxlan_nlmsg_size() */
		WARN_ON(err == -EMSGSIZE);
		kfree_skb(skb);
		goto errout;
	}

	rtnl_notify(skb, net, 0, RTNLGRP_NEIGH, NULL, GFP_ATOMIC);
	return;
errout:
	if (err < 0)
		rtnl_set_sk_err(net, RTNLGRP_NEIGH, err);
}

static void vxlan_ip_miss(struct net_device *dev, union vxlan_addr *ipa)
{
	struct vxlan_dev *vxlan = netdev_priv(dev);
	struct vxlan_fdb f = {
		.state = NUD_STALE,
	};
	struct vxlan_rdst remote = {
		.remote_ip = *ipa, /* goes to NDA_DST */
		.remote_vni = cpu_to_be32(VXLAN_N_VID),
	};

	vxlan_fdb_notify(vxlan, &f, &remote, RTM_GETNEIGH);
}

static void vxlan_fdb_miss(struct vxlan_dev *vxlan, const u8 eth_addr[ETH_ALEN])
{
	struct vxlan_fdb f = {
		.state = NUD_STALE,
	};
	struct vxlan_rdst remote = { };

	memcpy(f.eth_addr, eth_addr, ETH_ALEN);

	vxlan_fdb_notify(vxlan, &f, &remote, RTM_GETNEIGH);
}

/* Hash Ethernet address */
static u32 eth_hash(const unsigned char *addr)
{
	u64 value = get_unaligned((u64 *)addr);

	/* only want 6 bytes */
#ifdef __BIG_ENDIAN
	value >>= 16;
#else
	value <<= 16;
#endif
	return hash_64(value, FDB_HASH_BITS);
}

static u32 eth_vni_hash(const unsigned char *addr, __be32 vni)
{
	/* use 1 byte of OUI and 3 bytes of NIC */
	u32 key = get_unaligned((u32 *)(addr + 2));

	return jhash_2words(key, vni, vxlan_salt) & (FDB_HASH_SIZE - 1);
}

/* Hash chain to use given mac address */
static inline struct hlist_head *vxlan_fdb_head(struct vxlan_dev *vxlan,
						const u8 *mac, __be32 vni)
{
	if (vxlan->cfg.flags & VXLAN_F_COLLECT_METADATA)
		return &vxlan->fdb_head[eth_vni_hash(mac, vni)];
	else
		return &vxlan->fdb_head[eth_hash(mac)];
}

/* Look up Ethernet address in forwarding table */
static struct vxlan_fdb *__vxlan_find_mac(struct vxlan_dev *vxlan,
					  const u8 *mac, __be32 vni)
{
	struct hlist_head *head = vxlan_fdb_head(vxlan, mac, vni);
	struct vxlan_fdb *f;

	hlist_for_each_entry_rcu(f, head, hlist) {
		if (ether_addr_equal(mac, f->eth_addr)) {
			if (vxlan->cfg.flags & VXLAN_F_COLLECT_METADATA) {
				if (vni == f->vni)
					return f;
			} else {
				return f;
			}
		}
	}

	return NULL;
}

static struct vxlan_fdb *vxlan_find_mac(struct vxlan_dev *vxlan,
					const u8 *mac, __be32 vni)
{
	struct vxlan_fdb *f;

	f = __vxlan_find_mac(vxlan, mac, vni);
	if (f)
		f->used = jiffies;

	return f;
}

/* caller should hold vxlan->hash_lock */
static struct vxlan_rdst *vxlan_fdb_find_rdst(struct vxlan_fdb *f,
					      union vxlan_addr *ip, __be16 port,
					      __be32 vni, __u32 ifindex)
{
	struct vxlan_rdst *rd;

	list_for_each_entry(rd, &f->remotes, list) {
		if (vxlan_addr_equal(&rd->remote_ip, ip) &&
		    rd->remote_port == port &&
		    rd->remote_vni == vni &&
		    rd->remote_ifindex == ifindex)
			return rd;
	}

	return NULL;
}

/* Replace destination of unicast mac */
static int vxlan_fdb_replace(struct vxlan_fdb *f,
			     union vxlan_addr *ip, __be16 port, __be32 vni,
			     __u32 ifindex)
{
	struct vxlan_rdst *rd;

	rd = vxlan_fdb_find_rdst(f, ip, port, vni, ifindex);
	if (rd)
		return 0;

	rd = list_first_entry_or_null(&f->remotes, struct vxlan_rdst, list);
	if (!rd)
		return 0;

	dst_cache_reset(&rd->dst_cache);
	rd->remote_ip = *ip;
	rd->remote_port = port;
	rd->remote_vni = vni;
	rd->remote_ifindex = ifindex;
	return 1;
}

/* Add/update destinations for multicast */
static int vxlan_fdb_append(struct vxlan_fdb *f,
			    union vxlan_addr *ip, __be16 port, __be32 vni,
			    __u32 ifindex, struct vxlan_rdst **rdp)
{
	struct vxlan_rdst *rd;

	rd = vxlan_fdb_find_rdst(f, ip, port, vni, ifindex);
	if (rd)
		return 0;

	rd = kmalloc(sizeof(*rd), GFP_ATOMIC);
	if (rd == NULL)
		return -ENOBUFS;

	if (dst_cache_init(&rd->dst_cache, GFP_ATOMIC)) {
		kfree(rd);
		return -ENOBUFS;
	}

	rd->remote_ip = *ip;
	rd->remote_port = port;
	rd->remote_vni = vni;
	rd->remote_ifindex = ifindex;

	list_add_tail_rcu(&rd->list, &f->remotes);

	*rdp = rd;
	return 1;
}

static struct vxlanhdr *vxlan_gro_remcsum(struct sk_buff *skb,
					  unsigned int off,
					  struct vxlanhdr *vh, size_t hdrlen,
					  __be32 vni_field,
					  struct gro_remcsum *grc,
					  bool nopartial)
{
	size_t start, offset;

	if (skb->remcsum_offload)
		return vh;

	if (!NAPI_GRO_CB(skb)->csum_valid)
		return NULL;

	start = vxlan_rco_start(vni_field);
	offset = start + vxlan_rco_offset(vni_field);

	vh = skb_gro_remcsum_process(skb, (void *)vh, off, hdrlen,
				     start, offset, grc, nopartial);

	skb->remcsum_offload = 1;

	return vh;
}

static struct sk_buff **vxlan_gro_receive(struct sock *sk,
					  struct sk_buff **head,
					  struct sk_buff *skb)
{
	struct sk_buff *p, **pp = NULL;
	struct vxlanhdr *vh, *vh2;
	unsigned int hlen, off_vx;
	int flush = 1;
	struct vxlan_sock *vs = rcu_dereference_sk_user_data(sk);
	__be32 flags;
	struct gro_remcsum grc;

	skb_gro_remcsum_init(&grc);

	off_vx = skb_gro_offset(skb);
	hlen = off_vx + sizeof(*vh);
	vh   = skb_gro_header_fast(skb, off_vx);
	if (skb_gro_header_hard(skb, hlen)) {
		vh = skb_gro_header_slow(skb, hlen, off_vx);
		if (unlikely(!vh))
			goto out;
	}

	skb_gro_postpull_rcsum(skb, vh, sizeof(struct vxlanhdr));

	flags = vh->vx_flags;

	if ((flags & VXLAN_HF_RCO) && (vs->flags & VXLAN_F_REMCSUM_RX)) {
		vh = vxlan_gro_remcsum(skb, off_vx, vh, sizeof(struct vxlanhdr),
				       vh->vx_vni, &grc,
				       !!(vs->flags &
					  VXLAN_F_REMCSUM_NOPARTIAL));

		if (!vh)
			goto out;
	}

	skb_gro_pull(skb, sizeof(struct vxlanhdr)); /* pull vxlan header */

	for (p = *head; p; p = p->next) {
		if (!NAPI_GRO_CB(p)->same_flow)
			continue;

		vh2 = (struct vxlanhdr *)(p->data + off_vx);
		if (vh->vx_flags != vh2->vx_flags ||
		    vh->vx_vni != vh2->vx_vni) {
			NAPI_GRO_CB(p)->same_flow = 0;
			continue;
		}
	}

	pp = call_gro_receive(eth_gro_receive, head, skb);
	flush = 0;

out:
	skb_gro_remcsum_cleanup(skb, &grc);
	skb->remcsum_offload = 0;
	NAPI_GRO_CB(skb)->flush |= flush;

	return pp;
}

static int vxlan_gro_complete(struct sock *sk, struct sk_buff *skb, int nhoff)
{
	/* Sets 'skb->inner_mac_header' since we are always called with
	 * 'skb->encapsulation' set.
	 */
	return eth_gro_complete(skb, nhoff + sizeof(struct vxlanhdr));
}

/* Add new entry to forwarding table -- assumes lock held */
static int vxlan_fdb_create(struct vxlan_dev *vxlan,
			    const u8 *mac, union vxlan_addr *ip,
			    __u16 state, __u16 flags,
			    __be16 port, __be32 src_vni, __be32 vni,
			    __u32 ifindex, __u8 ndm_flags)
{
	struct vxlan_rdst *rd = NULL;
	struct vxlan_fdb *f;
	int notify = 0;
	int rc;

	f = __vxlan_find_mac(vxlan, mac, src_vni);
	if (f) {
		if (flags & NLM_F_EXCL) {
			netdev_dbg(vxlan->dev,
				   "lost race to create %pM\n", mac);
			return -EEXIST;
		}
		if (f->state != state) {
			f->state = state;
			f->updated = jiffies;
			notify = 1;
		}
		if (f->flags != ndm_flags) {
			f->flags = ndm_flags;
			f->updated = jiffies;
			notify = 1;
		}
		if ((flags & NLM_F_REPLACE)) {
			/* Only change unicasts */
			if (!(is_multicast_ether_addr(f->eth_addr) ||
			     is_zero_ether_addr(f->eth_addr))) {
				notify |= vxlan_fdb_replace(f, ip, port, vni,
							   ifindex);
			} else
				return -EOPNOTSUPP;
		}
		if ((flags & NLM_F_APPEND) &&
		    (is_multicast_ether_addr(f->eth_addr) ||
		     is_zero_ether_addr(f->eth_addr))) {
			rc = vxlan_fdb_append(f, ip, port, vni, ifindex, &rd);

			if (rc < 0)
				return rc;
			notify |= rc;
		}
	} else {
		if (!(flags & NLM_F_CREATE))
			return -ENOENT;

		if (vxlan->cfg.addrmax &&
		    vxlan->addrcnt >= vxlan->cfg.addrmax)
			return -ENOSPC;

		/* Disallow replace to add a multicast entry */
		if ((flags & NLM_F_REPLACE) &&
		    (is_multicast_ether_addr(mac) || is_zero_ether_addr(mac)))
			return -EOPNOTSUPP;

		netdev_dbg(vxlan->dev, "add %pM -> %pIS\n", mac, ip);
		f = kmalloc(sizeof(*f), GFP_ATOMIC);
		if (!f)
			return -ENOMEM;

		notify = 1;
		f->state = state;
		f->flags = ndm_flags;
		f->updated = f->used = jiffies;
		f->vni = src_vni;
		INIT_LIST_HEAD(&f->remotes);
		memcpy(f->eth_addr, mac, ETH_ALEN);

		rc = vxlan_fdb_append(f, ip, port, vni, ifindex, &rd);
		if (rc < 0) {
			kfree(f);
			return rc;
		}

		++vxlan->addrcnt;
		hlist_add_head_rcu(&f->hlist,
				   vxlan_fdb_head(vxlan, mac, src_vni));
	}

	if (notify) {
		if (rd == NULL)
			rd = first_remote_rtnl(f);
		vxlan_fdb_notify(vxlan, f, rd, RTM_NEWNEIGH);
	}

	return 0;
}

static void vxlan_fdb_free(struct rcu_head *head)
{
	struct vxlan_fdb *f = container_of(head, struct vxlan_fdb, rcu);
	struct vxlan_rdst *rd, *nd;

	list_for_each_entry_safe(rd, nd, &f->remotes, list) {
		dst_cache_destroy(&rd->dst_cache);
		kfree(rd);
	}
	kfree(f);
}

static void vxlan_fdb_destroy(struct vxlan_dev *vxlan, struct vxlan_fdb *f)
{
	netdev_dbg(vxlan->dev,
		    "delete %pM\n", f->eth_addr);

	--vxlan->addrcnt;
	vxlan_fdb_notify(vxlan, f, first_remote_rtnl(f), RTM_DELNEIGH);

	hlist_del_rcu(&f->hlist);
	call_rcu(&f->rcu, vxlan_fdb_free);
}

static void vxlan_dst_free(struct rcu_head *head)
{
	struct vxlan_rdst *rd = container_of(head, struct vxlan_rdst, rcu);

	dst_cache_destroy(&rd->dst_cache);
	kfree(rd);
}

static void vxlan_fdb_dst_destroy(struct vxlan_dev *vxlan, struct vxlan_fdb *f,
				  struct vxlan_rdst *rd)
{
	list_del_rcu(&rd->list);
	vxlan_fdb_notify(vxlan, f, rd, RTM_DELNEIGH);
	call_rcu(&rd->rcu, vxlan_dst_free);
}

static int vxlan_fdb_parse(struct nlattr *tb[], struct vxlan_dev *vxlan,
			   union vxlan_addr *ip, __be16 *port, __be32 *src_vni,
			   __be32 *vni, u32 *ifindex)
{
	struct net *net = dev_net(vxlan->dev);
	int err;

	if (tb[NDA_DST]) {
		err = vxlan_nla_get_addr(ip, tb[NDA_DST]);
		if (err)
			return err;
	} else {
		union vxlan_addr *remote = &vxlan->default_dst.remote_ip;
		if (remote->sa.sa_family == AF_INET) {
			ip->sin.sin_addr.s_addr = htonl(INADDR_ANY);
			ip->sa.sa_family = AF_INET;
#if IS_ENABLED(CONFIG_IPV6)
		} else {
			ip->sin6.sin6_addr = in6addr_any;
			ip->sa.sa_family = AF_INET6;
#endif
		}
	}

	if (tb[NDA_PORT]) {
		if (nla_len(tb[NDA_PORT]) != sizeof(__be16))
			return -EINVAL;
		*port = nla_get_be16(tb[NDA_PORT]);
	} else {
		*port = vxlan->cfg.dst_port;
	}

	if (tb[NDA_VNI]) {
		if (nla_len(tb[NDA_VNI]) != sizeof(u32))
			return -EINVAL;
		*vni = cpu_to_be32(nla_get_u32(tb[NDA_VNI]));
	} else {
		*vni = vxlan->default_dst.remote_vni;
	}

	if (tb[NDA_SRC_VNI]) {
		if (nla_len(tb[NDA_SRC_VNI]) != sizeof(u32))
			return -EINVAL;
		*src_vni = cpu_to_be32(nla_get_u32(tb[NDA_SRC_VNI]));
	} else {
		*src_vni = vxlan->default_dst.remote_vni;
	}

	if (tb[NDA_IFINDEX]) {
		struct net_device *tdev;

		if (nla_len(tb[NDA_IFINDEX]) != sizeof(u32))
			return -EINVAL;
		*ifindex = nla_get_u32(tb[NDA_IFINDEX]);
		tdev = __dev_get_by_index(net, *ifindex);
		if (!tdev)
			return -EADDRNOTAVAIL;
	} else {
		*ifindex = 0;
	}

	return 0;
}

/* Add static entry (via netlink) */
static int vxlan_fdb_add(struct ndmsg *ndm, struct nlattr *tb[],
			 struct net_device *dev,
			 const unsigned char *addr, u16 vid, u16 flags)
{
	struct vxlan_dev *vxlan = netdev_priv(dev);
	/* struct net *net = dev_net(vxlan->dev); */
	union vxlan_addr ip;
	__be16 port;
	__be32 src_vni, vni;
	u32 ifindex;
	int err;

	if (!(ndm->ndm_state & (NUD_PERMANENT|NUD_REACHABLE))) {
		pr_info("RTM_NEWNEIGH with invalid state %#x\n",
			ndm->ndm_state);
		return -EINVAL;
	}

	if (tb[NDA_DST] == NULL)
		return -EINVAL;

	err = vxlan_fdb_parse(tb, vxlan, &ip, &port, &src_vni, &vni, &ifindex);
	if (err)
		return err;

	if (vxlan->default_dst.remote_ip.sa.sa_family != ip.sa.sa_family)
		return -EAFNOSUPPORT;

	spin_lock_bh(&vxlan->hash_lock);
	err = vxlan_fdb_create(vxlan, addr, &ip, ndm->ndm_state, flags,
			       port, src_vni, vni, ifindex, ndm->ndm_flags);
	spin_unlock_bh(&vxlan->hash_lock);

	return err;
}

static int __vxlan_fdb_delete(struct vxlan_dev *vxlan,
			      const unsigned char *addr, union vxlan_addr ip,
			      __be16 port, __be32 src_vni, __be32 vni,
			      u32 ifindex, u16 vid)
{
	struct vxlan_fdb *f;
	struct vxlan_rdst *rd = NULL;
	int err = -ENOENT;

	f = vxlan_find_mac(vxlan, addr, src_vni);
	if (!f)
		return err;

	if (!vxlan_addr_any(&ip)) {
		rd = vxlan_fdb_find_rdst(f, &ip, port, vni, ifindex);
		if (!rd)
			goto out;
	}

	/* remove a destination if it's not the only one on the list,
	 * otherwise destroy the fdb entry
	 */
	if (rd && !list_is_singular(&f->remotes)) {
		vxlan_fdb_dst_destroy(vxlan, f, rd);
		goto out;
	}

	vxlan_fdb_destroy(vxlan, f);

out:
	return 0;
}

/* Delete entry (via netlink) */
static int vxlan_fdb_delete(struct ndmsg *ndm, struct nlattr *tb[],
			    struct net_device *dev,
			    const unsigned char *addr, u16 vid)
{
	struct vxlan_dev *vxlan = netdev_priv(dev);
	union vxlan_addr ip;
	__be32 src_vni, vni;
	__be16 port;
	u32 ifindex;
	int err;

	err = vxlan_fdb_parse(tb, vxlan, &ip, &port, &src_vni, &vni, &ifindex);
	if (err)
		return err;

	spin_lock_bh(&vxlan->hash_lock);
	err = __vxlan_fdb_delete(vxlan, addr, ip, port, src_vni, vni, ifindex,
				 vid);
	spin_unlock_bh(&vxlan->hash_lock);

	return err;
}

/* Dump forwarding table */
static int vxlan_fdb_dump(struct sk_buff *skb, struct netlink_callback *cb,
			  struct net_device *dev,
			  struct net_device *filter_dev, int *idx)
{
	struct vxlan_dev *vxlan = netdev_priv(dev);
	unsigned int h;
	int err = 0;

	for (h = 0; h < FDB_HASH_SIZE; ++h) {
		struct vxlan_fdb *f;

		hlist_for_each_entry_rcu(f, &vxlan->fdb_head[h], hlist) {
			struct vxlan_rdst *rd;

			list_for_each_entry_rcu(rd, &f->remotes, list) {
				if (*idx < cb->args[2])
					goto skip;

				err = vxlan_fdb_info(skb, vxlan, f,
						     NETLINK_CB(cb->skb).portid,
						     cb->nlh->nlmsg_seq,
						     RTM_NEWNEIGH,
						     NLM_F_MULTI, rd);
				if (err < 0)
					goto out;
skip:
				*idx += 1;
			}
		}
	}
out:
	return err;
}

/* Watch incoming packets to learn mapping between Ethernet address
 * and Tunnel endpoint.
 * Return true if packet is bogus and should be dropped.
 */
static bool vxlan_snoop(struct net_device *dev,
			union vxlan_addr *src_ip, const u8 *src_mac,
			u32 src_ifindex, __be32 vni)
{
	struct vxlan_dev *vxlan = netdev_priv(dev);
	struct vxlan_fdb *f;
	u32 ifindex = 0;

#if IS_ENABLED(CONFIG_IPV6)
	if (src_ip->sa.sa_family == AF_INET6 &&
	    (ipv6_addr_type(&src_ip->sin6.sin6_addr) & IPV6_ADDR_LINKLOCAL))
		ifindex = src_ifindex;
#endif

	f = vxlan_find_mac(vxlan, src_mac, vni);
	if (likely(f)) {
		struct vxlan_rdst *rdst = first_remote_rcu(f);

		if (likely(vxlan_addr_equal(&rdst->remote_ip, src_ip) &&
			   rdst->remote_ifindex == ifindex))
			return false;

		/* Don't migrate static entries, drop packets */
		if (f->state & (NUD_PERMANENT | NUD_NOARP))
			return true;

		if (net_ratelimit())
			netdev_info(dev,
				    "%pM migrated from %pIS to %pIS\n",
				    src_mac, &rdst->remote_ip.sa, &src_ip->sa);

		rdst->remote_ip = *src_ip;
		f->updated = jiffies;
		vxlan_fdb_notify(vxlan, f, rdst, RTM_NEWNEIGH);
	} else {
		/* learned new entry */
		spin_lock(&vxlan->hash_lock);

		/* close off race between vxlan_flush and incoming packets */
		if (netif_running(dev))
			vxlan_fdb_create(vxlan, src_mac, src_ip,
					 NUD_REACHABLE,
					 NLM_F_EXCL|NLM_F_CREATE,
					 vxlan->cfg.dst_port,
					 vni,
					 vxlan->default_dst.remote_vni,
					 ifindex, NTF_SELF);
		spin_unlock(&vxlan->hash_lock);
	}

	return false;
}

/* See if multicast group is already in use by other ID */
static bool vxlan_group_used(struct vxlan_net *vn, struct vxlan_dev *dev)
{
	struct vxlan_dev *vxlan;
	struct vxlan_sock *sock4;
#if IS_ENABLED(CONFIG_IPV6)
	struct vxlan_sock *sock6;
#endif
	unsigned short family = dev->default_dst.remote_ip.sa.sa_family;

	sock4 = rtnl_dereference(dev->vn4_sock);

	/* The vxlan_sock is only used by dev, leaving group has
	 * no effect on other vxlan devices.
	 */
	if (family == AF_INET && sock4 && refcount_read(&sock4->refcnt) == 1)
		return false;
#if IS_ENABLED(CONFIG_IPV6)
	sock6 = rtnl_dereference(dev->vn6_sock);
	if (family == AF_INET6 && sock6 && refcount_read(&sock6->refcnt) == 1)
		return false;
#endif

	list_for_each_entry(vxlan, &vn->vxlan_list, next) {
		if (!netif_running(vxlan->dev) || vxlan == dev)
			continue;

		if (family == AF_INET &&
		    rtnl_dereference(vxlan->vn4_sock) != sock4)
			continue;
#if IS_ENABLED(CONFIG_IPV6)
		if (family == AF_INET6 &&
		    rtnl_dereference(vxlan->vn6_sock) != sock6)
			continue;
#endif

		if (!vxlan_addr_equal(&vxlan->default_dst.remote_ip,
				      &dev->default_dst.remote_ip))
			continue;

		if (vxlan->default_dst.remote_ifindex !=
		    dev->default_dst.remote_ifindex)
			continue;

		return true;
	}

	return false;
}

static bool __vxlan_sock_release_prep(struct vxlan_sock *vs)
{
	struct vxlan_net *vn;

	if (!vs)
		return false;
	if (!refcount_dec_and_test(&vs->refcnt))
		return false;

	vn = net_generic(sock_net(vs->sock->sk), vxlan_net_id);
	spin_lock(&vn->sock_lock);
	hlist_del_rcu(&vs->hlist);
	udp_tunnel_notify_del_rx_port(vs->sock,
				      (vs->flags & VXLAN_F_GPE) ?
				      UDP_TUNNEL_TYPE_VXLAN_GPE :
				      UDP_TUNNEL_TYPE_VXLAN);
	spin_unlock(&vn->sock_lock);

	return true;
}

static void vxlan_sock_release(struct vxlan_dev *vxlan)
{
	struct vxlan_sock *sock4 = rtnl_dereference(vxlan->vn4_sock);
#if IS_ENABLED(CONFIG_IPV6)
	struct vxlan_sock *sock6 = rtnl_dereference(vxlan->vn6_sock);

	RCU_INIT_POINTER(vxlan->vn6_sock, NULL);
#endif

	RCU_INIT_POINTER(vxlan->vn4_sock, NULL);
	synchronize_net();

	vxlan_vs_del_dev(vxlan);

	if (__vxlan_sock_release_prep(sock4)) {
		udp_tunnel_sock_release(sock4->sock);
		kfree(sock4);
	}

#if IS_ENABLED(CONFIG_IPV6)
	if (__vxlan_sock_release_prep(sock6)) {
		udp_tunnel_sock_release(sock6->sock);
		kfree(sock6);
	}
#endif
}

/* Update multicast group membership when first VNI on
 * multicast address is brought up
 */
static int vxlan_igmp_join(struct vxlan_dev *vxlan)
{
	struct sock *sk;
	union vxlan_addr *ip = &vxlan->default_dst.remote_ip;
	int ifindex = vxlan->default_dst.remote_ifindex;
	int ret = -EINVAL;

	if (ip->sa.sa_family == AF_INET) {
		struct vxlan_sock *sock4 = rtnl_dereference(vxlan->vn4_sock);
		struct ip_mreqn mreq = {
			.imr_multiaddr.s_addr	= ip->sin.sin_addr.s_addr,
			.imr_ifindex		= ifindex,
		};

		sk = sock4->sock->sk;
		lock_sock(sk);
		ret = ip_mc_join_group(sk, &mreq);
		release_sock(sk);
#if IS_ENABLED(CONFIG_IPV6)
	} else {
		struct vxlan_sock *sock6 = rtnl_dereference(vxlan->vn6_sock);

		sk = sock6->sock->sk;
		lock_sock(sk);
		ret = ipv6_stub->ipv6_sock_mc_join(sk, ifindex,
						   &ip->sin6.sin6_addr);
		release_sock(sk);
#endif
	}

	return ret;
}

/* Inverse of vxlan_igmp_join when last VNI is brought down */
static int vxlan_igmp_leave(struct vxlan_dev *vxlan)
{
	struct sock *sk;
	union vxlan_addr *ip = &vxlan->default_dst.remote_ip;
	int ifindex = vxlan->default_dst.remote_ifindex;
	int ret = -EINVAL;

	if (ip->sa.sa_family == AF_INET) {
		struct vxlan_sock *sock4 = rtnl_dereference(vxlan->vn4_sock);
		struct ip_mreqn mreq = {
			.imr_multiaddr.s_addr	= ip->sin.sin_addr.s_addr,
			.imr_ifindex		= ifindex,
		};

		sk = sock4->sock->sk;
		lock_sock(sk);
		ret = ip_mc_leave_group(sk, &mreq);
		release_sock(sk);
#if IS_ENABLED(CONFIG_IPV6)
	} else {
		struct vxlan_sock *sock6 = rtnl_dereference(vxlan->vn6_sock);

		sk = sock6->sock->sk;
		lock_sock(sk);
		ret = ipv6_stub->ipv6_sock_mc_drop(sk, ifindex,
						   &ip->sin6.sin6_addr);
		release_sock(sk);
#endif
	}

	return ret;
}

static bool vxlan_remcsum(struct vxlanhdr *unparsed,
			  struct sk_buff *skb, u32 vxflags)
{
	size_t start, offset;

	if (!(unparsed->vx_flags & VXLAN_HF_RCO) || skb->remcsum_offload)
		goto out;

	start = vxlan_rco_start(unparsed->vx_vni);
	offset = start + vxlan_rco_offset(unparsed->vx_vni);

	if (!pskb_may_pull(skb, offset + sizeof(u16)))
		return false;

	skb_remcsum_process(skb, (void *)(vxlan_hdr(skb) + 1), start, offset,
			    !!(vxflags & VXLAN_F_REMCSUM_NOPARTIAL));
out:
	unparsed->vx_flags &= ~VXLAN_HF_RCO;
	unparsed->vx_vni &= VXLAN_VNI_MASK;
	return true;
}

static void vxlan_parse_gbp_hdr(struct vxlanhdr *unparsed,
				struct sk_buff *skb, u32 vxflags,
				struct vxlan_metadata *md)
{
	struct vxlanhdr_gbp *gbp = (struct vxlanhdr_gbp *)unparsed;
	struct metadata_dst *tun_dst;

	if (!(unparsed->vx_flags & VXLAN_HF_GBP))
		goto out;

	md->gbp = ntohs(gbp->policy_id);

	tun_dst = (struct metadata_dst *)skb_dst(skb);
	if (tun_dst) {
		tun_dst->u.tun_info.key.tun_flags |= TUNNEL_VXLAN_OPT;
		tun_dst->u.tun_info.options_len = sizeof(*md);
	}
	if (gbp->dont_learn)
		md->gbp |= VXLAN_GBP_DONT_LEARN;

	if (gbp->policy_applied)
		md->gbp |= VXLAN_GBP_POLICY_APPLIED;

	/* In flow-based mode, GBP is carried in dst_metadata */
	if (!(vxflags & VXLAN_F_COLLECT_METADATA))
		skb->mark = md->gbp;
out:
	unparsed->vx_flags &= ~VXLAN_GBP_USED_BITS;
}

static bool vxlan_parse_gpe_hdr(struct vxlanhdr *unparsed,
				__be16 *protocol,
				struct sk_buff *skb, u32 vxflags)
{
	struct vxlanhdr_gpe *gpe = (struct vxlanhdr_gpe *)unparsed;

	/* Need to have Next Protocol set for interfaces in GPE mode. */
	if (!gpe->np_applied)
		return false;
	/* "The initial version is 0. If a receiver does not support the
	 * version indicated it MUST drop the packet.
	 */
	if (gpe->version != 0)
		return false;
	/* "When the O bit is set to 1, the packet is an OAM packet and OAM
	 * processing MUST occur." However, we don't implement OAM
	 * processing, thus drop the packet.
	 */
	if (gpe->oam_flag)
		return false;

	*protocol = tun_p_to_eth_p(gpe->next_protocol);
	if (!*protocol)
		return false;

	unparsed->vx_flags &= ~VXLAN_GPE_USED_BITS;
	return true;
}

static bool vxlan_set_mac(struct vxlan_dev *vxlan,
			  struct vxlan_sock *vs,
			  struct sk_buff *skb, __be32 vni)
{
	union vxlan_addr saddr;
	u32 ifindex = skb->dev->ifindex;

	skb_reset_mac_header(skb);
	skb->protocol = eth_type_trans(skb, vxlan->dev);
	skb_postpull_rcsum(skb, eth_hdr(skb), ETH_HLEN);

	/* Ignore packet loops (and multicast echo) */
	if (ether_addr_equal(eth_hdr(skb)->h_source, vxlan->dev->dev_addr))
		return false;

	/* Get address from the outer IP header */
	if (vxlan_get_sk_family(vs) == AF_INET) {
		saddr.sin.sin_addr.s_addr = ip_hdr(skb)->saddr;
		saddr.sa.sa_family = AF_INET;
#if IS_ENABLED(CONFIG_IPV6)
	} else {
		saddr.sin6.sin6_addr = ipv6_hdr(skb)->saddr;
		saddr.sa.sa_family = AF_INET6;
#endif
	}

	if ((vxlan->cfg.flags & VXLAN_F_LEARN) &&
	    vxlan_snoop(skb->dev, &saddr, eth_hdr(skb)->h_source, ifindex, vni))
		return false;

	return true;
}

static bool vxlan_ecn_decapsulate(struct vxlan_sock *vs, void *oiph,
				  struct sk_buff *skb)
{
	int err = 0;

	if (vxlan_get_sk_family(vs) == AF_INET)
		err = IP_ECN_decapsulate(oiph, skb);
#if IS_ENABLED(CONFIG_IPV6)
	else
		err = IP6_ECN_decapsulate(oiph, skb);
#endif

	if (unlikely(err) && log_ecn_error) {
		if (vxlan_get_sk_family(vs) == AF_INET)
			net_info_ratelimited("non-ECT from %pI4 with TOS=%#x\n",
					     &((struct iphdr *)oiph)->saddr,
					     ((struct iphdr *)oiph)->tos);
		else
			net_info_ratelimited("non-ECT from %pI6\n",
					     &((struct ipv6hdr *)oiph)->saddr);
	}
	return err <= 1;
}

/* Callback from net/ipv4/udp.c to receive packets */
static int vxlan_rcv(struct sock *sk, struct sk_buff *skb)
{
	struct pcpu_sw_netstats *stats;
	struct vxlan_dev *vxlan;
	struct vxlan_sock *vs;
	struct vxlanhdr unparsed;
	struct vxlan_metadata _md;
	struct vxlan_metadata *md = &_md;
	__be16 protocol = htons(ETH_P_TEB);
	bool raw_proto = false;
	void *oiph;
	__be32 vni = 0;

	/* Need UDP and VXLAN header to be present */
	if (!pskb_may_pull(skb, VXLAN_HLEN))
		goto drop;

	unparsed = *vxlan_hdr(skb);
	/* VNI flag always required to be set */
	if (!(unparsed.vx_flags & VXLAN_HF_VNI)) {
		netdev_dbg(skb->dev, "invalid vxlan flags=%#x vni=%#x\n",
			   ntohl(vxlan_hdr(skb)->vx_flags),
			   ntohl(vxlan_hdr(skb)->vx_vni));
		/* Return non vxlan pkt */
		goto drop;
	}
	unparsed.vx_flags &= ~VXLAN_HF_VNI;
	unparsed.vx_vni &= ~VXLAN_VNI_MASK;

	vs = rcu_dereference_sk_user_data(sk);
	if (!vs)
		goto drop;

	vni = vxlan_vni(vxlan_hdr(skb)->vx_vni);

	vxlan = vxlan_vs_find_vni(vs, skb->dev->ifindex, vni);
	if (!vxlan)
		goto drop;

	/* For backwards compatibility, only allow reserved fields to be
	 * used by VXLAN extensions if explicitly requested.
	 */
	if (vs->flags & VXLAN_F_GPE) {
		if (!vxlan_parse_gpe_hdr(&unparsed, &protocol, skb, vs->flags))
			goto drop;
		raw_proto = true;
	}

	if (__iptunnel_pull_header(skb, VXLAN_HLEN, protocol, raw_proto,
				   !net_eq(vxlan->net, dev_net(vxlan->dev))))
			goto drop;

	if (vxlan_collect_metadata(vs)) {
		struct metadata_dst *tun_dst;

		tun_dst = udp_tun_rx_dst(skb, vxlan_get_sk_family(vs), TUNNEL_KEY,
					 key32_to_tunnel_id(vni), sizeof(*md));

		if (!tun_dst)
			goto drop;

		md = ip_tunnel_info_opts(&tun_dst->u.tun_info);

		skb_dst_set(skb, (struct dst_entry *)tun_dst);
	} else {
		memset(md, 0, sizeof(*md));
	}

	if (vs->flags & VXLAN_F_REMCSUM_RX)
		if (!vxlan_remcsum(&unparsed, skb, vs->flags))
			goto drop;
	if (vs->flags & VXLAN_F_GBP)
		vxlan_parse_gbp_hdr(&unparsed, skb, vs->flags, md);
	/* Note that GBP and GPE can never be active together. This is
	 * ensured in vxlan_dev_configure.
	 */

	if (unparsed.vx_flags || unparsed.vx_vni) {
		/* If there are any unprocessed flags remaining treat
		 * this as a malformed packet. This behavior diverges from
		 * VXLAN RFC (RFC7348) which stipulates that bits in reserved
		 * in reserved fields are to be ignored. The approach here
		 * maintains compatibility with previous stack code, and also
		 * is more robust and provides a little more security in
		 * adding extensions to VXLAN.
		 */
		goto drop;
	}

	if (!raw_proto) {
		if (!vxlan_set_mac(vxlan, vs, skb, vni))
			goto drop;
	} else {
		skb_reset_mac_header(skb);
		skb->dev = vxlan->dev;
		skb->pkt_type = PACKET_HOST;
	}

	oiph = skb_network_header(skb);
	skb_reset_network_header(skb);

	if (!vxlan_ecn_decapsulate(vs, oiph, skb)) {
		++vxlan->dev->stats.rx_frame_errors;
		++vxlan->dev->stats.rx_errors;
		goto drop;
	}

	stats = this_cpu_ptr(vxlan->dev->tstats);
	u64_stats_update_begin(&stats->syncp);
	stats->rx_packets++;
	stats->rx_bytes += skb->len;
	u64_stats_update_end(&stats->syncp);

	gro_cells_receive(&vxlan->gro_cells, skb);
	return 0;

drop:
	/* Consume bad packet */
	kfree_skb(skb);
	return 0;
}

static int arp_reduce(struct net_device *dev, struct sk_buff *skb, __be32 vni)
{
	struct vxlan_dev *vxlan = netdev_priv(dev);
	struct arphdr *parp;
	u8 *arpptr, *sha;
	__be32 sip, tip;
	struct neighbour *n;

	if (dev->flags & IFF_NOARP)
		goto out;

	if (!pskb_may_pull(skb, arp_hdr_len(dev))) {
		dev->stats.tx_dropped++;
		goto out;
	}
	parp = arp_hdr(skb);

	if ((parp->ar_hrd != htons(ARPHRD_ETHER) &&
	     parp->ar_hrd != htons(ARPHRD_IEEE802)) ||
	    parp->ar_pro != htons(ETH_P_IP) ||
	    parp->ar_op != htons(ARPOP_REQUEST) ||
	    parp->ar_hln != dev->addr_len ||
	    parp->ar_pln != 4)
		goto out;
	arpptr = (u8 *)parp + sizeof(struct arphdr);
	sha = arpptr;
	arpptr += dev->addr_len;	/* sha */
	memcpy(&sip, arpptr, sizeof(sip));
	arpptr += sizeof(sip);
	arpptr += dev->addr_len;	/* tha */
	memcpy(&tip, arpptr, sizeof(tip));

	if (ipv4_is_loopback(tip) ||
	    ipv4_is_multicast(tip))
		goto out;

	n = neigh_lookup(&arp_tbl, &tip, dev);

	if (n) {
		struct vxlan_fdb *f;
		struct sk_buff	*reply;

		if (!(n->nud_state & NUD_CONNECTED)) {
			neigh_release(n);
			goto out;
		}

		f = vxlan_find_mac(vxlan, n->ha, vni);
		if (f && vxlan_addr_any(&(first_remote_rcu(f)->remote_ip))) {
			/* bridge-local neighbor */
			neigh_release(n);
			goto out;
		}

		reply = arp_create(ARPOP_REPLY, ETH_P_ARP, sip, dev, tip, sha,
				n->ha, sha);

		neigh_release(n);

		if (reply == NULL)
			goto out;

		skb_reset_mac_header(reply);
		__skb_pull(reply, skb_network_offset(reply));
		reply->ip_summed = CHECKSUM_UNNECESSARY;
		reply->pkt_type = PACKET_HOST;

		if (netif_rx_ni(reply) == NET_RX_DROP)
			dev->stats.rx_dropped++;
	} else if (vxlan->cfg.flags & VXLAN_F_L3MISS) {
		union vxlan_addr ipa = {
			.sin.sin_addr.s_addr = tip,
			.sin.sin_family = AF_INET,
		};

		vxlan_ip_miss(dev, &ipa);
	}
out:
	consume_skb(skb);
	return NETDEV_TX_OK;
}

#if IS_ENABLED(CONFIG_IPV6)
static struct sk_buff *vxlan_na_create(struct sk_buff *request,
	struct neighbour *n, bool isrouter)
{
	struct net_device *dev = request->dev;
	struct sk_buff *reply;
	struct nd_msg *ns, *na;
	struct ipv6hdr *pip6;
	u8 *daddr;
	int na_olen = 8; /* opt hdr + ETH_ALEN for target */
	int ns_olen;
	int i, len;

	if (dev == NULL || !pskb_may_pull(request, request->len))
		return NULL;

	len = LL_RESERVED_SPACE(dev) + sizeof(struct ipv6hdr) +
		sizeof(*na) + na_olen + dev->needed_tailroom;
	reply = alloc_skb(len, GFP_ATOMIC);
	if (reply == NULL)
		return NULL;

	reply->protocol = htons(ETH_P_IPV6);
	reply->dev = dev;
	skb_reserve(reply, LL_RESERVED_SPACE(request->dev));
	skb_push(reply, sizeof(struct ethhdr));
	skb_reset_mac_header(reply);

	ns = (struct nd_msg *)(ipv6_hdr(request) + 1);

	daddr = eth_hdr(request)->h_source;
	ns_olen = request->len - skb_network_offset(request) -
		sizeof(struct ipv6hdr) - sizeof(*ns);
	for (i = 0; i < ns_olen-1; i += (ns->opt[i+1]<<3)) {
		if (ns->opt[i] == ND_OPT_SOURCE_LL_ADDR) {
			daddr = ns->opt + i + sizeof(struct nd_opt_hdr);
			break;
		}
	}

	/* Ethernet header */
	ether_addr_copy(eth_hdr(reply)->h_dest, daddr);
	ether_addr_copy(eth_hdr(reply)->h_source, n->ha);
	eth_hdr(reply)->h_proto = htons(ETH_P_IPV6);
	reply->protocol = htons(ETH_P_IPV6);

	skb_pull(reply, sizeof(struct ethhdr));
	skb_reset_network_header(reply);
	skb_put(reply, sizeof(struct ipv6hdr));

	/* IPv6 header */

	pip6 = ipv6_hdr(reply);
	memset(pip6, 0, sizeof(struct ipv6hdr));
	pip6->version = 6;
	pip6->priority = ipv6_hdr(request)->priority;
	pip6->nexthdr = IPPROTO_ICMPV6;
	pip6->hop_limit = 255;
	pip6->daddr = ipv6_hdr(request)->saddr;
	pip6->saddr = *(struct in6_addr *)n->primary_key;

	skb_pull(reply, sizeof(struct ipv6hdr));
	skb_reset_transport_header(reply);

	/* Neighbor Advertisement */
	na = skb_put_zero(reply, sizeof(*na) + na_olen);
	na->icmph.icmp6_type = NDISC_NEIGHBOUR_ADVERTISEMENT;
	na->icmph.icmp6_router = isrouter;
	na->icmph.icmp6_override = 1;
	na->icmph.icmp6_solicited = 1;
	na->target = ns->target;
	ether_addr_copy(&na->opt[2], n->ha);
	na->opt[0] = ND_OPT_TARGET_LL_ADDR;
	na->opt[1] = na_olen >> 3;

	na->icmph.icmp6_cksum = csum_ipv6_magic(&pip6->saddr,
		&pip6->daddr, sizeof(*na)+na_olen, IPPROTO_ICMPV6,
		csum_partial(na, sizeof(*na)+na_olen, 0));

	pip6->payload_len = htons(sizeof(*na)+na_olen);

	skb_push(reply, sizeof(struct ipv6hdr));

	reply->ip_summed = CHECKSUM_UNNECESSARY;

	return reply;
}

static int neigh_reduce(struct net_device *dev, struct sk_buff *skb, __be32 vni)
{
	struct vxlan_dev *vxlan = netdev_priv(dev);
	const struct in6_addr *daddr;
	const struct ipv6hdr *iphdr;
	struct inet6_dev *in6_dev;
	struct neighbour *n;
	struct nd_msg *msg;

	in6_dev = __in6_dev_get(dev);
	if (!in6_dev)
		goto out;

	iphdr = ipv6_hdr(skb);
	daddr = &iphdr->daddr;
	msg = (struct nd_msg *)(iphdr + 1);

	if (ipv6_addr_loopback(daddr) ||
	    ipv6_addr_is_multicast(&msg->target))
		goto out;

	n = neigh_lookup(ipv6_stub->nd_tbl, &msg->target, dev);

	if (n) {
		struct vxlan_fdb *f;
		struct sk_buff *reply;

		if (!(n->nud_state & NUD_CONNECTED)) {
			neigh_release(n);
			goto out;
		}

		f = vxlan_find_mac(vxlan, n->ha, vni);
		if (f && vxlan_addr_any(&(first_remote_rcu(f)->remote_ip))) {
			/* bridge-local neighbor */
			neigh_release(n);
			goto out;
		}

		reply = vxlan_na_create(skb, n,
					!!(f ? f->flags & NTF_ROUTER : 0));

		neigh_release(n);

		if (reply == NULL)
			goto out;

		if (netif_rx_ni(reply) == NET_RX_DROP)
			dev->stats.rx_dropped++;

	} else if (vxlan->cfg.flags & VXLAN_F_L3MISS) {
		union vxlan_addr ipa = {
			.sin6.sin6_addr = msg->target,
			.sin6.sin6_family = AF_INET6,
		};

		vxlan_ip_miss(dev, &ipa);
	}

out:
	consume_skb(skb);
	return NETDEV_TX_OK;
}
#endif

static bool route_shortcircuit(struct net_device *dev, struct sk_buff *skb)
{
	struct vxlan_dev *vxlan = netdev_priv(dev);
	struct neighbour *n;

	if (is_multicast_ether_addr(eth_hdr(skb)->h_dest))
		return false;

	n = NULL;
	switch (ntohs(eth_hdr(skb)->h_proto)) {
	case ETH_P_IP:
	{
		struct iphdr *pip;

		if (!pskb_may_pull(skb, sizeof(struct iphdr)))
			return false;
		pip = ip_hdr(skb);
		n = neigh_lookup(&arp_tbl, &pip->daddr, dev);
		if (!n && (vxlan->cfg.flags & VXLAN_F_L3MISS)) {
			union vxlan_addr ipa = {
				.sin.sin_addr.s_addr = pip->daddr,
				.sin.sin_family = AF_INET,
			};

			vxlan_ip_miss(dev, &ipa);
			return false;
		}

		break;
	}
#if IS_ENABLED(CONFIG_IPV6)
	case ETH_P_IPV6:
	{
		struct ipv6hdr *pip6;

		if (!pskb_may_pull(skb, sizeof(struct ipv6hdr)))
			return false;
		pip6 = ipv6_hdr(skb);
		n = neigh_lookup(ipv6_stub->nd_tbl, &pip6->daddr, dev);
		if (!n && (vxlan->cfg.flags & VXLAN_F_L3MISS)) {
			union vxlan_addr ipa = {
				.sin6.sin6_addr = pip6->daddr,
				.sin6.sin6_family = AF_INET6,
			};

			vxlan_ip_miss(dev, &ipa);
			return false;
		}

		break;
	}
#endif
	default:
		return false;
	}

	if (n) {
		bool diff;

		diff = !ether_addr_equal(eth_hdr(skb)->h_dest, n->ha);
		if (diff) {
			memcpy(eth_hdr(skb)->h_source, eth_hdr(skb)->h_dest,
				dev->addr_len);
			memcpy(eth_hdr(skb)->h_dest, n->ha, dev->addr_len);
		}
		neigh_release(n);
		return diff;
	}

	return false;
}

static void vxlan_build_gbp_hdr(struct vxlanhdr *vxh, u32 vxflags,
				struct vxlan_metadata *md)
{
	struct vxlanhdr_gbp *gbp;

	if (!md->gbp)
		return;

	gbp = (struct vxlanhdr_gbp *)vxh;
	vxh->vx_flags |= VXLAN_HF_GBP;

	if (md->gbp & VXLAN_GBP_DONT_LEARN)
		gbp->dont_learn = 1;

	if (md->gbp & VXLAN_GBP_POLICY_APPLIED)
		gbp->policy_applied = 1;

	gbp->policy_id = htons(md->gbp & VXLAN_GBP_ID_MASK);
}

static int vxlan_build_gpe_hdr(struct vxlanhdr *vxh, u32 vxflags,
			       __be16 protocol)
{
	struct vxlanhdr_gpe *gpe = (struct vxlanhdr_gpe *)vxh;

	gpe->np_applied = 1;
	gpe->next_protocol = tun_p_from_eth_p(protocol);
	if (!gpe->next_protocol)
		return -EPFNOSUPPORT;
	return 0;
}

static int vxlan_build_skb(struct sk_buff *skb, struct dst_entry *dst,
			   int iphdr_len, __be32 vni,
			   struct vxlan_metadata *md, u32 vxflags,
			   bool udp_sum)
{
	struct vxlanhdr *vxh;
	int min_headroom;
	int err;
	int type = udp_sum ? SKB_GSO_UDP_TUNNEL_CSUM : SKB_GSO_UDP_TUNNEL;
	__be16 inner_protocol = htons(ETH_P_TEB);

	if ((vxflags & VXLAN_F_REMCSUM_TX) &&
	    skb->ip_summed == CHECKSUM_PARTIAL) {
		int csum_start = skb_checksum_start_offset(skb);

		if (csum_start <= VXLAN_MAX_REMCSUM_START &&
		    !(csum_start & VXLAN_RCO_SHIFT_MASK) &&
		    (skb->csum_offset == offsetof(struct udphdr, check) ||
		     skb->csum_offset == offsetof(struct tcphdr, check)))
			type |= SKB_GSO_TUNNEL_REMCSUM;
	}

	min_headroom = LL_RESERVED_SPACE(dst->dev) + dst->header_len
			+ VXLAN_HLEN + iphdr_len;

	/* Need space for new headers (invalidates iph ptr) */
	err = skb_cow_head(skb, min_headroom);
	if (unlikely(err))
		return err;

	err = iptunnel_handle_offloads(skb, type);
	if (err)
		return err;

	vxh = __skb_push(skb, sizeof(*vxh));
	vxh->vx_flags = VXLAN_HF_VNI;
	vxh->vx_vni = vxlan_vni_field(vni);

	if (type & SKB_GSO_TUNNEL_REMCSUM) {
		unsigned int start;

		start = skb_checksum_start_offset(skb) - sizeof(struct vxlanhdr);
		vxh->vx_vni |= vxlan_compute_rco(start, skb->csum_offset);
		vxh->vx_flags |= VXLAN_HF_RCO;

		if (!skb_is_gso(skb)) {
			skb->ip_summed = CHECKSUM_NONE;
			skb->encapsulation = 0;
		}
	}

	if (vxflags & VXLAN_F_GBP)
		vxlan_build_gbp_hdr(vxh, vxflags, md);
	if (vxflags & VXLAN_F_GPE) {
		err = vxlan_build_gpe_hdr(vxh, vxflags, skb->protocol);
		if (err < 0)
			return err;
		inner_protocol = skb->protocol;
	}

	skb_set_inner_protocol(skb, inner_protocol);
	return 0;
}

static struct rtable *vxlan_get_route(struct vxlan_dev *vxlan, struct net_device *dev,
				      struct vxlan_sock *sock4,
				      struct sk_buff *skb, int oif, u8 tos,
				      __be32 daddr, __be32 *saddr, __be16 dport, __be16 sport,
				      struct dst_cache *dst_cache,
				      const struct ip_tunnel_info *info)
{
	bool use_cache = ip_tunnel_dst_cache_usable(skb, info);
	struct rtable *rt = NULL;
	struct flowi4 fl4;

	if (!sock4)
		return ERR_PTR(-EIO);

	if (tos && !info)
		use_cache = false;
	if (use_cache) {
		rt = dst_cache_get_ip4(dst_cache, saddr);
		if (rt)
			return rt;
	}

	memset(&fl4, 0, sizeof(fl4));
	fl4.flowi4_oif = oif;
	fl4.flowi4_tos = RT_TOS(tos);
	fl4.flowi4_mark = skb->mark;
	fl4.flowi4_proto = IPPROTO_UDP;
	fl4.daddr = daddr;
	fl4.saddr = *saddr;
	fl4.fl4_dport = dport;
	fl4.fl4_sport = sport;

	rt = ip_route_output_key(vxlan->net, &fl4);
	if (likely(!IS_ERR(rt))) {
		if (rt->dst.dev == dev) {
			netdev_dbg(dev, "circular route to %pI4\n", &daddr);
			ip_rt_put(rt);
			return ERR_PTR(-ELOOP);
		}

		*saddr = fl4.saddr;
		if (use_cache)
			dst_cache_set_ip4(dst_cache, &rt->dst, fl4.saddr);
	} else {
		netdev_dbg(dev, "no route to %pI4\n", &daddr);
		return ERR_PTR(-ENETUNREACH);
	}
	return rt;
}

#if IS_ENABLED(CONFIG_IPV6)
static struct dst_entry *vxlan6_get_route(struct vxlan_dev *vxlan,
					  struct net_device *dev,
					  struct vxlan_sock *sock6,
					  struct sk_buff *skb, int oif, u8 tos,
					  __be32 label,
					  const struct in6_addr *daddr,
					  struct in6_addr *saddr,
					  __be16 dport, __be16 sport,
					  struct dst_cache *dst_cache,
					  const struct ip_tunnel_info *info)
{
	bool use_cache = ip_tunnel_dst_cache_usable(skb, info);
	struct dst_entry *ndst;
	struct flowi6 fl6;
	int err;

	if (!sock6)
		return ERR_PTR(-EIO);

	if (tos && !info)
		use_cache = false;
	if (use_cache) {
		ndst = dst_cache_get_ip6(dst_cache, saddr);
		if (ndst)
			return ndst;
	}

	memset(&fl6, 0, sizeof(fl6));
	fl6.flowi6_oif = oif;
	fl6.daddr = *daddr;
	fl6.saddr = *saddr;
	fl6.flowlabel = ip6_make_flowinfo(RT_TOS(tos), label);
	fl6.flowi6_mark = skb->mark;
	fl6.flowi6_proto = IPPROTO_UDP;
	fl6.fl6_dport = dport;
	fl6.fl6_sport = sport;

	err = ipv6_stub->ipv6_dst_lookup(vxlan->net,
					 sock6->sock->sk,
					 &ndst, &fl6);
	if (unlikely(err < 0)) {
		netdev_dbg(dev, "no route to %pI6\n", daddr);
		return ERR_PTR(-ENETUNREACH);
	}

	if (unlikely(ndst->dev == dev)) {
		netdev_dbg(dev, "circular route to %pI6\n", daddr);
		dst_release(ndst);
		return ERR_PTR(-ELOOP);
	}

	*saddr = fl6.saddr;
	if (use_cache)
		dst_cache_set_ip6(dst_cache, ndst, saddr);
	return ndst;
}
#endif

/* Bypass encapsulation if the destination is local */
static void vxlan_encap_bypass(struct sk_buff *skb, struct vxlan_dev *src_vxlan,
			       struct vxlan_dev *dst_vxlan, __be32 vni)
{
	struct pcpu_sw_netstats *tx_stats, *rx_stats;
	union vxlan_addr loopback;
	union vxlan_addr *remote_ip = &dst_vxlan->default_dst.remote_ip;
	struct net_device *dev = skb->dev;
	int len = skb->len;

	tx_stats = this_cpu_ptr(src_vxlan->dev->tstats);
	rx_stats = this_cpu_ptr(dst_vxlan->dev->tstats);
	skb->pkt_type = PACKET_HOST;
	skb->encapsulation = 0;
	skb->dev = dst_vxlan->dev;
	__skb_pull(skb, skb_network_offset(skb));

	if (remote_ip->sa.sa_family == AF_INET) {
		loopback.sin.sin_addr.s_addr = htonl(INADDR_LOOPBACK);
		loopback.sa.sa_family =  AF_INET;
#if IS_ENABLED(CONFIG_IPV6)
	} else {
		loopback.sin6.sin6_addr = in6addr_loopback;
		loopback.sa.sa_family =  AF_INET6;
#endif
	}

	if (dst_vxlan->cfg.flags & VXLAN_F_LEARN)
		vxlan_snoop(skb->dev, &loopback, eth_hdr(skb)->h_source, 0,
			    vni);

	u64_stats_update_begin(&tx_stats->syncp);
	tx_stats->tx_packets++;
	tx_stats->tx_bytes += len;
	u64_stats_update_end(&tx_stats->syncp);

	if (netif_rx(skb) == NET_RX_SUCCESS) {
		u64_stats_update_begin(&rx_stats->syncp);
		rx_stats->rx_packets++;
		rx_stats->rx_bytes += len;
		u64_stats_update_end(&rx_stats->syncp);
	} else {
		dev->stats.rx_dropped++;
	}
}

static int encap_bypass_if_local(struct sk_buff *skb, struct net_device *dev,
				 struct vxlan_dev *vxlan,
				 union vxlan_addr *daddr,
				 __be16 dst_port, int dst_ifindex, __be32 vni,
				 struct dst_entry *dst,
				 u32 rt_flags)
{
#if IS_ENABLED(CONFIG_IPV6)
	/* IPv6 rt-flags are checked against RTF_LOCAL, but the value of
	 * RTF_LOCAL is equal to RTCF_LOCAL. So to keep code simple
	 * we can use RTCF_LOCAL which works for ipv4 and ipv6 route entry.
	 */
	BUILD_BUG_ON(RTCF_LOCAL != RTF_LOCAL);
#endif
	/* Bypass encapsulation if the destination is local */
	if (rt_flags & RTCF_LOCAL &&
	    !(rt_flags & (RTCF_BROADCAST | RTCF_MULTICAST))) {
		struct vxlan_dev *dst_vxlan;

		dst_release(dst);
		dst_vxlan = vxlan_find_vni(vxlan->net, dst_ifindex, vni,
					   daddr->sa.sa_family, dst_port,
					   vxlan->cfg.flags);
		if (!dst_vxlan) {
			dev->stats.tx_errors++;
			kfree_skb(skb);

			return -ENOENT;
		}
		vxlan_encap_bypass(skb, vxlan, dst_vxlan, vni);
		return 1;
	}

	return 0;
}

static void vxlan_xmit_one(struct sk_buff *skb, struct net_device *dev,
			   __be32 default_vni, struct vxlan_rdst *rdst,
			   bool did_rsc)
{
	struct dst_cache *dst_cache;
	struct ip_tunnel_info *info;
	struct vxlan_dev *vxlan = netdev_priv(dev);
	const struct iphdr *old_iph = ip_hdr(skb);
	union vxlan_addr *dst;
	union vxlan_addr remote_ip, local_ip;
	struct vxlan_metadata _md;
	struct vxlan_metadata *md = &_md;
	__be16 src_port = 0, dst_port;
	struct dst_entry *ndst = NULL;
	__be32 vni, label;
	__u8 tos, ttl;
	int ifindex;
	int err;
	u32 flags = vxlan->cfg.flags;
	bool udp_sum = false;
	bool xnet = !net_eq(vxlan->net, dev_net(vxlan->dev));

	info = skb_tunnel_info(skb);

	if (rdst) {
		dst = &rdst->remote_ip;
		if (vxlan_addr_any(dst)) {
			if (did_rsc) {
				/* short-circuited back to local bridge */
				vxlan_encap_bypass(skb, vxlan, vxlan, default_vni);
				return;
			}
			goto drop;
		}

		dst_port = rdst->remote_port ? rdst->remote_port : vxlan->cfg.dst_port;
		vni = (rdst->remote_vni) ? : default_vni;
		ifindex = rdst->remote_ifindex;
		local_ip = vxlan->cfg.saddr;
		dst_cache = &rdst->dst_cache;
		md->gbp = skb->mark;
		ttl = vxlan->cfg.ttl;
		if (!ttl && vxlan_addr_multicast(dst))
			ttl = 1;

		tos = vxlan->cfg.tos;
		if (tos == 1)
			tos = ip_tunnel_get_dsfield(old_iph, skb);

		if (dst->sa.sa_family == AF_INET)
			udp_sum = !(flags & VXLAN_F_UDP_ZERO_CSUM_TX);
		else
			udp_sum = !(flags & VXLAN_F_UDP_ZERO_CSUM6_TX);
		label = vxlan->cfg.label;
	} else {
		if (!info) {
			WARN_ONCE(1, "%s: Missing encapsulation instructions\n",
				  dev->name);
			goto drop;
		}
		remote_ip.sa.sa_family = ip_tunnel_info_af(info);
		if (remote_ip.sa.sa_family == AF_INET) {
			remote_ip.sin.sin_addr.s_addr = info->key.u.ipv4.dst;
			local_ip.sin.sin_addr.s_addr = info->key.u.ipv4.src;
		} else {
			remote_ip.sin6.sin6_addr = info->key.u.ipv6.dst;
			local_ip.sin6.sin6_addr = info->key.u.ipv6.src;
		}
		dst = &remote_ip;
		dst_port = info->key.tp_dst ? : vxlan->cfg.dst_port;
		vni = tunnel_id_to_key32(info->key.tun_id);
		ifindex = 0;
		dst_cache = &info->dst_cache;
		if (info->options_len)
			md = ip_tunnel_info_opts(info);
		ttl = info->key.ttl;
		tos = info->key.tos;
		label = info->key.label;
		udp_sum = !!(info->key.tun_flags & TUNNEL_CSUM);
	}
	src_port = udp_flow_src_port(dev_net(dev), skb, vxlan->cfg.port_min,
				     vxlan->cfg.port_max, true);

	rcu_read_lock();
	if (dst->sa.sa_family == AF_INET) {
		struct vxlan_sock *sock4 = rcu_dereference(vxlan->vn4_sock);
		struct rtable *rt;
		__be16 df = 0;

		rt = vxlan_get_route(vxlan, dev, sock4, skb, ifindex, tos,
				     dst->sin.sin_addr.s_addr,
				     &local_ip.sin.sin_addr.s_addr,
				     dst_port, src_port,
				     dst_cache, info);
		if (IS_ERR(rt)) {
			err = PTR_ERR(rt);
			goto tx_error;
		}

		/* Bypass encapsulation if the destination is local */
		if (!info) {
			err = encap_bypass_if_local(skb, dev, vxlan, dst,
						    dst_port, ifindex, vni,
						    &rt->dst, rt->rt_flags);
			if (err)
				goto out_unlock;
		} else if (info->key.tun_flags & TUNNEL_DONT_FRAGMENT) {
			df = htons(IP_DF);
		}

		ndst = &rt->dst;
		if (skb_dst(skb)) {
			int mtu = dst_mtu(ndst) - VXLAN_HEADROOM;

			skb_dst_update_pmtu(skb, mtu);
		}

		tos = ip_tunnel_ecn_encap(tos, old_iph, skb);
		ttl = ttl ? : ip4_dst_hoplimit(&rt->dst);
		err = vxlan_build_skb(skb, ndst, sizeof(struct iphdr),
				      vni, md, flags, udp_sum);
		if (err < 0)
			goto tx_error;

		udp_tunnel_xmit_skb(rt, sock4->sock->sk, skb, local_ip.sin.sin_addr.s_addr,
				    dst->sin.sin_addr.s_addr, tos, ttl, df,
				    src_port, dst_port, xnet, !udp_sum);
#if IS_ENABLED(CONFIG_IPV6)
	} else {
		struct vxlan_sock *sock6 = rcu_dereference(vxlan->vn6_sock);

		ndst = vxlan6_get_route(vxlan, dev, sock6, skb, ifindex, tos,
					label, &dst->sin6.sin6_addr,
					&local_ip.sin6.sin6_addr,
					dst_port, src_port,
					dst_cache, info);
		if (IS_ERR(ndst)) {
			err = PTR_ERR(ndst);
			ndst = NULL;
			goto tx_error;
		}

		if (!info) {
			u32 rt6i_flags = ((struct rt6_info *)ndst)->rt6i_flags;

			err = encap_bypass_if_local(skb, dev, vxlan, dst,
						    dst_port, ifindex, vni,
						    ndst, rt6i_flags);
			if (err)
				goto out_unlock;
		}

		if (skb_dst(skb)) {
			int mtu = dst_mtu(ndst) - VXLAN6_HEADROOM;

			skb_dst_update_pmtu(skb, mtu);
		}

		tos = ip_tunnel_ecn_encap(tos, old_iph, skb);
		ttl = ttl ? : ip6_dst_hoplimit(ndst);
		skb_scrub_packet(skb, xnet);
		err = vxlan_build_skb(skb, ndst, sizeof(struct ipv6hdr),
				      vni, md, flags, udp_sum);
		if (err < 0)
			goto tx_error;

		udp_tunnel6_xmit_skb(ndst, sock6->sock->sk, skb, dev,
				     &local_ip.sin6.sin6_addr,
				     &dst->sin6.sin6_addr, tos, ttl,
				     label, src_port, dst_port, !udp_sum);
#endif
	}
out_unlock:
	rcu_read_unlock();
	return;

drop:
	dev->stats.tx_dropped++;
	dev_kfree_skb(skb);
	return;

tx_error:
	rcu_read_unlock();
	if (err == -ELOOP)
		dev->stats.collisions++;
	else if (err == -ENETUNREACH)
		dev->stats.tx_carrier_errors++;
	dst_release(ndst);
	dev->stats.tx_errors++;
	kfree_skb(skb);
}

/* Transmit local packets over Vxlan
 *
 * Outer IP header inherits ECN and DF from inner header.
 * Outer UDP destination is the VXLAN assigned port.
 *           source port is based on hash of flow
 */
static netdev_tx_t vxlan_xmit(struct sk_buff *skb, struct net_device *dev)
{
	struct vxlan_dev *vxlan = netdev_priv(dev);
	struct vxlan_rdst *rdst, *fdst = NULL;
	const struct ip_tunnel_info *info;
	bool did_rsc = false;
	struct vxlan_fdb *f;
	struct ethhdr *eth;
	__be32 vni = 0;

	info = skb_tunnel_info(skb);

	skb_reset_mac_header(skb);

	if (vxlan->cfg.flags & VXLAN_F_COLLECT_METADATA) {
		if (info && info->mode & IP_TUNNEL_INFO_BRIDGE &&
		    info->mode & IP_TUNNEL_INFO_TX) {
			vni = tunnel_id_to_key32(info->key.tun_id);
		} else {
			if (info && info->mode & IP_TUNNEL_INFO_TX)
				vxlan_xmit_one(skb, dev, vni, NULL, false);
			else
				kfree_skb(skb);
			return NETDEV_TX_OK;
		}
	}

	if (vxlan->cfg.flags & VXLAN_F_PROXY) {
		eth = eth_hdr(skb);
		if (ntohs(eth->h_proto) == ETH_P_ARP)
			return arp_reduce(dev, skb, vni);
#if IS_ENABLED(CONFIG_IPV6)
		else if (ntohs(eth->h_proto) == ETH_P_IPV6 &&
			 pskb_may_pull(skb, sizeof(struct ipv6hdr) +
					    sizeof(struct nd_msg)) &&
			 ipv6_hdr(skb)->nexthdr == IPPROTO_ICMPV6) {
			struct nd_msg *m = (struct nd_msg *)(ipv6_hdr(skb) + 1);

			if (m->icmph.icmp6_code == 0 &&
			    m->icmph.icmp6_type == NDISC_NEIGHBOUR_SOLICITATION)
				return neigh_reduce(dev, skb, vni);
		}
#endif
	}

	eth = eth_hdr(skb);
	f = vxlan_find_mac(vxlan, eth->h_dest, vni);
	did_rsc = false;

	if (f && (f->flags & NTF_ROUTER) && (vxlan->cfg.flags & VXLAN_F_RSC) &&
	    (ntohs(eth->h_proto) == ETH_P_IP ||
	     ntohs(eth->h_proto) == ETH_P_IPV6)) {
		did_rsc = route_shortcircuit(dev, skb);
		if (did_rsc)
			f = vxlan_find_mac(vxlan, eth->h_dest, vni);
	}

	if (f == NULL) {
		f = vxlan_find_mac(vxlan, all_zeros_mac, vni);
		if (f == NULL) {
			if ((vxlan->cfg.flags & VXLAN_F_L2MISS) &&
			    !is_multicast_ether_addr(eth->h_dest))
				vxlan_fdb_miss(vxlan, eth->h_dest);

			dev->stats.tx_dropped++;
			kfree_skb(skb);
			return NETDEV_TX_OK;
		}
	}

	list_for_each_entry_rcu(rdst, &f->remotes, list) {
		struct sk_buff *skb1;

		if (!fdst) {
			fdst = rdst;
			continue;
		}
		skb1 = skb_clone(skb, GFP_ATOMIC);
		if (skb1)
			vxlan_xmit_one(skb1, dev, vni, rdst, did_rsc);
	}

	if (fdst)
		vxlan_xmit_one(skb, dev, vni, fdst, did_rsc);
	else
		kfree_skb(skb);
	return NETDEV_TX_OK;
}

/* Walk the forwarding table and purge stale entries */
static void vxlan_cleanup(struct timer_list *t)
{
	struct vxlan_dev *vxlan = from_timer(vxlan, t, age_timer);
	unsigned long next_timer = jiffies + FDB_AGE_INTERVAL;
	unsigned int h;

	if (!netif_running(vxlan->dev))
		return;

	for (h = 0; h < FDB_HASH_SIZE; ++h) {
		struct hlist_node *p, *n;

		spin_lock_bh(&vxlan->hash_lock);
		hlist_for_each_safe(p, n, &vxlan->fdb_head[h]) {
			struct vxlan_fdb *f
				= container_of(p, struct vxlan_fdb, hlist);
			unsigned long timeout;

			if (f->state & (NUD_PERMANENT | NUD_NOARP))
				continue;

			if (f->flags & NTF_EXT_LEARNED)
				continue;

			timeout = f->used + vxlan->cfg.age_interval * HZ;
			if (time_before_eq(timeout, jiffies)) {
				netdev_dbg(vxlan->dev,
					   "garbage collect %pM\n",
					   f->eth_addr);
				f->state = NUD_STALE;
				vxlan_fdb_destroy(vxlan, f);
			} else if (time_before(timeout, next_timer))
				next_timer = timeout;
		}
		spin_unlock_bh(&vxlan->hash_lock);
	}

	mod_timer(&vxlan->age_timer, next_timer);
}

static void vxlan_vs_del_dev(struct vxlan_dev *vxlan)
{
	struct vxlan_net *vn = net_generic(vxlan->net, vxlan_net_id);

	spin_lock(&vn->sock_lock);
	hlist_del_init_rcu(&vxlan->hlist4.hlist);
#if IS_ENABLED(CONFIG_IPV6)
	hlist_del_init_rcu(&vxlan->hlist6.hlist);
#endif
	spin_unlock(&vn->sock_lock);
}

static void vxlan_vs_add_dev(struct vxlan_sock *vs, struct vxlan_dev *vxlan,
			     struct vxlan_dev_node *node)
{
	struct vxlan_net *vn = net_generic(vxlan->net, vxlan_net_id);
	__be32 vni = vxlan->default_dst.remote_vni;

	node->vxlan = vxlan;
	spin_lock(&vn->sock_lock);
	hlist_add_head_rcu(&node->hlist, vni_head(vs, vni));
	spin_unlock(&vn->sock_lock);
}

/* Setup stats when device is created */
static int vxlan_init(struct net_device *dev)
{
	dev->tstats = netdev_alloc_pcpu_stats(struct pcpu_sw_netstats);
	if (!dev->tstats)
		return -ENOMEM;

	return 0;
}

static void vxlan_fdb_delete_default(struct vxlan_dev *vxlan, __be32 vni)
{
	struct vxlan_fdb *f;

	spin_lock_bh(&vxlan->hash_lock);
	f = __vxlan_find_mac(vxlan, all_zeros_mac, vni);
	if (f)
		vxlan_fdb_destroy(vxlan, f);
	spin_unlock_bh(&vxlan->hash_lock);
}

static void vxlan_uninit(struct net_device *dev)
{
	struct vxlan_dev *vxlan = netdev_priv(dev);

	vxlan_fdb_delete_default(vxlan, vxlan->cfg.vni);

	free_percpu(dev->tstats);
}

/* Start ageing timer and join group when device is brought up */
static int vxlan_open(struct net_device *dev)
{
	struct vxlan_dev *vxlan = netdev_priv(dev);
	int ret;

	ret = vxlan_sock_add(vxlan);
	if (ret < 0)
		return ret;

	if (vxlan_addr_multicast(&vxlan->default_dst.remote_ip)) {
		ret = vxlan_igmp_join(vxlan);
		if (ret == -EADDRINUSE)
			ret = 0;
		if (ret) {
			vxlan_sock_release(vxlan);
			return ret;
		}
	}

	if (vxlan->cfg.age_interval)
		mod_timer(&vxlan->age_timer, jiffies + FDB_AGE_INTERVAL);

	return ret;
}

/* Purge the forwarding table */
static void vxlan_flush(struct vxlan_dev *vxlan, bool do_all)
{
	unsigned int h;

	spin_lock_bh(&vxlan->hash_lock);
	for (h = 0; h < FDB_HASH_SIZE; ++h) {
		struct hlist_node *p, *n;
		hlist_for_each_safe(p, n, &vxlan->fdb_head[h]) {
			struct vxlan_fdb *f
				= container_of(p, struct vxlan_fdb, hlist);
			if (!do_all && (f->state & (NUD_PERMANENT | NUD_NOARP)))
				continue;
			/* the all_zeros_mac entry is deleted at vxlan_uninit */
			if (!is_zero_ether_addr(f->eth_addr))
				vxlan_fdb_destroy(vxlan, f);
		}
	}
	spin_unlock_bh(&vxlan->hash_lock);
}

/* Cleanup timer and forwarding table on shutdown */
static int vxlan_stop(struct net_device *dev)
{
	struct vxlan_dev *vxlan = netdev_priv(dev);
	struct vxlan_net *vn = net_generic(vxlan->net, vxlan_net_id);
	int ret = 0;

	if (vxlan_addr_multicast(&vxlan->default_dst.remote_ip) &&
	    !vxlan_group_used(vn, vxlan))
		ret = vxlan_igmp_leave(vxlan);

	del_timer_sync(&vxlan->age_timer);

	vxlan_flush(vxlan, false);
	vxlan_sock_release(vxlan);

	return ret;
}

/* Stub, nothing needs to be done. */
static void vxlan_set_multicast_list(struct net_device *dev)
{
}

static int vxlan_change_mtu(struct net_device *dev, int new_mtu)
{
	struct vxlan_dev *vxlan = netdev_priv(dev);
	struct vxlan_rdst *dst = &vxlan->default_dst;
	struct net_device *lowerdev = __dev_get_by_index(vxlan->net,
							 dst->remote_ifindex);
	bool use_ipv6 = !!(vxlan->cfg.flags & VXLAN_F_IPV6);

	/* This check is different than dev->max_mtu, because it looks at
	 * the lowerdev->mtu, rather than the static dev->max_mtu
	 */
	if (lowerdev) {
		int max_mtu = lowerdev->mtu -
			      (use_ipv6 ? VXLAN6_HEADROOM : VXLAN_HEADROOM);
		if (new_mtu > max_mtu)
			return -EINVAL;
	}

	dev->mtu = new_mtu;
	return 0;
}

static int vxlan_fill_metadata_dst(struct net_device *dev, struct sk_buff *skb)
{
	struct vxlan_dev *vxlan = netdev_priv(dev);
	struct ip_tunnel_info *info = skb_tunnel_info(skb);
	__be16 sport, dport;

	sport = udp_flow_src_port(dev_net(dev), skb, vxlan->cfg.port_min,
				  vxlan->cfg.port_max, true);
	dport = info->key.tp_dst ? : vxlan->cfg.dst_port;

	if (ip_tunnel_info_af(info) == AF_INET) {
		struct vxlan_sock *sock4 = rcu_dereference(vxlan->vn4_sock);
		struct rtable *rt;

		rt = vxlan_get_route(vxlan, dev, sock4, skb, 0, info->key.tos,
				     info->key.u.ipv4.dst,
				     &info->key.u.ipv4.src, dport, sport,
				     &info->dst_cache, info);
		if (IS_ERR(rt))
			return PTR_ERR(rt);
		ip_rt_put(rt);
	} else {
#if IS_ENABLED(CONFIG_IPV6)
		struct vxlan_sock *sock6 = rcu_dereference(vxlan->vn6_sock);
		struct dst_entry *ndst;

		ndst = vxlan6_get_route(vxlan, dev, sock6, skb, 0, info->key.tos,
					info->key.label, &info->key.u.ipv6.dst,
					&info->key.u.ipv6.src, dport, sport,
					&info->dst_cache, info);
		if (IS_ERR(ndst))
			return PTR_ERR(ndst);
		dst_release(ndst);
#else /* !CONFIG_IPV6 */
		return -EPFNOSUPPORT;
#endif
	}
	info->key.tp_src = sport;
	info->key.tp_dst = dport;
	return 0;
}

static const struct net_device_ops vxlan_netdev_ether_ops = {
	.ndo_init		= vxlan_init,
	.ndo_uninit		= vxlan_uninit,
	.ndo_open		= vxlan_open,
	.ndo_stop		= vxlan_stop,
	.ndo_start_xmit		= vxlan_xmit,
	.ndo_get_stats64	= ip_tunnel_get_stats64,
	.ndo_set_rx_mode	= vxlan_set_multicast_list,
	.ndo_change_mtu		= vxlan_change_mtu,
	.ndo_validate_addr	= eth_validate_addr,
	.ndo_set_mac_address	= eth_mac_addr,
	.ndo_fdb_add		= vxlan_fdb_add,
	.ndo_fdb_del		= vxlan_fdb_delete,
	.ndo_fdb_dump		= vxlan_fdb_dump,
	.ndo_fill_metadata_dst	= vxlan_fill_metadata_dst,
};

static const struct net_device_ops vxlan_netdev_raw_ops = {
	.ndo_init		= vxlan_init,
	.ndo_uninit		= vxlan_uninit,
	.ndo_open		= vxlan_open,
	.ndo_stop		= vxlan_stop,
	.ndo_start_xmit		= vxlan_xmit,
	.ndo_get_stats64	= ip_tunnel_get_stats64,
	.ndo_change_mtu		= vxlan_change_mtu,
	.ndo_fill_metadata_dst	= vxlan_fill_metadata_dst,
};

/* Info for udev, that this is a virtual tunnel endpoint */
static struct device_type vxlan_type = {
	.name = "vxlan",
};

/* Calls the ndo_udp_tunnel_add of the caller in order to
 * supply the listening VXLAN udp ports. Callers are expected
 * to implement the ndo_udp_tunnel_add.
 */
static void vxlan_offload_rx_ports(struct net_device *dev, bool push)
{
	struct vxlan_sock *vs;
	struct net *net = dev_net(dev);
	struct vxlan_net *vn = net_generic(net, vxlan_net_id);
	unsigned int i;

	spin_lock(&vn->sock_lock);
	for (i = 0; i < PORT_HASH_SIZE; ++i) {
		hlist_for_each_entry_rcu(vs, &vn->sock_list[i], hlist) {
			unsigned short type;

			if (vs->flags & VXLAN_F_GPE)
				type = UDP_TUNNEL_TYPE_VXLAN_GPE;
			else
				type = UDP_TUNNEL_TYPE_VXLAN;

			if (push)
				udp_tunnel_push_rx_port(dev, vs->sock, type);
			else
				udp_tunnel_drop_rx_port(dev, vs->sock, type);
		}
	}
	spin_unlock(&vn->sock_lock);
}

/* Initialize the device structure. */
static void vxlan_setup(struct net_device *dev)
{
	struct vxlan_dev *vxlan = netdev_priv(dev);
	unsigned int h;

	eth_hw_addr_random(dev);
	ether_setup(dev);

	dev->needs_free_netdev = true;
	SET_NETDEV_DEVTYPE(dev, &vxlan_type);

	dev->features	|= NETIF_F_LLTX;
	dev->features	|= NETIF_F_SG | NETIF_F_HW_CSUM;
	dev->features   |= NETIF_F_RXCSUM;
	dev->features   |= NETIF_F_GSO_SOFTWARE;

	dev->vlan_features = dev->features;
	dev->hw_features |= NETIF_F_SG | NETIF_F_HW_CSUM | NETIF_F_RXCSUM;
	dev->hw_features |= NETIF_F_GSO_SOFTWARE;
	netif_keep_dst(dev);
	dev->priv_flags |= IFF_NO_QUEUE;

	/* MTU range: 68 - 65535 */
	dev->min_mtu = ETH_MIN_MTU;
	dev->max_mtu = ETH_MAX_MTU;

	INIT_LIST_HEAD(&vxlan->next);
	spin_lock_init(&vxlan->hash_lock);

	timer_setup(&vxlan->age_timer, vxlan_cleanup, TIMER_DEFERRABLE);

	vxlan->dev = dev;

	gro_cells_init(&vxlan->gro_cells, dev);

	for (h = 0; h < FDB_HASH_SIZE; ++h)
		INIT_HLIST_HEAD(&vxlan->fdb_head[h]);
}

static void vxlan_ether_setup(struct net_device *dev)
{
	dev->priv_flags &= ~IFF_TX_SKB_SHARING;
	dev->priv_flags |= IFF_LIVE_ADDR_CHANGE;
	dev->netdev_ops = &vxlan_netdev_ether_ops;
}

static void vxlan_raw_setup(struct net_device *dev)
{
	dev->header_ops = NULL;
	dev->type = ARPHRD_NONE;
	dev->hard_header_len = 0;
	dev->addr_len = 0;
	dev->flags = IFF_POINTOPOINT | IFF_NOARP | IFF_MULTICAST;
	dev->netdev_ops = &vxlan_netdev_raw_ops;
}

static const struct nla_policy vxlan_policy[IFLA_VXLAN_MAX + 1] = {
	[IFLA_VXLAN_ID]		= { .type = NLA_U32 },
	[IFLA_VXLAN_GROUP]	= { .len = FIELD_SIZEOF(struct iphdr, daddr) },
	[IFLA_VXLAN_GROUP6]	= { .len = sizeof(struct in6_addr) },
	[IFLA_VXLAN_LINK]	= { .type = NLA_U32 },
	[IFLA_VXLAN_LOCAL]	= { .len = FIELD_SIZEOF(struct iphdr, saddr) },
	[IFLA_VXLAN_LOCAL6]	= { .len = sizeof(struct in6_addr) },
	[IFLA_VXLAN_TOS]	= { .type = NLA_U8 },
	[IFLA_VXLAN_TTL]	= { .type = NLA_U8 },
	[IFLA_VXLAN_LABEL]	= { .type = NLA_U32 },
	[IFLA_VXLAN_LEARNING]	= { .type = NLA_U8 },
	[IFLA_VXLAN_AGEING]	= { .type = NLA_U32 },
	[IFLA_VXLAN_LIMIT]	= { .type = NLA_U32 },
	[IFLA_VXLAN_PORT_RANGE] = { .len  = sizeof(struct ifla_vxlan_port_range) },
	[IFLA_VXLAN_PROXY]	= { .type = NLA_U8 },
	[IFLA_VXLAN_RSC]	= { .type = NLA_U8 },
	[IFLA_VXLAN_L2MISS]	= { .type = NLA_U8 },
	[IFLA_VXLAN_L3MISS]	= { .type = NLA_U8 },
	[IFLA_VXLAN_COLLECT_METADATA]	= { .type = NLA_U8 },
	[IFLA_VXLAN_PORT]	= { .type = NLA_U16 },
	[IFLA_VXLAN_UDP_CSUM]	= { .type = NLA_U8 },
	[IFLA_VXLAN_UDP_ZERO_CSUM6_TX]	= { .type = NLA_U8 },
	[IFLA_VXLAN_UDP_ZERO_CSUM6_RX]	= { .type = NLA_U8 },
	[IFLA_VXLAN_REMCSUM_TX]	= { .type = NLA_U8 },
	[IFLA_VXLAN_REMCSUM_RX]	= { .type = NLA_U8 },
	[IFLA_VXLAN_GBP]	= { .type = NLA_FLAG, },
	[IFLA_VXLAN_GPE]	= { .type = NLA_FLAG, },
	[IFLA_VXLAN_REMCSUM_NOPARTIAL]	= { .type = NLA_FLAG },
};

static int vxlan_validate(struct nlattr *tb[], struct nlattr *data[],
			  struct netlink_ext_ack *extack)
{
	if (tb[IFLA_ADDRESS]) {
		if (nla_len(tb[IFLA_ADDRESS]) != ETH_ALEN) {
			NL_SET_ERR_MSG_ATTR(extack, tb[IFLA_ADDRESS],
					    "Provided link layer address is not Ethernet");
			return -EINVAL;
		}

		if (!is_valid_ether_addr(nla_data(tb[IFLA_ADDRESS]))) {
			NL_SET_ERR_MSG_ATTR(extack, tb[IFLA_ADDRESS],
					    "Provided Ethernet address is not unicast");
			return -EADDRNOTAVAIL;
		}
	}

	if (tb[IFLA_MTU]) {
		u32 mtu = nla_get_u32(tb[IFLA_MTU]);

		if (mtu < ETH_MIN_MTU || mtu > ETH_MAX_MTU) {
			NL_SET_ERR_MSG_ATTR(extack, tb[IFLA_MTU],
					    "MTU must be between 68 and 65535");
			return -EINVAL;
		}
	}

	if (!data) {
		NL_SET_ERR_MSG(extack,
			       "Required attributes not provided to perform the operation");
		return -EINVAL;
	}

	if (data[IFLA_VXLAN_ID]) {
		u32 id = nla_get_u32(data[IFLA_VXLAN_ID]);

		if (id >= VXLAN_N_VID) {
			NL_SET_ERR_MSG_ATTR(extack, tb[IFLA_VXLAN_ID],
					    "VXLAN ID must be lower than 16777216");
			return -ERANGE;
		}
	}

	if (data[IFLA_VXLAN_PORT_RANGE]) {
		const struct ifla_vxlan_port_range *p
			= nla_data(data[IFLA_VXLAN_PORT_RANGE]);

		if (ntohs(p->high) < ntohs(p->low)) {
			NL_SET_ERR_MSG_ATTR(extack, tb[IFLA_VXLAN_PORT_RANGE],
					    "Invalid source port range");
			return -EINVAL;
		}
	}

	return 0;
}

static void vxlan_get_drvinfo(struct net_device *netdev,
			      struct ethtool_drvinfo *drvinfo)
{
	strlcpy(drvinfo->version, VXLAN_VERSION, sizeof(drvinfo->version));
	strlcpy(drvinfo->driver, "vxlan", sizeof(drvinfo->driver));
}

static const struct ethtool_ops vxlan_ethtool_ops = {
	.get_drvinfo	= vxlan_get_drvinfo,
	.get_link	= ethtool_op_get_link,
};

static struct socket *vxlan_create_sock(struct net *net, bool ipv6,
					__be16 port, u32 flags)
{
	struct socket *sock;
	struct udp_port_cfg udp_conf;
	int err;

	memset(&udp_conf, 0, sizeof(udp_conf));

	if (ipv6) {
		udp_conf.family = AF_INET6;
		udp_conf.use_udp6_rx_checksums =
		    !(flags & VXLAN_F_UDP_ZERO_CSUM6_RX);
		udp_conf.ipv6_v6only = 1;
	} else {
		udp_conf.family = AF_INET;
	}

	udp_conf.local_udp_port = port;

	/* Open UDP socket */
	err = udp_sock_create(net, &udp_conf, &sock);
	if (err < 0)
		return ERR_PTR(err);

	return sock;
}

/* Create new listen socket if needed */
static struct vxlan_sock *vxlan_socket_create(struct net *net, bool ipv6,
					      __be16 port, u32 flags)
{
	struct vxlan_net *vn = net_generic(net, vxlan_net_id);
	struct vxlan_sock *vs;
	struct socket *sock;
	unsigned int h;
	struct udp_tunnel_sock_cfg tunnel_cfg;

	vs = kzalloc(sizeof(*vs), GFP_KERNEL);
	if (!vs)
		return ERR_PTR(-ENOMEM);

	for (h = 0; h < VNI_HASH_SIZE; ++h)
		INIT_HLIST_HEAD(&vs->vni_list[h]);

	sock = vxlan_create_sock(net, ipv6, port, flags);
	if (IS_ERR(sock)) {
		kfree(vs);
		return ERR_CAST(sock);
	}

	vs->sock = sock;
	refcount_set(&vs->refcnt, 1);
	vs->flags = (flags & VXLAN_F_RCV_FLAGS);

	spin_lock(&vn->sock_lock);
	hlist_add_head_rcu(&vs->hlist, vs_head(net, port));
	udp_tunnel_notify_add_rx_port(sock,
				      (vs->flags & VXLAN_F_GPE) ?
				      UDP_TUNNEL_TYPE_VXLAN_GPE :
				      UDP_TUNNEL_TYPE_VXLAN);
	spin_unlock(&vn->sock_lock);

	/* Mark socket as an encapsulation socket. */
	memset(&tunnel_cfg, 0, sizeof(tunnel_cfg));
	tunnel_cfg.sk_user_data = vs;
	tunnel_cfg.encap_type = 1;
	tunnel_cfg.encap_rcv = vxlan_rcv;
	tunnel_cfg.encap_destroy = NULL;
	tunnel_cfg.gro_receive = vxlan_gro_receive;
	tunnel_cfg.gro_complete = vxlan_gro_complete;

	setup_udp_tunnel_sock(net, sock, &tunnel_cfg);

	return vs;
}

static int __vxlan_sock_add(struct vxlan_dev *vxlan, bool ipv6)
{
	struct vxlan_net *vn = net_generic(vxlan->net, vxlan_net_id);
	struct vxlan_sock *vs = NULL;
	struct vxlan_dev_node *node;

	if (!vxlan->cfg.no_share) {
		spin_lock(&vn->sock_lock);
		vs = vxlan_find_sock(vxlan->net, ipv6 ? AF_INET6 : AF_INET,
				     vxlan->cfg.dst_port, vxlan->cfg.flags);
		if (vs && !refcount_inc_not_zero(&vs->refcnt)) {
			spin_unlock(&vn->sock_lock);
			return -EBUSY;
		}
		spin_unlock(&vn->sock_lock);
	}
	if (!vs)
		vs = vxlan_socket_create(vxlan->net, ipv6,
					 vxlan->cfg.dst_port, vxlan->cfg.flags);
	if (IS_ERR(vs))
		return PTR_ERR(vs);
#if IS_ENABLED(CONFIG_IPV6)
	if (ipv6) {
		rcu_assign_pointer(vxlan->vn6_sock, vs);
		node = &vxlan->hlist6;
	} else
#endif
	{
		rcu_assign_pointer(vxlan->vn4_sock, vs);
		node = &vxlan->hlist4;
	}
	vxlan_vs_add_dev(vs, vxlan, node);
	return 0;
}

static int vxlan_sock_add(struct vxlan_dev *vxlan)
{
	bool metadata = vxlan->cfg.flags & VXLAN_F_COLLECT_METADATA;
	bool ipv6 = vxlan->cfg.flags & VXLAN_F_IPV6 || metadata;
	bool ipv4 = !ipv6 || metadata;
	int ret = 0;

	RCU_INIT_POINTER(vxlan->vn4_sock, NULL);
#if IS_ENABLED(CONFIG_IPV6)
	RCU_INIT_POINTER(vxlan->vn6_sock, NULL);
	if (ipv6) {
		ret = __vxlan_sock_add(vxlan, true);
		if (ret < 0 && ret != -EAFNOSUPPORT)
			ipv4 = false;
	}
#endif
	if (ipv4)
		ret = __vxlan_sock_add(vxlan, false);
	if (ret < 0)
		vxlan_sock_release(vxlan);
	return ret;
}

static int vxlan_config_validate(struct net *src_net, struct vxlan_config *conf,
				 struct net_device **lower,
				 struct vxlan_dev *old,
				 struct netlink_ext_ack *extack)
{
	struct vxlan_net *vn = net_generic(src_net, vxlan_net_id);
	struct vxlan_dev *tmp;
	bool use_ipv6 = false;

	if (conf->flags & VXLAN_F_GPE) {
		/* For now, allow GPE only together with
		 * COLLECT_METADATA. This can be relaxed later; in such
		 * case, the other side of the PtP link will have to be
		 * provided.
		 */
		if ((conf->flags & ~VXLAN_F_ALLOWED_GPE) ||
		    !(conf->flags & VXLAN_F_COLLECT_METADATA)) {
			NL_SET_ERR_MSG(extack,
				       "VXLAN GPE does not support this combination of attributes");
			return -EINVAL;
		}
	}

	if (!conf->remote_ip.sa.sa_family && !conf->saddr.sa.sa_family) {
		/* Unless IPv6 is explicitly requested, assume IPv4 */
		conf->remote_ip.sa.sa_family = AF_INET;
		conf->saddr.sa.sa_family = AF_INET;
	} else if (!conf->remote_ip.sa.sa_family) {
		conf->remote_ip.sa.sa_family = conf->saddr.sa.sa_family;
	} else if (!conf->saddr.sa.sa_family) {
		conf->saddr.sa.sa_family = conf->remote_ip.sa.sa_family;
	}

	if (conf->saddr.sa.sa_family != conf->remote_ip.sa.sa_family) {
		NL_SET_ERR_MSG(extack,
			       "Local and remote address must be from the same family");
		return -EINVAL;
	}

	if (vxlan_addr_multicast(&conf->saddr)) {
		NL_SET_ERR_MSG(extack, "Local address cannot be multicast");
		return -EINVAL;
	}

	if (conf->saddr.sa.sa_family == AF_INET6) {
		if (!IS_ENABLED(CONFIG_IPV6)) {
			NL_SET_ERR_MSG(extack,
				       "IPv6 support not enabled in the kernel");
			return -EPFNOSUPPORT;
		}
		use_ipv6 = true;
		conf->flags |= VXLAN_F_IPV6;

		if (!(conf->flags & VXLAN_F_COLLECT_METADATA)) {
			int local_type =
				ipv6_addr_type(&conf->saddr.sin6.sin6_addr);
			int remote_type =
				ipv6_addr_type(&conf->remote_ip.sin6.sin6_addr);

			if (local_type & IPV6_ADDR_LINKLOCAL) {
				if (!(remote_type & IPV6_ADDR_LINKLOCAL) &&
				    (remote_type != IPV6_ADDR_ANY)) {
					NL_SET_ERR_MSG(extack,
						       "Invalid combination of local and remote address scopes");
					return -EINVAL;
				}

				conf->flags |= VXLAN_F_IPV6_LINKLOCAL;
			} else {
				if (remote_type ==
				    (IPV6_ADDR_UNICAST | IPV6_ADDR_LINKLOCAL)) {
					NL_SET_ERR_MSG(extack,
						       "Invalid combination of local and remote address scopes");
					return -EINVAL;
				}

				conf->flags &= ~VXLAN_F_IPV6_LINKLOCAL;
			}
		}
	}

	if (conf->label && !use_ipv6) {
		NL_SET_ERR_MSG(extack,
			       "Label attribute only applies to IPv6 VXLAN devices");
		return -EINVAL;
	}

	if (conf->remote_ifindex) {
		struct net_device *lowerdev;

		lowerdev = __dev_get_by_index(src_net, conf->remote_ifindex);
		if (!lowerdev) {
			NL_SET_ERR_MSG(extack,
				       "Invalid local interface, device not found");
			return -ENODEV;
		}

#if IS_ENABLED(CONFIG_IPV6)
		if (use_ipv6) {
			struct inet6_dev *idev = __in6_dev_get(lowerdev);
			if (idev && idev->cnf.disable_ipv6) {
				NL_SET_ERR_MSG(extack,
					       "IPv6 support disabled by administrator");
				return -EPERM;
			}
		}
#endif

		*lower = lowerdev;
	} else {
		if (vxlan_addr_multicast(&conf->remote_ip)) {
			NL_SET_ERR_MSG(extack,
				       "Local interface required for multicast remote destination");

			return -EINVAL;
		}

#if IS_ENABLED(CONFIG_IPV6)
		if (conf->flags & VXLAN_F_IPV6_LINKLOCAL) {
			NL_SET_ERR_MSG(extack,
				       "Local interface required for link-local local/remote addresses");
			return -EINVAL;
		}
#endif

		*lower = NULL;
	}

	if (!conf->dst_port) {
		if (conf->flags & VXLAN_F_GPE)
			conf->dst_port = htons(4790); /* IANA VXLAN-GPE port */
		else
			conf->dst_port = htons(vxlan_port);
	}

	if (!conf->age_interval)
		conf->age_interval = FDB_AGE_DEFAULT;

	list_for_each_entry(tmp, &vn->vxlan_list, next) {
		if (tmp == old)
			continue;

		if (tmp->cfg.vni != conf->vni)
			continue;
		if (tmp->cfg.dst_port != conf->dst_port)
			continue;
		if ((tmp->cfg.flags & (VXLAN_F_RCV_FLAGS | VXLAN_F_IPV6)) !=
		    (conf->flags & (VXLAN_F_RCV_FLAGS | VXLAN_F_IPV6)))
			continue;

		if ((conf->flags & VXLAN_F_IPV6_LINKLOCAL) &&
		    tmp->cfg.remote_ifindex != conf->remote_ifindex)
			continue;

		NL_SET_ERR_MSG(extack,
			       "A VXLAN device with the specified VNI already exists");
		return -EEXIST;
	}

	return 0;
}

static void vxlan_config_apply(struct net_device *dev,
			       struct vxlan_config *conf,
			       struct net_device *lowerdev,
			       struct net *src_net,
			       bool changelink)
{
	struct vxlan_dev *vxlan = netdev_priv(dev);
	struct vxlan_rdst *dst = &vxlan->default_dst;
	unsigned short needed_headroom = ETH_HLEN;
	bool use_ipv6 = !!(conf->flags & VXLAN_F_IPV6);
	int max_mtu = ETH_MAX_MTU;

	if (!changelink) {
		if (conf->flags & VXLAN_F_GPE)
			vxlan_raw_setup(dev);
		else
			vxlan_ether_setup(dev);

		if (conf->mtu)
			dev->mtu = conf->mtu;

		vxlan->net = src_net;
	}

	dst->remote_vni = conf->vni;

	memcpy(&dst->remote_ip, &conf->remote_ip, sizeof(conf->remote_ip));

	if (lowerdev) {
		dst->remote_ifindex = conf->remote_ifindex;

		dev->gso_max_size = lowerdev->gso_max_size;
		dev->gso_max_segs = lowerdev->gso_max_segs;

		needed_headroom = lowerdev->hard_header_len;

		max_mtu = lowerdev->mtu - (use_ipv6 ? VXLAN6_HEADROOM :
					   VXLAN_HEADROOM);
		if (max_mtu < ETH_MIN_MTU)
			max_mtu = ETH_MIN_MTU;

		if (!changelink && !conf->mtu)
			dev->mtu = max_mtu;
	}

	if (dev->mtu > max_mtu)
		dev->mtu = max_mtu;

	if (use_ipv6 || conf->flags & VXLAN_F_COLLECT_METADATA)
		needed_headroom += VXLAN6_HEADROOM;
	else
		needed_headroom += VXLAN_HEADROOM;
	dev->needed_headroom = needed_headroom;

	memcpy(&vxlan->cfg, conf, sizeof(*conf));
}

static int vxlan_dev_configure(struct net *src_net, struct net_device *dev,
			       struct vxlan_config *conf, bool changelink,
			       struct netlink_ext_ack *extack)
{
	struct vxlan_dev *vxlan = netdev_priv(dev);
	struct net_device *lowerdev;
	int ret;

	ret = vxlan_config_validate(src_net, conf, &lowerdev, vxlan, extack);
	if (ret)
		return ret;

	vxlan_config_apply(dev, conf, lowerdev, src_net, changelink);

	return 0;
}

static int __vxlan_dev_create(struct net *net, struct net_device *dev,
			      struct vxlan_config *conf,
			      struct netlink_ext_ack *extack)
{
	struct vxlan_net *vn = net_generic(net, vxlan_net_id);
	struct vxlan_dev *vxlan = netdev_priv(dev);
	int err;

	err = vxlan_dev_configure(net, dev, conf, false, extack);
	if (err)
		return err;

	dev->ethtool_ops = &vxlan_ethtool_ops;

	/* create an fdb entry for a valid default destination */
	if (!vxlan_addr_any(&vxlan->default_dst.remote_ip)) {
		err = vxlan_fdb_create(vxlan, all_zeros_mac,
				       &vxlan->default_dst.remote_ip,
				       NUD_REACHABLE | NUD_PERMANENT,
				       NLM_F_EXCL | NLM_F_CREATE,
				       vxlan->cfg.dst_port,
				       vxlan->default_dst.remote_vni,
				       vxlan->default_dst.remote_vni,
				       vxlan->default_dst.remote_ifindex,
				       NTF_SELF);
		if (err)
			return err;
	}

	err = register_netdevice(dev);
	if (err) {
		vxlan_fdb_delete_default(vxlan, vxlan->default_dst.remote_vni);
		return err;
	}

	list_add(&vxlan->next, &vn->vxlan_list);
	return 0;
}

static int vxlan_nl2conf(struct nlattr *tb[], struct nlattr *data[],
			 struct net_device *dev, struct vxlan_config *conf,
			 bool changelink)
{
	struct vxlan_dev *vxlan = netdev_priv(dev);

	memset(conf, 0, sizeof(*conf));

	/* if changelink operation, start with old existing cfg */
	if (changelink)
		memcpy(conf, &vxlan->cfg, sizeof(*conf));

	if (data[IFLA_VXLAN_ID]) {
		__be32 vni = cpu_to_be32(nla_get_u32(data[IFLA_VXLAN_ID]));

		if (changelink && (vni != conf->vni))
			return -EOPNOTSUPP;
		conf->vni = cpu_to_be32(nla_get_u32(data[IFLA_VXLAN_ID]));
	}

	if (data[IFLA_VXLAN_GROUP]) {
		if (changelink && (conf->remote_ip.sa.sa_family != AF_INET))
			return -EOPNOTSUPP;

		conf->remote_ip.sin.sin_addr.s_addr = nla_get_in_addr(data[IFLA_VXLAN_GROUP]);
		conf->remote_ip.sa.sa_family = AF_INET;
	} else if (data[IFLA_VXLAN_GROUP6]) {
		if (!IS_ENABLED(CONFIG_IPV6))
			return -EPFNOSUPPORT;

		if (changelink && (conf->remote_ip.sa.sa_family != AF_INET6))
			return -EOPNOTSUPP;

		conf->remote_ip.sin6.sin6_addr = nla_get_in6_addr(data[IFLA_VXLAN_GROUP6]);
		conf->remote_ip.sa.sa_family = AF_INET6;
	}

	if (data[IFLA_VXLAN_LOCAL]) {
		if (changelink && (conf->saddr.sa.sa_family != AF_INET))
			return -EOPNOTSUPP;

		conf->saddr.sin.sin_addr.s_addr = nla_get_in_addr(data[IFLA_VXLAN_LOCAL]);
		conf->saddr.sa.sa_family = AF_INET;
	} else if (data[IFLA_VXLAN_LOCAL6]) {
		if (!IS_ENABLED(CONFIG_IPV6))
			return -EPFNOSUPPORT;

		if (changelink && (conf->saddr.sa.sa_family != AF_INET6))
			return -EOPNOTSUPP;

		/* TODO: respect scope id */
		conf->saddr.sin6.sin6_addr = nla_get_in6_addr(data[IFLA_VXLAN_LOCAL6]);
		conf->saddr.sa.sa_family = AF_INET6;
	}

	if (data[IFLA_VXLAN_LINK])
		conf->remote_ifindex = nla_get_u32(data[IFLA_VXLAN_LINK]);

	if (data[IFLA_VXLAN_TOS])
		conf->tos  = nla_get_u8(data[IFLA_VXLAN_TOS]);

	if (data[IFLA_VXLAN_TTL])
		conf->ttl = nla_get_u8(data[IFLA_VXLAN_TTL]);

	if (data[IFLA_VXLAN_LABEL])
		conf->label = nla_get_be32(data[IFLA_VXLAN_LABEL]) &
			     IPV6_FLOWLABEL_MASK;

	if (data[IFLA_VXLAN_LEARNING]) {
		if (nla_get_u8(data[IFLA_VXLAN_LEARNING]))
			conf->flags |= VXLAN_F_LEARN;
		else
			conf->flags &= ~VXLAN_F_LEARN;
	} else if (!changelink) {
		/* default to learn on a new device */
		conf->flags |= VXLAN_F_LEARN;
	}

	if (data[IFLA_VXLAN_AGEING]) {
		if (changelink)
			return -EOPNOTSUPP;
		conf->age_interval = nla_get_u32(data[IFLA_VXLAN_AGEING]);
	}

	if (data[IFLA_VXLAN_PROXY]) {
		if (changelink)
			return -EOPNOTSUPP;
		if (nla_get_u8(data[IFLA_VXLAN_PROXY]))
			conf->flags |= VXLAN_F_PROXY;
	}

	if (data[IFLA_VXLAN_RSC]) {
		if (changelink)
			return -EOPNOTSUPP;
		if (nla_get_u8(data[IFLA_VXLAN_RSC]))
			conf->flags |= VXLAN_F_RSC;
	}

	if (data[IFLA_VXLAN_L2MISS]) {
		if (changelink)
			return -EOPNOTSUPP;
		if (nla_get_u8(data[IFLA_VXLAN_L2MISS]))
			conf->flags |= VXLAN_F_L2MISS;
	}

	if (data[IFLA_VXLAN_L3MISS]) {
		if (changelink)
			return -EOPNOTSUPP;
		if (nla_get_u8(data[IFLA_VXLAN_L3MISS]))
			conf->flags |= VXLAN_F_L3MISS;
	}

	if (data[IFLA_VXLAN_LIMIT]) {
		if (changelink)
			return -EOPNOTSUPP;
		conf->addrmax = nla_get_u32(data[IFLA_VXLAN_LIMIT]);
	}

	if (data[IFLA_VXLAN_COLLECT_METADATA]) {
		if (changelink)
			return -EOPNOTSUPP;
		if (nla_get_u8(data[IFLA_VXLAN_COLLECT_METADATA]))
			conf->flags |= VXLAN_F_COLLECT_METADATA;
	}

	if (data[IFLA_VXLAN_PORT_RANGE]) {
		if (!changelink) {
			const struct ifla_vxlan_port_range *p
				= nla_data(data[IFLA_VXLAN_PORT_RANGE]);
			conf->port_min = ntohs(p->low);
			conf->port_max = ntohs(p->high);
		} else {
			return -EOPNOTSUPP;
		}
	}

	if (data[IFLA_VXLAN_PORT]) {
		if (changelink)
			return -EOPNOTSUPP;
		conf->dst_port = nla_get_be16(data[IFLA_VXLAN_PORT]);
	}

	if (data[IFLA_VXLAN_UDP_CSUM]) {
		if (changelink)
			return -EOPNOTSUPP;
		if (!nla_get_u8(data[IFLA_VXLAN_UDP_CSUM]))
			conf->flags |= VXLAN_F_UDP_ZERO_CSUM_TX;
	}

	if (data[IFLA_VXLAN_UDP_ZERO_CSUM6_TX]) {
		if (changelink)
			return -EOPNOTSUPP;
		if (nla_get_u8(data[IFLA_VXLAN_UDP_ZERO_CSUM6_TX]))
			conf->flags |= VXLAN_F_UDP_ZERO_CSUM6_TX;
	}

	if (data[IFLA_VXLAN_UDP_ZERO_CSUM6_RX]) {
		if (changelink)
			return -EOPNOTSUPP;
		if (nla_get_u8(data[IFLA_VXLAN_UDP_ZERO_CSUM6_RX]))
			conf->flags |= VXLAN_F_UDP_ZERO_CSUM6_RX;
	}

	if (data[IFLA_VXLAN_REMCSUM_TX]) {
		if (changelink)
			return -EOPNOTSUPP;
		if (nla_get_u8(data[IFLA_VXLAN_REMCSUM_TX]))
			conf->flags |= VXLAN_F_REMCSUM_TX;
	}

	if (data[IFLA_VXLAN_REMCSUM_RX]) {
		if (changelink)
			return -EOPNOTSUPP;
		if (nla_get_u8(data[IFLA_VXLAN_REMCSUM_RX]))
			conf->flags |= VXLAN_F_REMCSUM_RX;
	}

	if (data[IFLA_VXLAN_GBP]) {
		if (changelink)
			return -EOPNOTSUPP;
		conf->flags |= VXLAN_F_GBP;
	}

	if (data[IFLA_VXLAN_GPE]) {
		if (changelink)
			return -EOPNOTSUPP;
		conf->flags |= VXLAN_F_GPE;
	}

	if (data[IFLA_VXLAN_REMCSUM_NOPARTIAL]) {
		if (changelink)
			return -EOPNOTSUPP;
		conf->flags |= VXLAN_F_REMCSUM_NOPARTIAL;
	}

	if (tb[IFLA_MTU]) {
		if (changelink)
			return -EOPNOTSUPP;
		conf->mtu = nla_get_u32(tb[IFLA_MTU]);
	}

	return 0;
}

static int vxlan_newlink(struct net *src_net, struct net_device *dev,
			 struct nlattr *tb[], struct nlattr *data[],
			 struct netlink_ext_ack *extack)
{
	struct vxlan_config conf;
	int err;

	err = vxlan_nl2conf(tb, data, dev, &conf, false);
	if (err)
		return err;

	return __vxlan_dev_create(src_net, dev, &conf, extack);
}

static int vxlan_changelink(struct net_device *dev, struct nlattr *tb[],
			    struct nlattr *data[],
			    struct netlink_ext_ack *extack)
{
	struct vxlan_dev *vxlan = netdev_priv(dev);
	struct vxlan_rdst *dst = &vxlan->default_dst;
	struct vxlan_rdst old_dst;
	struct vxlan_config conf;
	int err;

	err = vxlan_nl2conf(tb, data,
			    dev, &conf, true);
	if (err)
		return err;

	memcpy(&old_dst, dst, sizeof(struct vxlan_rdst));

	err = vxlan_dev_configure(vxlan->net, dev, &conf, true, extack);
	if (err)
		return err;

	/* handle default dst entry */
	if (!vxlan_addr_equal(&dst->remote_ip, &old_dst.remote_ip)) {
		spin_lock_bh(&vxlan->hash_lock);
		if (!vxlan_addr_any(&old_dst.remote_ip))
			__vxlan_fdb_delete(vxlan, all_zeros_mac,
					   old_dst.remote_ip,
					   vxlan->cfg.dst_port,
					   old_dst.remote_vni,
					   old_dst.remote_vni,
					   old_dst.remote_ifindex, 0);

		if (!vxlan_addr_any(&dst->remote_ip)) {
			err = vxlan_fdb_create(vxlan, all_zeros_mac,
					       &dst->remote_ip,
					       NUD_REACHABLE | NUD_PERMANENT,
					       NLM_F_CREATE | NLM_F_APPEND,
					       vxlan->cfg.dst_port,
					       dst->remote_vni,
					       dst->remote_vni,
					       dst->remote_ifindex,
					       NTF_SELF);
			if (err) {
				spin_unlock_bh(&vxlan->hash_lock);
				return err;
			}
		}
		spin_unlock_bh(&vxlan->hash_lock);
	}

	return 0;
}

static void vxlan_dellink(struct net_device *dev, struct list_head *head)
{
	struct vxlan_dev *vxlan = netdev_priv(dev);

	vxlan_flush(vxlan, true);

	gro_cells_destroy(&vxlan->gro_cells);
	list_del(&vxlan->next);
	unregister_netdevice_queue(dev, head);
}

static size_t vxlan_get_size(const struct net_device *dev)
{

	return nla_total_size(sizeof(__u32)) +	/* IFLA_VXLAN_ID */
		nla_total_size(sizeof(struct in6_addr)) + /* IFLA_VXLAN_GROUP{6} */
		nla_total_size(sizeof(__u32)) +	/* IFLA_VXLAN_LINK */
		nla_total_size(sizeof(struct in6_addr)) + /* IFLA_VXLAN_LOCAL{6} */
		nla_total_size(sizeof(__u8)) +	/* IFLA_VXLAN_TTL */
		nla_total_size(sizeof(__u8)) +	/* IFLA_VXLAN_TOS */
		nla_total_size(sizeof(__be32)) + /* IFLA_VXLAN_LABEL */
		nla_total_size(sizeof(__u8)) +	/* IFLA_VXLAN_LEARNING */
		nla_total_size(sizeof(__u8)) +	/* IFLA_VXLAN_PROXY */
		nla_total_size(sizeof(__u8)) +	/* IFLA_VXLAN_RSC */
		nla_total_size(sizeof(__u8)) +	/* IFLA_VXLAN_L2MISS */
		nla_total_size(sizeof(__u8)) +	/* IFLA_VXLAN_L3MISS */
		nla_total_size(sizeof(__u8)) +	/* IFLA_VXLAN_COLLECT_METADATA */
		nla_total_size(sizeof(__u32)) +	/* IFLA_VXLAN_AGEING */
		nla_total_size(sizeof(__u32)) +	/* IFLA_VXLAN_LIMIT */
		nla_total_size(sizeof(struct ifla_vxlan_port_range)) +
		nla_total_size(sizeof(__be16)) + /* IFLA_VXLAN_PORT */
		nla_total_size(sizeof(__u8)) + /* IFLA_VXLAN_UDP_CSUM */
		nla_total_size(sizeof(__u8)) + /* IFLA_VXLAN_UDP_ZERO_CSUM6_TX */
		nla_total_size(sizeof(__u8)) + /* IFLA_VXLAN_UDP_ZERO_CSUM6_RX */
		nla_total_size(sizeof(__u8)) + /* IFLA_VXLAN_REMCSUM_TX */
		nla_total_size(sizeof(__u8)) + /* IFLA_VXLAN_REMCSUM_RX */
		0;
}

static int vxlan_fill_info(struct sk_buff *skb, const struct net_device *dev)
{
	const struct vxlan_dev *vxlan = netdev_priv(dev);
	const struct vxlan_rdst *dst = &vxlan->default_dst;
	struct ifla_vxlan_port_range ports = {
		.low =  htons(vxlan->cfg.port_min),
		.high = htons(vxlan->cfg.port_max),
	};

	if (nla_put_u32(skb, IFLA_VXLAN_ID, be32_to_cpu(dst->remote_vni)))
		goto nla_put_failure;

	if (!vxlan_addr_any(&dst->remote_ip)) {
		if (dst->remote_ip.sa.sa_family == AF_INET) {
			if (nla_put_in_addr(skb, IFLA_VXLAN_GROUP,
					    dst->remote_ip.sin.sin_addr.s_addr))
				goto nla_put_failure;
#if IS_ENABLED(CONFIG_IPV6)
		} else {
			if (nla_put_in6_addr(skb, IFLA_VXLAN_GROUP6,
					     &dst->remote_ip.sin6.sin6_addr))
				goto nla_put_failure;
#endif
		}
	}

	if (dst->remote_ifindex && nla_put_u32(skb, IFLA_VXLAN_LINK, dst->remote_ifindex))
		goto nla_put_failure;

	if (!vxlan_addr_any(&vxlan->cfg.saddr)) {
		if (vxlan->cfg.saddr.sa.sa_family == AF_INET) {
			if (nla_put_in_addr(skb, IFLA_VXLAN_LOCAL,
					    vxlan->cfg.saddr.sin.sin_addr.s_addr))
				goto nla_put_failure;
#if IS_ENABLED(CONFIG_IPV6)
		} else {
			if (nla_put_in6_addr(skb, IFLA_VXLAN_LOCAL6,
					     &vxlan->cfg.saddr.sin6.sin6_addr))
				goto nla_put_failure;
#endif
		}
	}

	if (nla_put_u8(skb, IFLA_VXLAN_TTL, vxlan->cfg.ttl) ||
	    nla_put_u8(skb, IFLA_VXLAN_TOS, vxlan->cfg.tos) ||
	    nla_put_be32(skb, IFLA_VXLAN_LABEL, vxlan->cfg.label) ||
	    nla_put_u8(skb, IFLA_VXLAN_LEARNING,
			!!(vxlan->cfg.flags & VXLAN_F_LEARN)) ||
	    nla_put_u8(skb, IFLA_VXLAN_PROXY,
			!!(vxlan->cfg.flags & VXLAN_F_PROXY)) ||
	    nla_put_u8(skb, IFLA_VXLAN_RSC,
		       !!(vxlan->cfg.flags & VXLAN_F_RSC)) ||
	    nla_put_u8(skb, IFLA_VXLAN_L2MISS,
			!!(vxlan->cfg.flags & VXLAN_F_L2MISS)) ||
	    nla_put_u8(skb, IFLA_VXLAN_L3MISS,
			!!(vxlan->cfg.flags & VXLAN_F_L3MISS)) ||
	    nla_put_u8(skb, IFLA_VXLAN_COLLECT_METADATA,
		       !!(vxlan->cfg.flags & VXLAN_F_COLLECT_METADATA)) ||
	    nla_put_u32(skb, IFLA_VXLAN_AGEING, vxlan->cfg.age_interval) ||
	    nla_put_u32(skb, IFLA_VXLAN_LIMIT, vxlan->cfg.addrmax) ||
	    nla_put_be16(skb, IFLA_VXLAN_PORT, vxlan->cfg.dst_port) ||
	    nla_put_u8(skb, IFLA_VXLAN_UDP_CSUM,
			!(vxlan->cfg.flags & VXLAN_F_UDP_ZERO_CSUM_TX)) ||
	    nla_put_u8(skb, IFLA_VXLAN_UDP_ZERO_CSUM6_TX,
			!!(vxlan->cfg.flags & VXLAN_F_UDP_ZERO_CSUM6_TX)) ||
	    nla_put_u8(skb, IFLA_VXLAN_UDP_ZERO_CSUM6_RX,
			!!(vxlan->cfg.flags & VXLAN_F_UDP_ZERO_CSUM6_RX)) ||
	    nla_put_u8(skb, IFLA_VXLAN_REMCSUM_TX,
			!!(vxlan->cfg.flags & VXLAN_F_REMCSUM_TX)) ||
	    nla_put_u8(skb, IFLA_VXLAN_REMCSUM_RX,
			!!(vxlan->cfg.flags & VXLAN_F_REMCSUM_RX)))
		goto nla_put_failure;

	if (nla_put(skb, IFLA_VXLAN_PORT_RANGE, sizeof(ports), &ports))
		goto nla_put_failure;

	if (vxlan->cfg.flags & VXLAN_F_GBP &&
	    nla_put_flag(skb, IFLA_VXLAN_GBP))
		goto nla_put_failure;

	if (vxlan->cfg.flags & VXLAN_F_GPE &&
	    nla_put_flag(skb, IFLA_VXLAN_GPE))
		goto nla_put_failure;

	if (vxlan->cfg.flags & VXLAN_F_REMCSUM_NOPARTIAL &&
	    nla_put_flag(skb, IFLA_VXLAN_REMCSUM_NOPARTIAL))
		goto nla_put_failure;

	return 0;

nla_put_failure:
	return -EMSGSIZE;
}

static struct net *vxlan_get_link_net(const struct net_device *dev)
{
	struct vxlan_dev *vxlan = netdev_priv(dev);

	return vxlan->net;
}

static struct rtnl_link_ops vxlan_link_ops __read_mostly = {
	.kind		= "vxlan",
	.maxtype	= IFLA_VXLAN_MAX,
	.policy		= vxlan_policy,
	.priv_size	= sizeof(struct vxlan_dev),
	.setup		= vxlan_setup,
	.validate	= vxlan_validate,
	.newlink	= vxlan_newlink,
	.changelink	= vxlan_changelink,
	.dellink	= vxlan_dellink,
	.get_size	= vxlan_get_size,
	.fill_info	= vxlan_fill_info,
	.get_link_net	= vxlan_get_link_net,
};

struct net_device *vxlan_dev_create(struct net *net, const char *name,
				    u8 name_assign_type,
				    struct vxlan_config *conf)
{
	struct nlattr *tb[IFLA_MAX + 1];
	struct net_device *dev;
	int err;

	memset(&tb, 0, sizeof(tb));

	dev = rtnl_create_link(net, name, name_assign_type,
			       &vxlan_link_ops, tb);
	if (IS_ERR(dev))
		return dev;

	err = __vxlan_dev_create(net, dev, conf, NULL);
	if (err < 0) {
		free_netdev(dev);
		return ERR_PTR(err);
	}

	err = rtnl_configure_link(dev, NULL);
	if (err < 0) {
		LIST_HEAD(list_kill);

		vxlan_dellink(dev, &list_kill);
		unregister_netdevice_many(&list_kill);
		return ERR_PTR(err);
	}

	return dev;
}
EXPORT_SYMBOL_GPL(vxlan_dev_create);

static void vxlan_handle_lowerdev_unregister(struct vxlan_net *vn,
					     struct net_device *dev)
{
	struct vxlan_dev *vxlan, *next;
	LIST_HEAD(list_kill);

	list_for_each_entry_safe(vxlan, next, &vn->vxlan_list, next) {
		struct vxlan_rdst *dst = &vxlan->default_dst;

		/* In case we created vxlan device with carrier
		 * and we loose the carrier due to module unload
		 * we also need to remove vxlan device. In other
		 * cases, it's not necessary and remote_ifindex
		 * is 0 here, so no matches.
		 */
		if (dst->remote_ifindex == dev->ifindex)
			vxlan_dellink(vxlan->dev, &list_kill);
	}

	unregister_netdevice_many(&list_kill);
}

static int vxlan_netdevice_event(struct notifier_block *unused,
				 unsigned long event, void *ptr)
{
	struct net_device *dev = netdev_notifier_info_to_dev(ptr);
	struct vxlan_net *vn = net_generic(dev_net(dev), vxlan_net_id);

	if (event == NETDEV_UNREGISTER) {
		vxlan_offload_rx_ports(dev, false);
		vxlan_handle_lowerdev_unregister(vn, dev);
	} else if (event == NETDEV_REGISTER) {
		vxlan_offload_rx_ports(dev, true);
	} else if (event == NETDEV_UDP_TUNNEL_PUSH_INFO ||
		   event == NETDEV_UDP_TUNNEL_DROP_INFO) {
		vxlan_offload_rx_ports(dev, event == NETDEV_UDP_TUNNEL_PUSH_INFO);
	}

	return NOTIFY_DONE;
}

static struct notifier_block vxlan_notifier_block __read_mostly = {
	.notifier_call = vxlan_netdevice_event,
};

static __net_init int vxlan_init_net(struct net *net)
{
	struct vxlan_net *vn = net_generic(net, vxlan_net_id);
	unsigned int h;

	INIT_LIST_HEAD(&vn->vxlan_list);
	spin_lock_init(&vn->sock_lock);

	for (h = 0; h < PORT_HASH_SIZE; ++h)
		INIT_HLIST_HEAD(&vn->sock_list[h]);

	return 0;
}

static void vxlan_destroy_tunnels(struct net *net, struct list_head *head)
{
	struct vxlan_net *vn = net_generic(net, vxlan_net_id);
	struct vxlan_dev *vxlan, *next;
	struct net_device *dev, *aux;
	unsigned int h;
<<<<<<< HEAD
	LIST_HEAD(list);
=======
>>>>>>> 661e50bc

	for_each_netdev_safe(net, dev, aux)
		if (dev->rtnl_link_ops == &vxlan_link_ops)
			unregister_netdevice_queue(dev, head);

	list_for_each_entry_safe(vxlan, next, &vn->vxlan_list, next) {
		/* If vxlan->dev is in the same netns, it has already been added
		 * to the list by the previous loop.
		 */
		if (!net_eq(dev_net(vxlan->dev), net)) {
			gro_cells_destroy(&vxlan->gro_cells);
			unregister_netdevice_queue(vxlan->dev, head);
		}
	}

	for (h = 0; h < PORT_HASH_SIZE; ++h)
		WARN_ON_ONCE(!hlist_empty(&vn->sock_list[h]));
}

static void __net_exit vxlan_exit_batch_net(struct list_head *net_list)
{
	struct net *net;
	LIST_HEAD(list);

	rtnl_lock();
	list_for_each_entry(net, net_list, exit_list)
		vxlan_destroy_tunnels(net, &list);

	unregister_netdevice_many(&list);
	rtnl_unlock();

	for (h = 0; h < PORT_HASH_SIZE; ++h)
		WARN_ON_ONCE(!hlist_empty(&vn->sock_list[h]));
}

static struct pernet_operations vxlan_net_ops = {
	.init = vxlan_init_net,
	.exit_batch = vxlan_exit_batch_net,
	.id   = &vxlan_net_id,
	.size = sizeof(struct vxlan_net),
};

static int __init vxlan_init_module(void)
{
	int rc;

	get_random_bytes(&vxlan_salt, sizeof(vxlan_salt));

	rc = register_pernet_subsys(&vxlan_net_ops);
	if (rc)
		goto out1;

	rc = register_netdevice_notifier(&vxlan_notifier_block);
	if (rc)
		goto out2;

	rc = rtnl_link_register(&vxlan_link_ops);
	if (rc)
		goto out3;

	return 0;
out3:
	unregister_netdevice_notifier(&vxlan_notifier_block);
out2:
	unregister_pernet_subsys(&vxlan_net_ops);
out1:
	return rc;
}
late_initcall(vxlan_init_module);

static void __exit vxlan_cleanup_module(void)
{
	rtnl_link_unregister(&vxlan_link_ops);
	unregister_netdevice_notifier(&vxlan_notifier_block);
	unregister_pernet_subsys(&vxlan_net_ops);
	/* rcu_barrier() is called by netns */
}
module_exit(vxlan_cleanup_module);

MODULE_LICENSE("GPL");
MODULE_VERSION(VXLAN_VERSION);
MODULE_AUTHOR("Stephen Hemminger <stephen@networkplumber.org>");
MODULE_DESCRIPTION("Driver for VXLAN encapsulated traffic");
MODULE_ALIAS_RTNL_LINK("vxlan");<|MERGE_RESOLUTION|>--- conflicted
+++ resolved
@@ -3715,10 +3715,6 @@
 	struct vxlan_dev *vxlan, *next;
 	struct net_device *dev, *aux;
 	unsigned int h;
-<<<<<<< HEAD
-	LIST_HEAD(list);
-=======
->>>>>>> 661e50bc
 
 	for_each_netdev_safe(net, dev, aux)
 		if (dev->rtnl_link_ops == &vxlan_link_ops)
@@ -3749,9 +3745,6 @@
 
 	unregister_netdevice_many(&list);
 	rtnl_unlock();
-
-	for (h = 0; h < PORT_HASH_SIZE; ++h)
-		WARN_ON_ONCE(!hlist_empty(&vn->sock_list[h]));
 }
 
 static struct pernet_operations vxlan_net_ops = {
