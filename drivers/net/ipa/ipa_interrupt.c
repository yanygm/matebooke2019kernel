--- conflicted
+++ resolved
@@ -132,14 +132,10 @@
 					  u32 endpoint_id, bool enable)
 {
 	struct ipa *ipa = interrupt->ipa;
-<<<<<<< HEAD
-=======
 	u32 mask = BIT(endpoint_id % 32);
->>>>>>> 310bc395
 	u32 unit = endpoint_id / 32;
 	const struct ipa_reg *reg;
 	u32 offset;
-	u32 mask;
 	u32 val;
 
 	WARN_ON(!test_bit(endpoint_id, ipa->available));
@@ -152,10 +148,6 @@
 	offset = ipa_reg_n_offset(reg, unit);
 	val = ioread32(ipa->reg_virt + offset);
 
-<<<<<<< HEAD
-	mask = BIT(endpoint_id);
-=======
->>>>>>> 310bc395
 	if (enable)
 		val |= mask;
 	else
