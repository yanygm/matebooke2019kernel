--- conflicted
+++ resolved
@@ -184,17 +184,11 @@
 }
 IWL_EXPORT_SYMBOL(iwl_acpi_get_dsm_u32);
 
-<<<<<<< HEAD
-union acpi_object *iwl_acpi_get_wifi_pkg(struct device *dev,
-					 union acpi_object *data,
-					 int data_size, int *tbl_rev)
-=======
 union acpi_object *iwl_acpi_get_wifi_pkg_range(struct device *dev,
 					       union acpi_object *data,
 					       int min_data_size,
 					       int max_data_size,
 					       int *tbl_rev)
->>>>>>> df0cc57e
 {
 	int i;
 	union acpi_object *wifi_pkg;
@@ -560,7 +554,6 @@
 		num_sub_bands = ACPI_SAR_NUM_SUB_BANDS_REV1;
 
 		goto read_table;
-<<<<<<< HEAD
 	}
 
 	/* then finally revision 0 */
@@ -579,26 +572,6 @@
 		goto read_table;
 	}
 
-=======
-	}
-
-	/* then finally revision 0 */
-	wifi_pkg = iwl_acpi_get_wifi_pkg(fwrt->dev, data,
-					 ACPI_WRDS_WIFI_DATA_SIZE_REV0,
-					 &tbl_rev);
-	if (!IS_ERR(wifi_pkg)) {
-		if (tbl_rev != 0) {
-			ret = PTR_ERR(wifi_pkg);
-			goto out_free;
-		}
-
-		num_chains = ACPI_SAR_NUM_CHAINS_REV0;
-		num_sub_bands = ACPI_SAR_NUM_SUB_BANDS_REV0;
-
-		goto read_table;
-	}
-
->>>>>>> df0cc57e
 	ret = PTR_ERR(wifi_pkg);
 	goto out_free;
 
@@ -737,10 +710,6 @@
 {
 	union acpi_object *wifi_pkg, *data;
 	int i, j, k, ret, tbl_rev;
-<<<<<<< HEAD
-	int idx = 1; /* start from one to skip the domain */
-	u8 num_bands;
-=======
 	u8 num_bands, num_profiles;
 	static const struct {
 		u8 revisions;
@@ -771,50 +740,11 @@
 
 	BUILD_BUG_ON(ACPI_NUM_GEO_PROFILES_REV3 != IWL_NUM_GEO_PROFILES_V3);
 	BUILD_BUG_ON(ACPI_NUM_GEO_PROFILES != IWL_NUM_GEO_PROFILES);
->>>>>>> df0cc57e
 
 	data = iwl_acpi_get_object(fwrt->dev, ACPI_WGDS_METHOD);
 	if (IS_ERR(data))
 		return PTR_ERR(data);
 
-<<<<<<< HEAD
-	/* start by trying to read revision 2 */
-	wifi_pkg = iwl_acpi_get_wifi_pkg(fwrt->dev, data,
-					 ACPI_WGDS_WIFI_DATA_SIZE_REV2,
-					 &tbl_rev);
-	if (!IS_ERR(wifi_pkg)) {
-		if (tbl_rev != 2) {
-			ret = PTR_ERR(wifi_pkg);
-			goto out_free;
-		}
-
-		num_bands = ACPI_GEO_NUM_BANDS_REV2;
-
-		goto read_table;
-	}
-
-	/* then try revision 0 (which is the same as 1) */
-	wifi_pkg = iwl_acpi_get_wifi_pkg(fwrt->dev, data,
-					 ACPI_WGDS_WIFI_DATA_SIZE_REV0,
-					 &tbl_rev);
-	if (!IS_ERR(wifi_pkg)) {
-		if (tbl_rev != 0 && tbl_rev != 1) {
-			ret = PTR_ERR(wifi_pkg);
-			goto out_free;
-		}
-
-		num_bands = ACPI_GEO_NUM_BANDS_REV0;
-
-		goto read_table;
-	}
-
-	ret = PTR_ERR(wifi_pkg);
-	goto out_free;
-
-read_table:
-	fwrt->geo_rev = tbl_rev;
-	for (i = 0; i < ACPI_NUM_GEO_PROFILES; i++) {
-=======
 	/* read the highest revision we understand first */
 	for (idx = 0; idx < ARRAY_SIZE(rev_data); idx++) {
 		/* min_profiles != 0 requires num_profiles header */
@@ -877,7 +807,6 @@
 read_table:
 	fwrt->geo_rev = tbl_rev;
 	for (i = 0; i < num_profiles; i++) {
->>>>>>> df0cc57e
 		for (j = 0; j < ACPI_GEO_NUM_BANDS_REV2; j++) {
 			union acpi_object *entry;
 
@@ -890,12 +819,8 @@
 				fwrt->geo_profiles[i].bands[j].max =
 					fwrt->geo_profiles[i].bands[1].max;
 			} else {
-<<<<<<< HEAD
-				entry = &wifi_pkg->package.elements[idx++];
-=======
 				entry = &wifi_pkg->package.elements[entry_idx];
 				entry_idx++;
->>>>>>> df0cc57e
 				if (entry->type != ACPI_TYPE_INTEGER ||
 				    entry->integer.value > U8_MAX) {
 					ret = -EINVAL;
@@ -912,12 +837,8 @@
 					fwrt->geo_profiles[i].bands[j].chains[k] =
 						fwrt->geo_profiles[i].bands[1].chains[k];
 				} else {
-<<<<<<< HEAD
-					entry = &wifi_pkg->package.elements[idx++];
-=======
 					entry = &wifi_pkg->package.elements[entry_idx];
 					entry_idx++;
->>>>>>> df0cc57e
 					if (entry->type != ACPI_TYPE_INTEGER ||
 					    entry->integer.value > U8_MAX) {
 						ret = -EINVAL;
@@ -968,11 +889,7 @@
 	if (!iwl_sar_geo_support(fwrt))
 		return -EOPNOTSUPP;
 
-<<<<<<< HEAD
-	for (i = 0; i < ACPI_NUM_GEO_PROFILES; i++) {
-=======
 	for (i = 0; i < n_profiles; i++) {
->>>>>>> df0cc57e
 		for (j = 0; j < n_bands; j++) {
 			struct iwl_per_chain_offset *chain =
 				&table[i * n_bands + j];
