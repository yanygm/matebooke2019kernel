// SPDX-License-Identifier: GPL-2.0-only
/*
 * Copyright 2016 Broadcom
 */

#include <linux/err.h>
#include <linux/module.h>
#include <linux/init.h>
#include <linux/errno.h>
#include <linux/kernel.h>
#include <linux/interrupt.h>
#include <linux/platform_device.h>
#include <linux/scatterlist.h>
#include <linux/crypto.h>
#include <linux/kthread.h>
#include <linux/rtnetlink.h>
#include <linux/sched.h>
#include <linux/of_address.h>
#include <linux/of_device.h>
#include <linux/io.h>
#include <linux/bitops.h>

#include <crypto/algapi.h>
#include <crypto/aead.h>
#include <crypto/internal/aead.h>
#include <crypto/aes.h>
#include <crypto/des.h>
#include <crypto/hmac.h>
#include <crypto/sha.h>
#include <crypto/md5.h>
#include <crypto/authenc.h>
#include <crypto/skcipher.h>
#include <crypto/hash.h>
#include <crypto/sha3.h>

#include "util.h"
#include "cipher.h"
#include "spu.h"
#include "spum.h"
#include "spu2.h"

/* ================= Device Structure ================== */

struct device_private iproc_priv;

/* ==================== Parameters ===================== */

int flow_debug_logging;
module_param(flow_debug_logging, int, 0644);
MODULE_PARM_DESC(flow_debug_logging, "Enable Flow Debug Logging");

int packet_debug_logging;
module_param(packet_debug_logging, int, 0644);
MODULE_PARM_DESC(packet_debug_logging, "Enable Packet Debug Logging");

int debug_logging_sleep;
module_param(debug_logging_sleep, int, 0644);
MODULE_PARM_DESC(debug_logging_sleep, "Packet Debug Logging Sleep");

/*
 * The value of these module parameters is used to set the priority for each
 * algo type when this driver registers algos with the kernel crypto API.
 * To use a priority other than the default, set the priority in the insmod or
 * modprobe. Changing the module priority after init time has no effect.
 *
 * The default priorities are chosen to be lower (less preferred) than ARMv8 CE
 * algos, but more preferred than generic software algos.
 */
static int cipher_pri = 150;
module_param(cipher_pri, int, 0644);
MODULE_PARM_DESC(cipher_pri, "Priority for cipher algos");

static int hash_pri = 100;
module_param(hash_pri, int, 0644);
MODULE_PARM_DESC(hash_pri, "Priority for hash algos");

static int aead_pri = 150;
module_param(aead_pri, int, 0644);
MODULE_PARM_DESC(aead_pri, "Priority for AEAD algos");

/* A type 3 BCM header, expected to precede the SPU header for SPU-M.
 * Bits 3 and 4 in the first byte encode the channel number (the dma ringset).
 * 0x60 - ring 0
 * 0x68 - ring 1
 * 0x70 - ring 2
 * 0x78 - ring 3
 */
char BCMHEADER[] = { 0x60, 0x00, 0x00, 0x00, 0x00, 0x00, 0x00, 0x28 };
/*
 * Some SPU hw does not use BCM header on SPU messages. So BCM_HDR_LEN
 * is set dynamically after reading SPU type from device tree.
 */
#define BCM_HDR_LEN  iproc_priv.bcm_hdr_len

/* min and max time to sleep before retrying when mbox queue is full. usec */
#define MBOX_SLEEP_MIN  800
#define MBOX_SLEEP_MAX 1000

/**
 * select_channel() - Select a SPU channel to handle a crypto request. Selects
 * channel in round robin order.
 *
 * Return:  channel index
 */
static u8 select_channel(void)
{
	u8 chan_idx = atomic_inc_return(&iproc_priv.next_chan);

	return chan_idx % iproc_priv.spu.num_chan;
}

/**
 * spu_ablkcipher_rx_sg_create() - Build up the scatterlist of buffers used to
 * receive a SPU response message for an ablkcipher request. Includes buffers to
 * catch SPU message headers and the response data.
 * @mssg:	mailbox message containing the receive sg
 * @rctx:	crypto request context
 * @rx_frag_num: number of scatterlist elements required to hold the
 *		SPU response message
 * @chunksize:	Number of bytes of response data expected
 * @stat_pad_len: Number of bytes required to pad the STAT field to
 *		a 4-byte boundary
 *
 * The scatterlist that gets allocated here is freed in spu_chunk_cleanup()
 * when the request completes, whether the request is handled successfully or
 * there is an error.
 *
 * Returns:
 *   0 if successful
 *   < 0 if an error
 */
static int
spu_ablkcipher_rx_sg_create(struct brcm_message *mssg,
			    struct iproc_reqctx_s *rctx,
			    u8 rx_frag_num,
			    unsigned int chunksize, u32 stat_pad_len)
{
	struct spu_hw *spu = &iproc_priv.spu;
	struct scatterlist *sg;	/* used to build sgs in mbox message */
	struct iproc_ctx_s *ctx = rctx->ctx;
	u32 datalen;		/* Number of bytes of response data expected */

	mssg->spu.dst = kcalloc(rx_frag_num, sizeof(struct scatterlist),
				rctx->gfp);
	if (!mssg->spu.dst)
		return -ENOMEM;

	sg = mssg->spu.dst;
	sg_init_table(sg, rx_frag_num);
	/* Space for SPU message header */
	sg_set_buf(sg++, rctx->msg_buf.spu_resp_hdr, ctx->spu_resp_hdr_len);

	/* If XTS tweak in payload, add buffer to receive encrypted tweak */
	if ((ctx->cipher.mode == CIPHER_MODE_XTS) &&
	    spu->spu_xts_tweak_in_payload())
		sg_set_buf(sg++, rctx->msg_buf.c.supdt_tweak,
			   SPU_XTS_TWEAK_SIZE);

	/* Copy in each dst sg entry from request, up to chunksize */
	datalen = spu_msg_sg_add(&sg, &rctx->dst_sg, &rctx->dst_skip,
				 rctx->dst_nents, chunksize);
	if (datalen < chunksize) {
		pr_err("%s(): failed to copy dst sg to mbox msg. chunksize %u, datalen %u",
		       __func__, chunksize, datalen);
		return -EFAULT;
	}

	if (ctx->cipher.alg == CIPHER_ALG_RC4)
		/* Add buffer to catch 260-byte SUPDT field for RC4 */
		sg_set_buf(sg++, rctx->msg_buf.c.supdt_tweak, SPU_SUPDT_LEN);

	if (stat_pad_len)
		sg_set_buf(sg++, rctx->msg_buf.rx_stat_pad, stat_pad_len);

	memset(rctx->msg_buf.rx_stat, 0, SPU_RX_STATUS_LEN);
	sg_set_buf(sg, rctx->msg_buf.rx_stat, spu->spu_rx_status_len());

	return 0;
}

/**
 * spu_ablkcipher_tx_sg_create() - Build up the scatterlist of buffers used to
 * send a SPU request message for an ablkcipher request. Includes SPU message
 * headers and the request data.
 * @mssg:	mailbox message containing the transmit sg
 * @rctx:	crypto request context
 * @tx_frag_num: number of scatterlist elements required to construct the
 *		SPU request message
 * @chunksize:	Number of bytes of request data
 * @pad_len:	Number of pad bytes
 *
 * The scatterlist that gets allocated here is freed in spu_chunk_cleanup()
 * when the request completes, whether the request is handled successfully or
 * there is an error.
 *
 * Returns:
 *   0 if successful
 *   < 0 if an error
 */
static int
spu_ablkcipher_tx_sg_create(struct brcm_message *mssg,
			    struct iproc_reqctx_s *rctx,
			    u8 tx_frag_num, unsigned int chunksize, u32 pad_len)
{
	struct spu_hw *spu = &iproc_priv.spu;
	struct scatterlist *sg;	/* used to build sgs in mbox message */
	struct iproc_ctx_s *ctx = rctx->ctx;
	u32 datalen;		/* Number of bytes of response data expected */
	u32 stat_len;

	mssg->spu.src = kcalloc(tx_frag_num, sizeof(struct scatterlist),
				rctx->gfp);
	if (unlikely(!mssg->spu.src))
		return -ENOMEM;

	sg = mssg->spu.src;
	sg_init_table(sg, tx_frag_num);

	sg_set_buf(sg++, rctx->msg_buf.bcm_spu_req_hdr,
		   BCM_HDR_LEN + ctx->spu_req_hdr_len);

	/* if XTS tweak in payload, copy from IV (where crypto API puts it) */
	if ((ctx->cipher.mode == CIPHER_MODE_XTS) &&
	    spu->spu_xts_tweak_in_payload())
		sg_set_buf(sg++, rctx->msg_buf.iv_ctr, SPU_XTS_TWEAK_SIZE);

	/* Copy in each src sg entry from request, up to chunksize */
	datalen = spu_msg_sg_add(&sg, &rctx->src_sg, &rctx->src_skip,
				 rctx->src_nents, chunksize);
	if (unlikely(datalen < chunksize)) {
		pr_err("%s(): failed to copy src sg to mbox msg",
		       __func__);
		return -EFAULT;
	}

	if (pad_len)
		sg_set_buf(sg++, rctx->msg_buf.spu_req_pad, pad_len);

	stat_len = spu->spu_tx_status_len();
	if (stat_len) {
		memset(rctx->msg_buf.tx_stat, 0, stat_len);
		sg_set_buf(sg, rctx->msg_buf.tx_stat, stat_len);
	}
	return 0;
}

static int mailbox_send_message(struct brcm_message *mssg, u32 flags,
				u8 chan_idx)
{
	int err;
	int retry_cnt = 0;
	struct device *dev = &(iproc_priv.pdev->dev);

	err = mbox_send_message(iproc_priv.mbox[chan_idx], mssg);
	if (flags & CRYPTO_TFM_REQ_MAY_SLEEP) {
		while ((err == -ENOBUFS) && (retry_cnt < SPU_MB_RETRY_MAX)) {
			/*
			 * Mailbox queue is full. Since MAY_SLEEP is set, assume
			 * not in atomic context and we can wait and try again.
			 */
			retry_cnt++;
			usleep_range(MBOX_SLEEP_MIN, MBOX_SLEEP_MAX);
			err = mbox_send_message(iproc_priv.mbox[chan_idx],
						mssg);
			atomic_inc(&iproc_priv.mb_no_spc);
		}
	}
	if (err < 0) {
		atomic_inc(&iproc_priv.mb_send_fail);
		return err;
	}

	/* Check error returned by mailbox controller */
	err = mssg->error;
	if (unlikely(err < 0)) {
		dev_err(dev, "message error %d", err);
		/* Signal txdone for mailbox channel */
	}

	/* Signal txdone for mailbox channel */
	mbox_client_txdone(iproc_priv.mbox[chan_idx], err);
	return err;
}

/**
 * handle_ablkcipher_req() - Submit as much of a block cipher request as fits in
 * a single SPU request message, starting at the current position in the request
 * data.
 * @rctx:	Crypto request context
 *
 * This may be called on the crypto API thread, or, when a request is so large
 * it must be broken into multiple SPU messages, on the thread used to invoke
 * the response callback. When requests are broken into multiple SPU
 * messages, we assume subsequent messages depend on previous results, and
 * thus always wait for previous results before submitting the next message.
 * Because requests are submitted in lock step like this, there is no need
 * to synchronize access to request data structures.
 *
 * Return: -EINPROGRESS: request has been accepted and result will be returned
 *			 asynchronously
 *         Any other value indicates an error
 */
static int handle_ablkcipher_req(struct iproc_reqctx_s *rctx)
{
	struct spu_hw *spu = &iproc_priv.spu;
	struct crypto_async_request *areq = rctx->parent;
	struct ablkcipher_request *req =
	    container_of(areq, struct ablkcipher_request, base);
	struct iproc_ctx_s *ctx = rctx->ctx;
	struct spu_cipher_parms cipher_parms;
	int err = 0;
	unsigned int chunksize = 0;	/* Num bytes of request to submit */
	int remaining = 0;	/* Bytes of request still to process */
	int chunk_start;	/* Beginning of data for current SPU msg */

	/* IV or ctr value to use in this SPU msg */
	u8 local_iv_ctr[MAX_IV_SIZE];
	u32 stat_pad_len;	/* num bytes to align status field */
	u32 pad_len;		/* total length of all padding */
	bool update_key = false;
	struct brcm_message *mssg;	/* mailbox message */

	/* number of entries in src and dst sg in mailbox message. */
	u8 rx_frag_num = 2;	/* response header and STATUS */
	u8 tx_frag_num = 1;	/* request header */

	flow_log("%s\n", __func__);

	cipher_parms.alg = ctx->cipher.alg;
	cipher_parms.mode = ctx->cipher.mode;
	cipher_parms.type = ctx->cipher_type;
	cipher_parms.key_len = ctx->enckeylen;
	cipher_parms.key_buf = ctx->enckey;
	cipher_parms.iv_buf = local_iv_ctr;
	cipher_parms.iv_len = rctx->iv_ctr_len;

	mssg = &rctx->mb_mssg;
	chunk_start = rctx->src_sent;
	remaining = rctx->total_todo - chunk_start;

	/* determine the chunk we are breaking off and update the indexes */
	if ((ctx->max_payload != SPU_MAX_PAYLOAD_INF) &&
	    (remaining > ctx->max_payload))
		chunksize = ctx->max_payload;
	else
		chunksize = remaining;

	rctx->src_sent += chunksize;
	rctx->total_sent = rctx->src_sent;

	/* Count number of sg entries to be included in this request */
	rctx->src_nents = spu_sg_count(rctx->src_sg, rctx->src_skip, chunksize);
	rctx->dst_nents = spu_sg_count(rctx->dst_sg, rctx->dst_skip, chunksize);

	if ((ctx->cipher.mode == CIPHER_MODE_CBC) &&
	    rctx->is_encrypt && chunk_start)
		/*
		 * Encrypting non-first first chunk. Copy last block of
		 * previous result to IV for this chunk.
		 */
		sg_copy_part_to_buf(req->dst, rctx->msg_buf.iv_ctr,
				    rctx->iv_ctr_len,
				    chunk_start - rctx->iv_ctr_len);

	if (rctx->iv_ctr_len) {
		/* get our local copy of the iv */
		__builtin_memcpy(local_iv_ctr, rctx->msg_buf.iv_ctr,
				 rctx->iv_ctr_len);

		/* generate the next IV if possible */
		if ((ctx->cipher.mode == CIPHER_MODE_CBC) &&
		    !rctx->is_encrypt) {
			/*
			 * CBC Decrypt: next IV is the last ciphertext block in
			 * this chunk
			 */
			sg_copy_part_to_buf(req->src, rctx->msg_buf.iv_ctr,
					    rctx->iv_ctr_len,
					    rctx->src_sent - rctx->iv_ctr_len);
		} else if (ctx->cipher.mode == CIPHER_MODE_CTR) {
			/*
			 * The SPU hardware increments the counter once for
			 * each AES block of 16 bytes. So update the counter
			 * for the next chunk, if there is one. Note that for
			 * this chunk, the counter has already been copied to
			 * local_iv_ctr. We can assume a block size of 16,
			 * because we only support CTR mode for AES, not for
			 * any other cipher alg.
			 */
			add_to_ctr(rctx->msg_buf.iv_ctr, chunksize >> 4);
		}
	}

	if (ctx->cipher.alg == CIPHER_ALG_RC4) {
		rx_frag_num++;
		if (chunk_start) {
			/*
			 * for non-first RC4 chunks, use SUPDT from previous
			 * response as key for this chunk.
			 */
			cipher_parms.key_buf = rctx->msg_buf.c.supdt_tweak;
			update_key = true;
			cipher_parms.type = CIPHER_TYPE_UPDT;
		} else if (!rctx->is_encrypt) {
			/*
			 * First RC4 chunk. For decrypt, key in pre-built msg
			 * header may have been changed if encrypt required
			 * multiple chunks. So revert the key to the
			 * ctx->enckey value.
			 */
			update_key = true;
			cipher_parms.type = CIPHER_TYPE_INIT;
		}
	}

	if (ctx->max_payload == SPU_MAX_PAYLOAD_INF)
		flow_log("max_payload infinite\n");
	else
		flow_log("max_payload %u\n", ctx->max_payload);

	flow_log("sent:%u start:%u remains:%u size:%u\n",
		 rctx->src_sent, chunk_start, remaining, chunksize);

	/* Copy SPU header template created at setkey time */
	memcpy(rctx->msg_buf.bcm_spu_req_hdr, ctx->bcm_spu_req_hdr,
	       sizeof(rctx->msg_buf.bcm_spu_req_hdr));

	/*
	 * Pass SUPDT field as key. Key field in finish() call is only used
	 * when update_key has been set above for RC4. Will be ignored in
	 * all other cases.
	 */
	spu->spu_cipher_req_finish(rctx->msg_buf.bcm_spu_req_hdr + BCM_HDR_LEN,
				   ctx->spu_req_hdr_len, !(rctx->is_encrypt),
				   &cipher_parms, update_key, chunksize);

	atomic64_add(chunksize, &iproc_priv.bytes_out);

	stat_pad_len = spu->spu_wordalign_padlen(chunksize);
	if (stat_pad_len)
		rx_frag_num++;
	pad_len = stat_pad_len;
	if (pad_len) {
		tx_frag_num++;
		spu->spu_request_pad(rctx->msg_buf.spu_req_pad, 0,
				     0, ctx->auth.alg, ctx->auth.mode,
				     rctx->total_sent, stat_pad_len);
	}

	spu->spu_dump_msg_hdr(rctx->msg_buf.bcm_spu_req_hdr + BCM_HDR_LEN,
			      ctx->spu_req_hdr_len);
	packet_log("payload:\n");
	dump_sg(rctx->src_sg, rctx->src_skip, chunksize);
	packet_dump("   pad: ", rctx->msg_buf.spu_req_pad, pad_len);

	/*
	 * Build mailbox message containing SPU request msg and rx buffers
	 * to catch response message
	 */
	memset(mssg, 0, sizeof(*mssg));
	mssg->type = BRCM_MESSAGE_SPU;
	mssg->ctx = rctx;	/* Will be returned in response */

	/* Create rx scatterlist to catch result */
	rx_frag_num += rctx->dst_nents;

	if ((ctx->cipher.mode == CIPHER_MODE_XTS) &&
	    spu->spu_xts_tweak_in_payload())
		rx_frag_num++;	/* extra sg to insert tweak */

	err = spu_ablkcipher_rx_sg_create(mssg, rctx, rx_frag_num, chunksize,
					  stat_pad_len);
	if (err)
		return err;

	/* Create tx scatterlist containing SPU request message */
	tx_frag_num += rctx->src_nents;
	if (spu->spu_tx_status_len())
		tx_frag_num++;

	if ((ctx->cipher.mode == CIPHER_MODE_XTS) &&
	    spu->spu_xts_tweak_in_payload())
		tx_frag_num++;	/* extra sg to insert tweak */

	err = spu_ablkcipher_tx_sg_create(mssg, rctx, tx_frag_num, chunksize,
					  pad_len);
	if (err)
		return err;

	err = mailbox_send_message(mssg, req->base.flags, rctx->chan_idx);
	if (unlikely(err < 0))
		return err;

	return -EINPROGRESS;
}

/**
 * handle_ablkcipher_resp() - Process a block cipher SPU response. Updates the
 * total received count for the request and updates global stats.
 * @rctx:	Crypto request context
 */
static void handle_ablkcipher_resp(struct iproc_reqctx_s *rctx)
{
	struct spu_hw *spu = &iproc_priv.spu;
#ifdef DEBUG
	struct crypto_async_request *areq = rctx->parent;
	struct ablkcipher_request *req = ablkcipher_request_cast(areq);
#endif
	struct iproc_ctx_s *ctx = rctx->ctx;
	u32 payload_len;

	/* See how much data was returned */
	payload_len = spu->spu_payload_length(rctx->msg_buf.spu_resp_hdr);

	/*
	 * In XTS mode, the first SPU_XTS_TWEAK_SIZE bytes may be the
	 * encrypted tweak ("i") value; we don't count those.
	 */
	if ((ctx->cipher.mode == CIPHER_MODE_XTS) &&
	    spu->spu_xts_tweak_in_payload() &&
	    (payload_len >= SPU_XTS_TWEAK_SIZE))
		payload_len -= SPU_XTS_TWEAK_SIZE;

	atomic64_add(payload_len, &iproc_priv.bytes_in);

	flow_log("%s() offset: %u, bd_len: %u BD:\n",
		 __func__, rctx->total_received, payload_len);

	dump_sg(req->dst, rctx->total_received, payload_len);
	if (ctx->cipher.alg == CIPHER_ALG_RC4)
		packet_dump("  supdt ", rctx->msg_buf.c.supdt_tweak,
			    SPU_SUPDT_LEN);

	rctx->total_received += payload_len;
	if (rctx->total_received == rctx->total_todo) {
		atomic_inc(&iproc_priv.op_counts[SPU_OP_CIPHER]);
		atomic_inc(
		   &iproc_priv.cipher_cnt[ctx->cipher.alg][ctx->cipher.mode]);
	}
}

/**
 * spu_ahash_rx_sg_create() - Build up the scatterlist of buffers used to
 * receive a SPU response message for an ahash request.
 * @mssg:	mailbox message containing the receive sg
 * @rctx:	crypto request context
 * @rx_frag_num: number of scatterlist elements required to hold the
 *		SPU response message
 * @digestsize: length of hash digest, in bytes
 * @stat_pad_len: Number of bytes required to pad the STAT field to
 *		a 4-byte boundary
 *
 * The scatterlist that gets allocated here is freed in spu_chunk_cleanup()
 * when the request completes, whether the request is handled successfully or
 * there is an error.
 *
 * Return:
 *   0 if successful
 *   < 0 if an error
 */
static int
spu_ahash_rx_sg_create(struct brcm_message *mssg,
		       struct iproc_reqctx_s *rctx,
		       u8 rx_frag_num, unsigned int digestsize,
		       u32 stat_pad_len)
{
	struct spu_hw *spu = &iproc_priv.spu;
	struct scatterlist *sg;	/* used to build sgs in mbox message */
	struct iproc_ctx_s *ctx = rctx->ctx;

	mssg->spu.dst = kcalloc(rx_frag_num, sizeof(struct scatterlist),
				rctx->gfp);
	if (!mssg->spu.dst)
		return -ENOMEM;

	sg = mssg->spu.dst;
	sg_init_table(sg, rx_frag_num);
	/* Space for SPU message header */
	sg_set_buf(sg++, rctx->msg_buf.spu_resp_hdr, ctx->spu_resp_hdr_len);

	/* Space for digest */
	sg_set_buf(sg++, rctx->msg_buf.digest, digestsize);

	if (stat_pad_len)
		sg_set_buf(sg++, rctx->msg_buf.rx_stat_pad, stat_pad_len);

	memset(rctx->msg_buf.rx_stat, 0, SPU_RX_STATUS_LEN);
	sg_set_buf(sg, rctx->msg_buf.rx_stat, spu->spu_rx_status_len());
	return 0;
}

/**
 * spu_ahash_tx_sg_create() -  Build up the scatterlist of buffers used to send
 * a SPU request message for an ahash request. Includes SPU message headers and
 * the request data.
 * @mssg:	mailbox message containing the transmit sg
 * @rctx:	crypto request context
 * @tx_frag_num: number of scatterlist elements required to construct the
 *		SPU request message
 * @spu_hdr_len: length in bytes of SPU message header
 * @hash_carry_len: Number of bytes of data carried over from previous req
 * @new_data_len: Number of bytes of new request data
 * @pad_len:	Number of pad bytes
 *
 * The scatterlist that gets allocated here is freed in spu_chunk_cleanup()
 * when the request completes, whether the request is handled successfully or
 * there is an error.
 *
 * Return:
 *   0 if successful
 *   < 0 if an error
 */
static int
spu_ahash_tx_sg_create(struct brcm_message *mssg,
		       struct iproc_reqctx_s *rctx,
		       u8 tx_frag_num,
		       u32 spu_hdr_len,
		       unsigned int hash_carry_len,
		       unsigned int new_data_len, u32 pad_len)
{
	struct spu_hw *spu = &iproc_priv.spu;
	struct scatterlist *sg;	/* used to build sgs in mbox message */
	u32 datalen;		/* Number of bytes of response data expected */
	u32 stat_len;

	mssg->spu.src = kcalloc(tx_frag_num, sizeof(struct scatterlist),
				rctx->gfp);
	if (!mssg->spu.src)
		return -ENOMEM;

	sg = mssg->spu.src;
	sg_init_table(sg, tx_frag_num);

	sg_set_buf(sg++, rctx->msg_buf.bcm_spu_req_hdr,
		   BCM_HDR_LEN + spu_hdr_len);

	if (hash_carry_len)
		sg_set_buf(sg++, rctx->hash_carry, hash_carry_len);

	if (new_data_len) {
		/* Copy in each src sg entry from request, up to chunksize */
		datalen = spu_msg_sg_add(&sg, &rctx->src_sg, &rctx->src_skip,
					 rctx->src_nents, new_data_len);
		if (datalen < new_data_len) {
			pr_err("%s(): failed to copy src sg to mbox msg",
			       __func__);
			return -EFAULT;
		}
	}

	if (pad_len)
		sg_set_buf(sg++, rctx->msg_buf.spu_req_pad, pad_len);

	stat_len = spu->spu_tx_status_len();
	if (stat_len) {
		memset(rctx->msg_buf.tx_stat, 0, stat_len);
		sg_set_buf(sg, rctx->msg_buf.tx_stat, stat_len);
	}

	return 0;
}

/**
 * handle_ahash_req() - Process an asynchronous hash request from the crypto
 * API.
 * @rctx:  Crypto request context
 *
 * Builds a SPU request message embedded in a mailbox message and submits the
 * mailbox message on a selected mailbox channel. The SPU request message is
 * constructed as a scatterlist, including entries from the crypto API's
 * src scatterlist to avoid copying the data to be hashed. This function is
 * called either on the thread from the crypto API, or, in the case that the
 * crypto API request is too large to fit in a single SPU request message,
 * on the thread that invokes the receive callback with a response message.
 * Because some operations require the response from one chunk before the next
 * chunk can be submitted, we always wait for the response for the previous
 * chunk before submitting the next chunk. Because requests are submitted in
 * lock step like this, there is no need to synchronize access to request data
 * structures.
 *
 * Return:
 *   -EINPROGRESS: request has been submitted to SPU and response will be
 *		   returned asynchronously
 *   -EAGAIN:      non-final request included a small amount of data, which for
 *		   efficiency we did not submit to the SPU, but instead stored
 *		   to be submitted to the SPU with the next part of the request
 *   other:        an error code
 */
static int handle_ahash_req(struct iproc_reqctx_s *rctx)
{
	struct spu_hw *spu = &iproc_priv.spu;
	struct crypto_async_request *areq = rctx->parent;
	struct ahash_request *req = ahash_request_cast(areq);
	struct crypto_ahash *ahash = crypto_ahash_reqtfm(req);
	struct crypto_tfm *tfm = crypto_ahash_tfm(ahash);
	unsigned int blocksize = crypto_tfm_alg_blocksize(tfm);
	struct iproc_ctx_s *ctx = rctx->ctx;

	/* number of bytes still to be hashed in this req */
	unsigned int nbytes_to_hash = 0;
	int err = 0;
	unsigned int chunksize = 0;	/* length of hash carry + new data */
	/*
	 * length of new data, not from hash carry, to be submitted in
	 * this hw request
	 */
	unsigned int new_data_len;

	unsigned int __maybe_unused chunk_start = 0;
	u32 db_size;	 /* Length of data field, incl gcm and hash padding */
	int pad_len = 0; /* total pad len, including gcm, hash, stat padding */
	u32 data_pad_len = 0;	/* length of GCM/CCM padding */
	u32 stat_pad_len = 0;	/* length of padding to align STATUS word */
	struct brcm_message *mssg;	/* mailbox message */
	struct spu_request_opts req_opts;
	struct spu_cipher_parms cipher_parms;
	struct spu_hash_parms hash_parms;
	struct spu_aead_parms aead_parms;
	unsigned int local_nbuf;
	u32 spu_hdr_len;
	unsigned int digestsize;
	u16 rem = 0;

	/*
	 * number of entries in src and dst sg. Always includes SPU msg header.
	 * rx always includes a buffer to catch digest and STATUS.
	 */
	u8 rx_frag_num = 3;
	u8 tx_frag_num = 1;

	flow_log("total_todo %u, total_sent %u\n",
		 rctx->total_todo, rctx->total_sent);

	memset(&req_opts, 0, sizeof(req_opts));
	memset(&cipher_parms, 0, sizeof(cipher_parms));
	memset(&hash_parms, 0, sizeof(hash_parms));
	memset(&aead_parms, 0, sizeof(aead_parms));

	req_opts.bd_suppress = true;
	hash_parms.alg = ctx->auth.alg;
	hash_parms.mode = ctx->auth.mode;
	hash_parms.type = HASH_TYPE_NONE;
	hash_parms.key_buf = (u8 *)ctx->authkey;
	hash_parms.key_len = ctx->authkeylen;

	/*
	 * For hash algorithms below assignment looks bit odd but
	 * it's needed for AES-XCBC and AES-CMAC hash algorithms
	 * to differentiate between 128, 192, 256 bit key values.
	 * Based on the key values, hash algorithm is selected.
	 * For example for 128 bit key, hash algorithm is AES-128.
	 */
	cipher_parms.type = ctx->cipher_type;

	mssg = &rctx->mb_mssg;
	chunk_start = rctx->src_sent;

	/*
	 * Compute the amount remaining to hash. This may include data
	 * carried over from previous requests.
	 */
	nbytes_to_hash = rctx->total_todo - rctx->total_sent;
	chunksize = nbytes_to_hash;
	if ((ctx->max_payload != SPU_MAX_PAYLOAD_INF) &&
	    (chunksize > ctx->max_payload))
		chunksize = ctx->max_payload;

	/*
	 * If this is not a final request and the request data is not a multiple
	 * of a full block, then simply park the extra data and prefix it to the
	 * data for the next request.
	 */
	if (!rctx->is_final) {
		u8 *dest = rctx->hash_carry + rctx->hash_carry_len;
		u16 new_len;  /* len of data to add to hash carry */

		rem = chunksize % blocksize;   /* remainder */
		if (rem) {
			/* chunksize not a multiple of blocksize */
			chunksize -= rem;
			if (chunksize == 0) {
				/* Don't have a full block to submit to hw */
				new_len = rem - rctx->hash_carry_len;
				sg_copy_part_to_buf(req->src, dest, new_len,
						    rctx->src_sent);
				rctx->hash_carry_len = rem;
				flow_log("Exiting with hash carry len: %u\n",
					 rctx->hash_carry_len);
				packet_dump("  buf: ",
					    rctx->hash_carry,
					    rctx->hash_carry_len);
				return -EAGAIN;
			}
		}
	}

	/* if we have hash carry, then prefix it to the data in this request */
	local_nbuf = rctx->hash_carry_len;
	rctx->hash_carry_len = 0;
	if (local_nbuf)
		tx_frag_num++;
	new_data_len = chunksize - local_nbuf;

	/* Count number of sg entries to be used in this request */
	rctx->src_nents = spu_sg_count(rctx->src_sg, rctx->src_skip,
				       new_data_len);

	/* AES hashing keeps key size in type field, so need to copy it here */
	if (hash_parms.alg == HASH_ALG_AES)
		hash_parms.type = (enum hash_type)cipher_parms.type;
	else
		hash_parms.type = spu->spu_hash_type(rctx->total_sent);

	digestsize = spu->spu_digest_size(ctx->digestsize, ctx->auth.alg,
					  hash_parms.type);
	hash_parms.digestsize =	digestsize;

	/* update the indexes */
	rctx->total_sent += chunksize;
	/* if you sent a prebuf then that wasn't from this req->src */
	rctx->src_sent += new_data_len;

	if ((rctx->total_sent == rctx->total_todo) && rctx->is_final)
		hash_parms.pad_len = spu->spu_hash_pad_len(hash_parms.alg,
							   hash_parms.mode,
							   chunksize,
							   blocksize);

	/*
	 * If a non-first chunk, then include the digest returned from the
	 * previous chunk so that hw can add to it (except for AES types).
	 */
	if ((hash_parms.type == HASH_TYPE_UPDT) &&
	    (hash_parms.alg != HASH_ALG_AES)) {
		hash_parms.key_buf = rctx->incr_hash;
		hash_parms.key_len = digestsize;
	}

	atomic64_add(chunksize, &iproc_priv.bytes_out);

	flow_log("%s() final: %u nbuf: %u ",
		 __func__, rctx->is_final, local_nbuf);

	if (ctx->max_payload == SPU_MAX_PAYLOAD_INF)
		flow_log("max_payload infinite\n");
	else
		flow_log("max_payload %u\n", ctx->max_payload);

	flow_log("chunk_start: %u chunk_size: %u\n", chunk_start, chunksize);

	/* Prepend SPU header with type 3 BCM header */
	memcpy(rctx->msg_buf.bcm_spu_req_hdr, BCMHEADER, BCM_HDR_LEN);

	hash_parms.prebuf_len = local_nbuf;
	spu_hdr_len = spu->spu_create_request(rctx->msg_buf.bcm_spu_req_hdr +
					      BCM_HDR_LEN,
					      &req_opts, &cipher_parms,
					      &hash_parms, &aead_parms,
					      new_data_len);

	if (spu_hdr_len == 0) {
		pr_err("Failed to create SPU request header\n");
		return -EFAULT;
	}

	/*
	 * Determine total length of padding required. Put all padding in one
	 * buffer.
	 */
	data_pad_len = spu->spu_gcm_ccm_pad_len(ctx->cipher.mode, chunksize);
	db_size = spu_real_db_size(0, 0, local_nbuf, new_data_len,
				   0, 0, hash_parms.pad_len);
	if (spu->spu_tx_status_len())
		stat_pad_len = spu->spu_wordalign_padlen(db_size);
	if (stat_pad_len)
		rx_frag_num++;
	pad_len = hash_parms.pad_len + data_pad_len + stat_pad_len;
	if (pad_len) {
		tx_frag_num++;
		spu->spu_request_pad(rctx->msg_buf.spu_req_pad, data_pad_len,
				     hash_parms.pad_len, ctx->auth.alg,
				     ctx->auth.mode, rctx->total_sent,
				     stat_pad_len);
	}

	spu->spu_dump_msg_hdr(rctx->msg_buf.bcm_spu_req_hdr + BCM_HDR_LEN,
			      spu_hdr_len);
	packet_dump("    prebuf: ", rctx->hash_carry, local_nbuf);
	flow_log("Data:\n");
	dump_sg(rctx->src_sg, rctx->src_skip, new_data_len);
	packet_dump("   pad: ", rctx->msg_buf.spu_req_pad, pad_len);

	/*
	 * Build mailbox message containing SPU request msg and rx buffers
	 * to catch response message
	 */
	memset(mssg, 0, sizeof(*mssg));
	mssg->type = BRCM_MESSAGE_SPU;
	mssg->ctx = rctx;	/* Will be returned in response */

	/* Create rx scatterlist to catch result */
	err = spu_ahash_rx_sg_create(mssg, rctx, rx_frag_num, digestsize,
				     stat_pad_len);
	if (err)
		return err;

	/* Create tx scatterlist containing SPU request message */
	tx_frag_num += rctx->src_nents;
	if (spu->spu_tx_status_len())
		tx_frag_num++;
	err = spu_ahash_tx_sg_create(mssg, rctx, tx_frag_num, spu_hdr_len,
				     local_nbuf, new_data_len, pad_len);
	if (err)
		return err;

	err = mailbox_send_message(mssg, req->base.flags, rctx->chan_idx);
	if (unlikely(err < 0))
		return err;

	return -EINPROGRESS;
}

/**
 * spu_hmac_outer_hash() - Request synchonous software compute of the outer hash
 * for an HMAC request.
 * @req:  The HMAC request from the crypto API
 * @ctx:  The session context
 *
 * Return: 0 if synchronous hash operation successful
 *         -EINVAL if the hash algo is unrecognized
 *         any other value indicates an error
 */
static int spu_hmac_outer_hash(struct ahash_request *req,
			       struct iproc_ctx_s *ctx)
{
	struct crypto_ahash *ahash = crypto_ahash_reqtfm(req);
	unsigned int blocksize =
		crypto_tfm_alg_blocksize(crypto_ahash_tfm(ahash));
	int rc;

	switch (ctx->auth.alg) {
	case HASH_ALG_MD5:
		rc = do_shash("md5", req->result, ctx->opad, blocksize,
			      req->result, ctx->digestsize, NULL, 0);
		break;
	case HASH_ALG_SHA1:
		rc = do_shash("sha1", req->result, ctx->opad, blocksize,
			      req->result, ctx->digestsize, NULL, 0);
		break;
	case HASH_ALG_SHA224:
		rc = do_shash("sha224", req->result, ctx->opad, blocksize,
			      req->result, ctx->digestsize, NULL, 0);
		break;
	case HASH_ALG_SHA256:
		rc = do_shash("sha256", req->result, ctx->opad, blocksize,
			      req->result, ctx->digestsize, NULL, 0);
		break;
	case HASH_ALG_SHA384:
		rc = do_shash("sha384", req->result, ctx->opad, blocksize,
			      req->result, ctx->digestsize, NULL, 0);
		break;
	case HASH_ALG_SHA512:
		rc = do_shash("sha512", req->result, ctx->opad, blocksize,
			      req->result, ctx->digestsize, NULL, 0);
		break;
	default:
		pr_err("%s() Error : unknown hmac type\n", __func__);
		rc = -EINVAL;
	}
	return rc;
}

/**
 * ahash_req_done() - Process a hash result from the SPU hardware.
 * @rctx: Crypto request context
 *
 * Return: 0 if successful
 *         < 0 if an error
 */
static int ahash_req_done(struct iproc_reqctx_s *rctx)
{
	struct spu_hw *spu = &iproc_priv.spu;
	struct crypto_async_request *areq = rctx->parent;
	struct ahash_request *req = ahash_request_cast(areq);
	struct iproc_ctx_s *ctx = rctx->ctx;
	int err;

	memcpy(req->result, rctx->msg_buf.digest, ctx->digestsize);

	if (spu->spu_type == SPU_TYPE_SPUM) {
		/* byte swap the output from the UPDT function to network byte
		 * order
		 */
		if (ctx->auth.alg == HASH_ALG_MD5) {
			__swab32s((u32 *)req->result);
			__swab32s(((u32 *)req->result) + 1);
			__swab32s(((u32 *)req->result) + 2);
			__swab32s(((u32 *)req->result) + 3);
			__swab32s(((u32 *)req->result) + 4);
		}
	}

	flow_dump("  digest ", req->result, ctx->digestsize);

	/* if this an HMAC then do the outer hash */
	if (rctx->is_sw_hmac) {
		err = spu_hmac_outer_hash(req, ctx);
		if (err < 0)
			return err;
		flow_dump("  hmac: ", req->result, ctx->digestsize);
	}

	if (rctx->is_sw_hmac || ctx->auth.mode == HASH_MODE_HMAC) {
		atomic_inc(&iproc_priv.op_counts[SPU_OP_HMAC]);
		atomic_inc(&iproc_priv.hmac_cnt[ctx->auth.alg]);
	} else {
		atomic_inc(&iproc_priv.op_counts[SPU_OP_HASH]);
		atomic_inc(&iproc_priv.hash_cnt[ctx->auth.alg]);
	}

	return 0;
}

/**
 * handle_ahash_resp() - Process a SPU response message for a hash request.
 * Checks if the entire crypto API request has been processed, and if so,
 * invokes post processing on the result.
 * @rctx: Crypto request context
 */
static void handle_ahash_resp(struct iproc_reqctx_s *rctx)
{
	struct iproc_ctx_s *ctx = rctx->ctx;
#ifdef DEBUG
	struct crypto_async_request *areq = rctx->parent;
	struct ahash_request *req = ahash_request_cast(areq);
	struct crypto_ahash *ahash = crypto_ahash_reqtfm(req);
	unsigned int blocksize =
		crypto_tfm_alg_blocksize(crypto_ahash_tfm(ahash));
#endif
	/*
	 * Save hash to use as input to next op if incremental. Might be copying
	 * too much, but that's easier than figuring out actual digest size here
	 */
	memcpy(rctx->incr_hash, rctx->msg_buf.digest, MAX_DIGEST_SIZE);

	flow_log("%s() blocksize:%u digestsize:%u\n",
		 __func__, blocksize, ctx->digestsize);

	atomic64_add(ctx->digestsize, &iproc_priv.bytes_in);

	if (rctx->is_final && (rctx->total_sent == rctx->total_todo))
		ahash_req_done(rctx);
}

/**
 * spu_aead_rx_sg_create() - Build up the scatterlist of buffers used to receive
 * a SPU response message for an AEAD request. Includes buffers to catch SPU
 * message headers and the response data.
 * @mssg:	mailbox message containing the receive sg
 * @rctx:	crypto request context
 * @rx_frag_num: number of scatterlist elements required to hold the
 *		SPU response message
 * @assoc_len:	Length of associated data included in the crypto request
 * @ret_iv_len: Length of IV returned in response
 * @resp_len:	Number of bytes of response data expected to be written to
 *              dst buffer from crypto API
 * @digestsize: Length of hash digest, in bytes
 * @stat_pad_len: Number of bytes required to pad the STAT field to
 *		a 4-byte boundary
 *
 * The scatterlist that gets allocated here is freed in spu_chunk_cleanup()
 * when the request completes, whether the request is handled successfully or
 * there is an error.
 *
 * Returns:
 *   0 if successful
 *   < 0 if an error
 */
static int spu_aead_rx_sg_create(struct brcm_message *mssg,
				 struct aead_request *req,
				 struct iproc_reqctx_s *rctx,
				 u8 rx_frag_num,
				 unsigned int assoc_len,
				 u32 ret_iv_len, unsigned int resp_len,
				 unsigned int digestsize, u32 stat_pad_len)
{
	struct spu_hw *spu = &iproc_priv.spu;
	struct scatterlist *sg;	/* used to build sgs in mbox message */
	struct iproc_ctx_s *ctx = rctx->ctx;
	u32 datalen;		/* Number of bytes of response data expected */
	u32 assoc_buf_len;
	u8 data_padlen = 0;

	if (ctx->is_rfc4543) {
		/* RFC4543: only pad after data, not after AAD */
		data_padlen = spu->spu_gcm_ccm_pad_len(ctx->cipher.mode,
							  assoc_len + resp_len);
		assoc_buf_len = assoc_len;
	} else {
		data_padlen = spu->spu_gcm_ccm_pad_len(ctx->cipher.mode,
							  resp_len);
		assoc_buf_len = spu->spu_assoc_resp_len(ctx->cipher.mode,
						assoc_len, ret_iv_len,
						rctx->is_encrypt);
	}

	if (ctx->cipher.mode == CIPHER_MODE_CCM)
		/* ICV (after data) must be in the next 32-bit word for CCM */
		data_padlen += spu->spu_wordalign_padlen(assoc_buf_len +
							 resp_len +
							 data_padlen);

	if (data_padlen)
		/* have to catch gcm pad in separate buffer */
		rx_frag_num++;

	mssg->spu.dst = kcalloc(rx_frag_num, sizeof(struct scatterlist),
				rctx->gfp);
	if (!mssg->spu.dst)
		return -ENOMEM;

	sg = mssg->spu.dst;
	sg_init_table(sg, rx_frag_num);

	/* Space for SPU message header */
	sg_set_buf(sg++, rctx->msg_buf.spu_resp_hdr, ctx->spu_resp_hdr_len);

	if (assoc_buf_len) {
		/*
		 * Don't write directly to req->dst, because SPU may pad the
		 * assoc data in the response
		 */
		memset(rctx->msg_buf.a.resp_aad, 0, assoc_buf_len);
		sg_set_buf(sg++, rctx->msg_buf.a.resp_aad, assoc_buf_len);
	}

	if (resp_len) {
		/*
		 * Copy in each dst sg entry from request, up to chunksize.
		 * dst sg catches just the data. digest caught in separate buf.
		 */
		datalen = spu_msg_sg_add(&sg, &rctx->dst_sg, &rctx->dst_skip,
					 rctx->dst_nents, resp_len);
		if (datalen < (resp_len)) {
			pr_err("%s(): failed to copy dst sg to mbox msg. expected len %u, datalen %u",
			       __func__, resp_len, datalen);
			return -EFAULT;
		}
	}

	/* If GCM/CCM data is padded, catch padding in separate buffer */
	if (data_padlen) {
		memset(rctx->msg_buf.a.gcmpad, 0, data_padlen);
		sg_set_buf(sg++, rctx->msg_buf.a.gcmpad, data_padlen);
	}

	/* Always catch ICV in separate buffer */
	sg_set_buf(sg++, rctx->msg_buf.digest, digestsize);

	flow_log("stat_pad_len %u\n", stat_pad_len);
	if (stat_pad_len) {
		memset(rctx->msg_buf.rx_stat_pad, 0, stat_pad_len);
		sg_set_buf(sg++, rctx->msg_buf.rx_stat_pad, stat_pad_len);
	}

	memset(rctx->msg_buf.rx_stat, 0, SPU_RX_STATUS_LEN);
	sg_set_buf(sg, rctx->msg_buf.rx_stat, spu->spu_rx_status_len());

	return 0;
}

/**
 * spu_aead_tx_sg_create() - Build up the scatterlist of buffers used to send a
 * SPU request message for an AEAD request. Includes SPU message headers and the
 * request data.
 * @mssg:	mailbox message containing the transmit sg
 * @rctx:	crypto request context
 * @tx_frag_num: number of scatterlist elements required to construct the
 *		SPU request message
 * @spu_hdr_len: length of SPU message header in bytes
 * @assoc:	crypto API associated data scatterlist
 * @assoc_len:	length of associated data
 * @assoc_nents: number of scatterlist entries containing assoc data
 * @aead_iv_len: length of AEAD IV, if included
 * @chunksize:	Number of bytes of request data
 * @aad_pad_len: Number of bytes of padding at end of AAD. For GCM/CCM.
 * @pad_len:	Number of pad bytes
 * @incl_icv:	If true, write separate ICV buffer after data and
 *              any padding
 *
 * The scatterlist that gets allocated here is freed in spu_chunk_cleanup()
 * when the request completes, whether the request is handled successfully or
 * there is an error.
 *
 * Return:
 *   0 if successful
 *   < 0 if an error
 */
static int spu_aead_tx_sg_create(struct brcm_message *mssg,
				 struct iproc_reqctx_s *rctx,
				 u8 tx_frag_num,
				 u32 spu_hdr_len,
				 struct scatterlist *assoc,
				 unsigned int assoc_len,
				 int assoc_nents,
				 unsigned int aead_iv_len,
				 unsigned int chunksize,
				 u32 aad_pad_len, u32 pad_len, bool incl_icv)
{
	struct spu_hw *spu = &iproc_priv.spu;
	struct scatterlist *sg;	/* used to build sgs in mbox message */
	struct scatterlist *assoc_sg = assoc;
	struct iproc_ctx_s *ctx = rctx->ctx;
	u32 datalen;		/* Number of bytes of data to write */
	u32 written;		/* Number of bytes of data written */
	u32 assoc_offset = 0;
	u32 stat_len;

	mssg->spu.src = kcalloc(tx_frag_num, sizeof(struct scatterlist),
				rctx->gfp);
	if (!mssg->spu.src)
		return -ENOMEM;

	sg = mssg->spu.src;
	sg_init_table(sg, tx_frag_num);

	sg_set_buf(sg++, rctx->msg_buf.bcm_spu_req_hdr,
		   BCM_HDR_LEN + spu_hdr_len);

	if (assoc_len) {
		/* Copy in each associated data sg entry from request */
		written = spu_msg_sg_add(&sg, &assoc_sg, &assoc_offset,
					 assoc_nents, assoc_len);
		if (written < assoc_len) {
			pr_err("%s(): failed to copy assoc sg to mbox msg",
			       __func__);
			return -EFAULT;
		}
	}

	if (aead_iv_len)
		sg_set_buf(sg++, rctx->msg_buf.iv_ctr, aead_iv_len);

	if (aad_pad_len) {
		memset(rctx->msg_buf.a.req_aad_pad, 0, aad_pad_len);
		sg_set_buf(sg++, rctx->msg_buf.a.req_aad_pad, aad_pad_len);
	}

	datalen = chunksize;
	if ((chunksize > ctx->digestsize) && incl_icv)
		datalen -= ctx->digestsize;
	if (datalen) {
		/* For aead, a single msg should consume the entire src sg */
		written = spu_msg_sg_add(&sg, &rctx->src_sg, &rctx->src_skip,
					 rctx->src_nents, datalen);
		if (written < datalen) {
			pr_err("%s(): failed to copy src sg to mbox msg",
			       __func__);
			return -EFAULT;
		}
	}

	if (pad_len) {
		memset(rctx->msg_buf.spu_req_pad, 0, pad_len);
		sg_set_buf(sg++, rctx->msg_buf.spu_req_pad, pad_len);
	}

	if (incl_icv)
		sg_set_buf(sg++, rctx->msg_buf.digest, ctx->digestsize);

	stat_len = spu->spu_tx_status_len();
	if (stat_len) {
		memset(rctx->msg_buf.tx_stat, 0, stat_len);
		sg_set_buf(sg, rctx->msg_buf.tx_stat, stat_len);
	}
	return 0;
}

/**
 * handle_aead_req() - Submit a SPU request message for the next chunk of the
 * current AEAD request.
 * @rctx:  Crypto request context
 *
 * Unlike other operation types, we assume the length of the request fits in
 * a single SPU request message. aead_enqueue() makes sure this is true.
 * Comments for other op types regarding threads applies here as well.
 *
 * Unlike incremental hash ops, where the spu returns the entire hash for
 * truncated algs like sha-224, the SPU returns just the truncated hash in
 * response to aead requests. So digestsize is always ctx->digestsize here.
 *
 * Return: -EINPROGRESS: crypto request has been accepted and result will be
 *			 returned asynchronously
 *         Any other value indicates an error
 */
static int handle_aead_req(struct iproc_reqctx_s *rctx)
{
	struct spu_hw *spu = &iproc_priv.spu;
	struct crypto_async_request *areq = rctx->parent;
	struct aead_request *req = container_of(areq,
						struct aead_request, base);
	struct iproc_ctx_s *ctx = rctx->ctx;
	int err;
	unsigned int chunksize;
	unsigned int resp_len;
	u32 spu_hdr_len;
	u32 db_size;
	u32 stat_pad_len;
	u32 pad_len;
	struct brcm_message *mssg;	/* mailbox message */
	struct spu_request_opts req_opts;
	struct spu_cipher_parms cipher_parms;
	struct spu_hash_parms hash_parms;
	struct spu_aead_parms aead_parms;
	int assoc_nents = 0;
	bool incl_icv = false;
	unsigned int digestsize = ctx->digestsize;

	/* number of entries in src and dst sg. Always includes SPU msg header.
	 */
	u8 rx_frag_num = 2;	/* and STATUS */
	u8 tx_frag_num = 1;

	/* doing the whole thing at once */
	chunksize = rctx->total_todo;

	flow_log("%s: chunksize %u\n", __func__, chunksize);

	memset(&req_opts, 0, sizeof(req_opts));
	memset(&hash_parms, 0, sizeof(hash_parms));
	memset(&aead_parms, 0, sizeof(aead_parms));

	req_opts.is_inbound = !(rctx->is_encrypt);
	req_opts.auth_first = ctx->auth_first;
	req_opts.is_aead = true;
	req_opts.is_esp = ctx->is_esp;

	cipher_parms.alg = ctx->cipher.alg;
	cipher_parms.mode = ctx->cipher.mode;
	cipher_parms.type = ctx->cipher_type;
	cipher_parms.key_buf = ctx->enckey;
	cipher_parms.key_len = ctx->enckeylen;
	cipher_parms.iv_buf = rctx->msg_buf.iv_ctr;
	cipher_parms.iv_len = rctx->iv_ctr_len;

	hash_parms.alg = ctx->auth.alg;
	hash_parms.mode = ctx->auth.mode;
	hash_parms.type = HASH_TYPE_NONE;
	hash_parms.key_buf = (u8 *)ctx->authkey;
	hash_parms.key_len = ctx->authkeylen;
	hash_parms.digestsize = digestsize;

	if ((ctx->auth.alg == HASH_ALG_SHA224) &&
	    (ctx->authkeylen < SHA224_DIGEST_SIZE))
		hash_parms.key_len = SHA224_DIGEST_SIZE;

	aead_parms.assoc_size = req->assoclen;
	if (ctx->is_esp && !ctx->is_rfc4543) {
		/*
		 * 8-byte IV is included assoc data in request. SPU2
		 * expects AAD to include just SPI and seqno. So
		 * subtract off the IV len.
		 */
		aead_parms.assoc_size -= GCM_RFC4106_IV_SIZE;

		if (rctx->is_encrypt) {
			aead_parms.return_iv = true;
			aead_parms.ret_iv_len = GCM_RFC4106_IV_SIZE;
			aead_parms.ret_iv_off = GCM_ESP_SALT_SIZE;
		}
	} else {
		aead_parms.ret_iv_len = 0;
	}

	/*
	 * Count number of sg entries from the crypto API request that are to
	 * be included in this mailbox message. For dst sg, don't count space
	 * for digest. Digest gets caught in a separate buffer and copied back
	 * to dst sg when processing response.
	 */
	rctx->src_nents = spu_sg_count(rctx->src_sg, rctx->src_skip, chunksize);
	rctx->dst_nents = spu_sg_count(rctx->dst_sg, rctx->dst_skip, chunksize);
	if (aead_parms.assoc_size)
		assoc_nents = spu_sg_count(rctx->assoc, 0,
					   aead_parms.assoc_size);

	mssg = &rctx->mb_mssg;

	rctx->total_sent = chunksize;
	rctx->src_sent = chunksize;
	if (spu->spu_assoc_resp_len(ctx->cipher.mode,
				    aead_parms.assoc_size,
				    aead_parms.ret_iv_len,
				    rctx->is_encrypt))
		rx_frag_num++;

	aead_parms.iv_len = spu->spu_aead_ivlen(ctx->cipher.mode,
						rctx->iv_ctr_len);

	if (ctx->auth.alg == HASH_ALG_AES)
		hash_parms.type = (enum hash_type)ctx->cipher_type;

	/* General case AAD padding (CCM and RFC4543 special cases below) */
	aead_parms.aad_pad_len = spu->spu_gcm_ccm_pad_len(ctx->cipher.mode,
						 aead_parms.assoc_size);

	/* General case data padding (CCM decrypt special case below) */
	aead_parms.data_pad_len = spu->spu_gcm_ccm_pad_len(ctx->cipher.mode,
							   chunksize);

	if (ctx->cipher.mode == CIPHER_MODE_CCM) {
		/*
		 * for CCM, AAD len + 2 (rather than AAD len) needs to be
		 * 128-bit aligned
		 */
		aead_parms.aad_pad_len = spu->spu_gcm_ccm_pad_len(
					 ctx->cipher.mode,
					 aead_parms.assoc_size + 2);

		/*
		 * And when decrypting CCM, need to pad without including
		 * size of ICV which is tacked on to end of chunk
		 */
		if (!rctx->is_encrypt)
			aead_parms.data_pad_len =
				spu->spu_gcm_ccm_pad_len(ctx->cipher.mode,
							chunksize - digestsize);

		/* CCM also requires software to rewrite portions of IV: */
		spu->spu_ccm_update_iv(digestsize, &cipher_parms, req->assoclen,
				       chunksize, rctx->is_encrypt,
				       ctx->is_esp);
	}

	if (ctx->is_rfc4543) {
		/*
		 * RFC4543: data is included in AAD, so don't pad after AAD
		 * and pad data based on both AAD + data size
		 */
		aead_parms.aad_pad_len = 0;
		if (!rctx->is_encrypt)
			aead_parms.data_pad_len = spu->spu_gcm_ccm_pad_len(
					ctx->cipher.mode,
					aead_parms.assoc_size + chunksize -
					digestsize);
		else
			aead_parms.data_pad_len = spu->spu_gcm_ccm_pad_len(
					ctx->cipher.mode,
					aead_parms.assoc_size + chunksize);

		req_opts.is_rfc4543 = true;
	}

	if (spu_req_incl_icv(ctx->cipher.mode, rctx->is_encrypt)) {
		incl_icv = true;
		tx_frag_num++;
		/* Copy ICV from end of src scatterlist to digest buf */
		sg_copy_part_to_buf(req->src, rctx->msg_buf.digest, digestsize,
				    req->assoclen + rctx->total_sent -
				    digestsize);
	}

	atomic64_add(chunksize, &iproc_priv.bytes_out);

	flow_log("%s()-sent chunksize:%u\n", __func__, chunksize);

	/* Prepend SPU header with type 3 BCM header */
	memcpy(rctx->msg_buf.bcm_spu_req_hdr, BCMHEADER, BCM_HDR_LEN);

	spu_hdr_len = spu->spu_create_request(rctx->msg_buf.bcm_spu_req_hdr +
					      BCM_HDR_LEN, &req_opts,
					      &cipher_parms, &hash_parms,
					      &aead_parms, chunksize);

	/* Determine total length of padding. Put all padding in one buffer. */
	db_size = spu_real_db_size(aead_parms.assoc_size, aead_parms.iv_len, 0,
				   chunksize, aead_parms.aad_pad_len,
				   aead_parms.data_pad_len, 0);

	stat_pad_len = spu->spu_wordalign_padlen(db_size);

	if (stat_pad_len)
		rx_frag_num++;
	pad_len = aead_parms.data_pad_len + stat_pad_len;
	if (pad_len) {
		tx_frag_num++;
		spu->spu_request_pad(rctx->msg_buf.spu_req_pad,
				     aead_parms.data_pad_len, 0,
				     ctx->auth.alg, ctx->auth.mode,
				     rctx->total_sent, stat_pad_len);
	}

	spu->spu_dump_msg_hdr(rctx->msg_buf.bcm_spu_req_hdr + BCM_HDR_LEN,
			      spu_hdr_len);
	dump_sg(rctx->assoc, 0, aead_parms.assoc_size);
	packet_dump("    aead iv: ", rctx->msg_buf.iv_ctr, aead_parms.iv_len);
	packet_log("BD:\n");
	dump_sg(rctx->src_sg, rctx->src_skip, chunksize);
	packet_dump("   pad: ", rctx->msg_buf.spu_req_pad, pad_len);

	/*
	 * Build mailbox message containing SPU request msg and rx buffers
	 * to catch response message
	 */
	memset(mssg, 0, sizeof(*mssg));
	mssg->type = BRCM_MESSAGE_SPU;
	mssg->ctx = rctx;	/* Will be returned in response */

	/* Create rx scatterlist to catch result */
	rx_frag_num += rctx->dst_nents;
	resp_len = chunksize;

	/*
	 * Always catch ICV in separate buffer. Have to for GCM/CCM because of
	 * padding. Have to for SHA-224 and other truncated SHAs because SPU
	 * sends entire digest back.
	 */
	rx_frag_num++;

	if (((ctx->cipher.mode == CIPHER_MODE_GCM) ||
	     (ctx->cipher.mode == CIPHER_MODE_CCM)) && !rctx->is_encrypt) {
		/*
		 * Input is ciphertxt plus ICV, but ICV not incl
		 * in output.
		 */
		resp_len -= ctx->digestsize;
		if (resp_len == 0)
			/* no rx frags to catch output data */
			rx_frag_num -= rctx->dst_nents;
	}

	err = spu_aead_rx_sg_create(mssg, req, rctx, rx_frag_num,
				    aead_parms.assoc_size,
				    aead_parms.ret_iv_len, resp_len, digestsize,
				    stat_pad_len);
	if (err)
		return err;

	/* Create tx scatterlist containing SPU request message */
	tx_frag_num += rctx->src_nents;
	tx_frag_num += assoc_nents;
	if (aead_parms.aad_pad_len)
		tx_frag_num++;
	if (aead_parms.iv_len)
		tx_frag_num++;
	if (spu->spu_tx_status_len())
		tx_frag_num++;
	err = spu_aead_tx_sg_create(mssg, rctx, tx_frag_num, spu_hdr_len,
				    rctx->assoc, aead_parms.assoc_size,
				    assoc_nents, aead_parms.iv_len, chunksize,
				    aead_parms.aad_pad_len, pad_len, incl_icv);
	if (err)
		return err;

	err = mailbox_send_message(mssg, req->base.flags, rctx->chan_idx);
	if (unlikely(err < 0))
		return err;

	return -EINPROGRESS;
}

/**
 * handle_aead_resp() - Process a SPU response message for an AEAD request.
 * @rctx:  Crypto request context
 */
static void handle_aead_resp(struct iproc_reqctx_s *rctx)
{
	struct spu_hw *spu = &iproc_priv.spu;
	struct crypto_async_request *areq = rctx->parent;
	struct aead_request *req = container_of(areq,
						struct aead_request, base);
	struct iproc_ctx_s *ctx = rctx->ctx;
	u32 payload_len;
	unsigned int icv_offset;
	u32 result_len;

	/* See how much data was returned */
	payload_len = spu->spu_payload_length(rctx->msg_buf.spu_resp_hdr);
	flow_log("payload_len %u\n", payload_len);

	/* only count payload */
	atomic64_add(payload_len, &iproc_priv.bytes_in);

	if (req->assoclen)
		packet_dump("  assoc_data ", rctx->msg_buf.a.resp_aad,
			    req->assoclen);

	/*
	 * Copy the ICV back to the destination
	 * buffer. In decrypt case, SPU gives us back the digest, but crypto
	 * API doesn't expect ICV in dst buffer.
	 */
	result_len = req->cryptlen;
	if (rctx->is_encrypt) {
		icv_offset = req->assoclen + rctx->total_sent;
		packet_dump("  ICV: ", rctx->msg_buf.digest, ctx->digestsize);
		flow_log("copying ICV to dst sg at offset %u\n", icv_offset);
		sg_copy_part_from_buf(req->dst, rctx->msg_buf.digest,
				      ctx->digestsize, icv_offset);
		result_len += ctx->digestsize;
	}

	packet_log("response data:  ");
	dump_sg(req->dst, req->assoclen, result_len);

	atomic_inc(&iproc_priv.op_counts[SPU_OP_AEAD]);
	if (ctx->cipher.alg == CIPHER_ALG_AES) {
		if (ctx->cipher.mode == CIPHER_MODE_CCM)
			atomic_inc(&iproc_priv.aead_cnt[AES_CCM]);
		else if (ctx->cipher.mode == CIPHER_MODE_GCM)
			atomic_inc(&iproc_priv.aead_cnt[AES_GCM]);
		else
			atomic_inc(&iproc_priv.aead_cnt[AUTHENC]);
	} else {
		atomic_inc(&iproc_priv.aead_cnt[AUTHENC]);
	}
}

/**
 * spu_chunk_cleanup() - Do cleanup after processing one chunk of a request
 * @rctx:  request context
 *
 * Mailbox scatterlists are allocated for each chunk. So free them after
 * processing each chunk.
 */
static void spu_chunk_cleanup(struct iproc_reqctx_s *rctx)
{
	/* mailbox message used to tx request */
	struct brcm_message *mssg = &rctx->mb_mssg;

	kfree(mssg->spu.src);
	kfree(mssg->spu.dst);
	memset(mssg, 0, sizeof(struct brcm_message));
}

/**
 * finish_req() - Used to invoke the complete callback from the requester when
 * a request has been handled asynchronously.
 * @rctx:  Request context
 * @err:   Indicates whether the request was successful or not
 *
 * Ensures that cleanup has been done for request
 */
static void finish_req(struct iproc_reqctx_s *rctx, int err)
{
	struct crypto_async_request *areq = rctx->parent;

	flow_log("%s() err:%d\n\n", __func__, err);

	/* No harm done if already called */
	spu_chunk_cleanup(rctx);

	if (areq)
		areq->complete(areq, err);
}

/**
 * spu_rx_callback() - Callback from mailbox framework with a SPU response.
 * @cl:		mailbox client structure for SPU driver
 * @msg:	mailbox message containing SPU response
 */
static void spu_rx_callback(struct mbox_client *cl, void *msg)
{
	struct spu_hw *spu = &iproc_priv.spu;
	struct brcm_message *mssg = msg;
	struct iproc_reqctx_s *rctx;
	int err = 0;

	rctx = mssg->ctx;
	if (unlikely(!rctx)) {
		/* This is fatal */
		pr_err("%s(): no request context", __func__);
		err = -EFAULT;
		goto cb_finish;
	}

	/* process the SPU status */
	err = spu->spu_status_process(rctx->msg_buf.rx_stat);
	if (err != 0) {
		if (err == SPU_INVALID_ICV)
			atomic_inc(&iproc_priv.bad_icv);
		err = -EBADMSG;
		goto cb_finish;
	}

	/* Process the SPU response message */
	switch (rctx->ctx->alg->type) {
	case CRYPTO_ALG_TYPE_ABLKCIPHER:
		handle_ablkcipher_resp(rctx);
		break;
	case CRYPTO_ALG_TYPE_AHASH:
		handle_ahash_resp(rctx);
		break;
	case CRYPTO_ALG_TYPE_AEAD:
		handle_aead_resp(rctx);
		break;
	default:
		err = -EINVAL;
		goto cb_finish;
	}

	/*
	 * If this response does not complete the request, then send the next
	 * request chunk.
	 */
	if (rctx->total_sent < rctx->total_todo) {
		/* Deallocate anything specific to previous chunk */
		spu_chunk_cleanup(rctx);

		switch (rctx->ctx->alg->type) {
		case CRYPTO_ALG_TYPE_ABLKCIPHER:
			err = handle_ablkcipher_req(rctx);
			break;
		case CRYPTO_ALG_TYPE_AHASH:
			err = handle_ahash_req(rctx);
			if (err == -EAGAIN)
				/*
				 * we saved data in hash carry, but tell crypto
				 * API we successfully completed request.
				 */
				err = 0;
			break;
		case CRYPTO_ALG_TYPE_AEAD:
			err = handle_aead_req(rctx);
			break;
		default:
			err = -EINVAL;
		}

		if (err == -EINPROGRESS)
			/* Successfully submitted request for next chunk */
			return;
	}

cb_finish:
	finish_req(rctx, err);
}

/* ==================== Kernel Cryptographic API ==================== */

/**
 * ablkcipher_enqueue() - Handle ablkcipher encrypt or decrypt request.
 * @req:	Crypto API request
 * @encrypt:	true if encrypting; false if decrypting
 *
 * Return: -EINPROGRESS if request accepted and result will be returned
 *			asynchronously
 *	   < 0 if an error
 */
static int ablkcipher_enqueue(struct ablkcipher_request *req, bool encrypt)
{
	struct iproc_reqctx_s *rctx = ablkcipher_request_ctx(req);
	struct iproc_ctx_s *ctx =
	    crypto_ablkcipher_ctx(crypto_ablkcipher_reqtfm(req));
	int err;

	flow_log("%s() enc:%u\n", __func__, encrypt);

	rctx->gfp = (req->base.flags & (CRYPTO_TFM_REQ_MAY_BACKLOG |
		       CRYPTO_TFM_REQ_MAY_SLEEP)) ? GFP_KERNEL : GFP_ATOMIC;
	rctx->parent = &req->base;
	rctx->is_encrypt = encrypt;
	rctx->bd_suppress = false;
	rctx->total_todo = req->nbytes;
	rctx->src_sent = 0;
	rctx->total_sent = 0;
	rctx->total_received = 0;
	rctx->ctx = ctx;

	/* Initialize current position in src and dst scatterlists */
	rctx->src_sg = req->src;
	rctx->src_nents = 0;
	rctx->src_skip = 0;
	rctx->dst_sg = req->dst;
	rctx->dst_nents = 0;
	rctx->dst_skip = 0;

	if (ctx->cipher.mode == CIPHER_MODE_CBC ||
	    ctx->cipher.mode == CIPHER_MODE_CTR ||
	    ctx->cipher.mode == CIPHER_MODE_OFB ||
	    ctx->cipher.mode == CIPHER_MODE_XTS ||
	    ctx->cipher.mode == CIPHER_MODE_GCM ||
	    ctx->cipher.mode == CIPHER_MODE_CCM) {
		rctx->iv_ctr_len =
		    crypto_ablkcipher_ivsize(crypto_ablkcipher_reqtfm(req));
		memcpy(rctx->msg_buf.iv_ctr, req->info, rctx->iv_ctr_len);
	} else {
		rctx->iv_ctr_len = 0;
	}

	/* Choose a SPU to process this request */
	rctx->chan_idx = select_channel();
	err = handle_ablkcipher_req(rctx);
	if (err != -EINPROGRESS)
		/* synchronous result */
		spu_chunk_cleanup(rctx);

	return err;
}

static int des_setkey(struct crypto_ablkcipher *cipher, const u8 *key,
		      unsigned int keylen)
{
	struct iproc_ctx_s *ctx = crypto_ablkcipher_ctx(cipher);
	u32 tmp[DES_EXPKEY_WORDS];

	if (keylen == DES_KEY_SIZE) {
		if (des_ekey(tmp, key) == 0) {
			if (crypto_ablkcipher_get_flags(cipher) &
			    CRYPTO_TFM_REQ_FORBID_WEAK_KEYS) {
				u32 flags = CRYPTO_TFM_RES_WEAK_KEY;

				crypto_ablkcipher_set_flags(cipher, flags);
				return -EINVAL;
			}
		}

		ctx->cipher_type = CIPHER_TYPE_DES;
	} else {
		crypto_ablkcipher_set_flags(cipher, CRYPTO_TFM_RES_BAD_KEY_LEN);
		return -EINVAL;
	}
	return 0;
}

static int threedes_setkey(struct crypto_ablkcipher *cipher, const u8 *key,
			   unsigned int keylen)
{
	struct iproc_ctx_s *ctx = crypto_ablkcipher_ctx(cipher);

	if (keylen == (DES_KEY_SIZE * 3)) {
		u32 flags;
		int ret;

		flags = crypto_ablkcipher_get_flags(cipher);
		ret = __des3_verify_key(&flags, key);
		if (unlikely(ret)) {
			crypto_ablkcipher_set_flags(cipher, flags);
			return ret;
		}

		ctx->cipher_type = CIPHER_TYPE_3DES;
	} else {
		crypto_ablkcipher_set_flags(cipher, CRYPTO_TFM_RES_BAD_KEY_LEN);
		return -EINVAL;
	}
	return 0;
}

static int aes_setkey(struct crypto_ablkcipher *cipher, const u8 *key,
		      unsigned int keylen)
{
	struct iproc_ctx_s *ctx = crypto_ablkcipher_ctx(cipher);

	if (ctx->cipher.mode == CIPHER_MODE_XTS)
		/* XTS includes two keys of equal length */
		keylen = keylen / 2;

	switch (keylen) {
	case AES_KEYSIZE_128:
		ctx->cipher_type = CIPHER_TYPE_AES128;
		break;
	case AES_KEYSIZE_192:
		ctx->cipher_type = CIPHER_TYPE_AES192;
		break;
	case AES_KEYSIZE_256:
		ctx->cipher_type = CIPHER_TYPE_AES256;
		break;
	default:
		crypto_ablkcipher_set_flags(cipher, CRYPTO_TFM_RES_BAD_KEY_LEN);
		return -EINVAL;
	}
	WARN_ON((ctx->max_payload != SPU_MAX_PAYLOAD_INF) &&
		((ctx->max_payload % AES_BLOCK_SIZE) != 0));
	return 0;
}

static int rc4_setkey(struct crypto_ablkcipher *cipher, const u8 *key,
		      unsigned int keylen)
{
	struct iproc_ctx_s *ctx = crypto_ablkcipher_ctx(cipher);
	int i;

	ctx->enckeylen = ARC4_MAX_KEY_SIZE + ARC4_STATE_SIZE;

	ctx->enckey[0] = 0x00;	/* 0x00 */
	ctx->enckey[1] = 0x00;	/* i    */
	ctx->enckey[2] = 0x00;	/* 0x00 */
	ctx->enckey[3] = 0x00;	/* j    */
	for (i = 0; i < ARC4_MAX_KEY_SIZE; i++)
		ctx->enckey[i + ARC4_STATE_SIZE] = key[i % keylen];

	ctx->cipher_type = CIPHER_TYPE_INIT;

	return 0;
}

static int ablkcipher_setkey(struct crypto_ablkcipher *cipher, const u8 *key,
			     unsigned int keylen)
{
	struct spu_hw *spu = &iproc_priv.spu;
	struct iproc_ctx_s *ctx = crypto_ablkcipher_ctx(cipher);
	struct spu_cipher_parms cipher_parms;
	u32 alloc_len = 0;
	int err;

	flow_log("ablkcipher_setkey() keylen: %d\n", keylen);
	flow_dump("  key: ", key, keylen);

	switch (ctx->cipher.alg) {
	case CIPHER_ALG_DES:
		err = des_setkey(cipher, key, keylen);
		break;
	case CIPHER_ALG_3DES:
		err = threedes_setkey(cipher, key, keylen);
		break;
	case CIPHER_ALG_AES:
		err = aes_setkey(cipher, key, keylen);
		break;
	case CIPHER_ALG_RC4:
		err = rc4_setkey(cipher, key, keylen);
		break;
	default:
		pr_err("%s() Error: unknown cipher alg\n", __func__);
		err = -EINVAL;
	}
	if (err)
		return err;

	/* RC4 already populated ctx->enkey */
	if (ctx->cipher.alg != CIPHER_ALG_RC4) {
		memcpy(ctx->enckey, key, keylen);
		ctx->enckeylen = keylen;
	}
	/* SPU needs XTS keys in the reverse order the crypto API presents */
	if ((ctx->cipher.alg == CIPHER_ALG_AES) &&
	    (ctx->cipher.mode == CIPHER_MODE_XTS)) {
		unsigned int xts_keylen = keylen / 2;

		memcpy(ctx->enckey, key + xts_keylen, xts_keylen);
		memcpy(ctx->enckey + xts_keylen, key, xts_keylen);
	}

	if (spu->spu_type == SPU_TYPE_SPUM)
		alloc_len = BCM_HDR_LEN + SPU_HEADER_ALLOC_LEN;
	else if (spu->spu_type == SPU_TYPE_SPU2)
		alloc_len = BCM_HDR_LEN + SPU2_HEADER_ALLOC_LEN;
	memset(ctx->bcm_spu_req_hdr, 0, alloc_len);
	cipher_parms.iv_buf = NULL;
	cipher_parms.iv_len = crypto_ablkcipher_ivsize(cipher);
	flow_log("%s: iv_len %u\n", __func__, cipher_parms.iv_len);

	cipher_parms.alg = ctx->cipher.alg;
	cipher_parms.mode = ctx->cipher.mode;
	cipher_parms.type = ctx->cipher_type;
	cipher_parms.key_buf = ctx->enckey;
	cipher_parms.key_len = ctx->enckeylen;

	/* Prepend SPU request message with BCM header */
	memcpy(ctx->bcm_spu_req_hdr, BCMHEADER, BCM_HDR_LEN);
	ctx->spu_req_hdr_len =
	    spu->spu_cipher_req_init(ctx->bcm_spu_req_hdr + BCM_HDR_LEN,
				     &cipher_parms);

	ctx->spu_resp_hdr_len = spu->spu_response_hdr_len(ctx->authkeylen,
							  ctx->enckeylen,
							  false);

	atomic_inc(&iproc_priv.setkey_cnt[SPU_OP_CIPHER]);

	return 0;
}

static int ablkcipher_encrypt(struct ablkcipher_request *req)
{
	flow_log("ablkcipher_encrypt() nbytes:%u\n", req->nbytes);

	return ablkcipher_enqueue(req, true);
}

static int ablkcipher_decrypt(struct ablkcipher_request *req)
{
	flow_log("ablkcipher_decrypt() nbytes:%u\n", req->nbytes);
	return ablkcipher_enqueue(req, false);
}

static int ahash_enqueue(struct ahash_request *req)
{
	struct iproc_reqctx_s *rctx = ahash_request_ctx(req);
	struct crypto_ahash *tfm = crypto_ahash_reqtfm(req);
	struct iproc_ctx_s *ctx = crypto_ahash_ctx(tfm);
	int err = 0;
	const char *alg_name;

	flow_log("ahash_enqueue() nbytes:%u\n", req->nbytes);

	rctx->gfp = (req->base.flags & (CRYPTO_TFM_REQ_MAY_BACKLOG |
		       CRYPTO_TFM_REQ_MAY_SLEEP)) ? GFP_KERNEL : GFP_ATOMIC;
	rctx->parent = &req->base;
	rctx->ctx = ctx;
	rctx->bd_suppress = true;
	memset(&rctx->mb_mssg, 0, sizeof(struct brcm_message));

	/* Initialize position in src scatterlist */
	rctx->src_sg = req->src;
	rctx->src_skip = 0;
	rctx->src_nents = 0;
	rctx->dst_sg = NULL;
	rctx->dst_skip = 0;
	rctx->dst_nents = 0;

	/* SPU2 hardware does not compute hash of zero length data */
	if ((rctx->is_final == 1) && (rctx->total_todo == 0) &&
	    (iproc_priv.spu.spu_type == SPU_TYPE_SPU2)) {
		alg_name = crypto_tfm_alg_name(crypto_ahash_tfm(tfm));
		flow_log("Doing %sfinal %s zero-len hash request in software\n",
			 rctx->is_final ? "" : "non-", alg_name);
		err = do_shash((unsigned char *)alg_name, req->result,
			       NULL, 0, NULL, 0, ctx->authkey,
			       ctx->authkeylen);
		if (err < 0)
			flow_log("Hash request failed with error %d\n", err);
		return err;
	}
	/* Choose a SPU to process this request */
	rctx->chan_idx = select_channel();

	err = handle_ahash_req(rctx);
	if (err != -EINPROGRESS)
		/* synchronous result */
		spu_chunk_cleanup(rctx);

	if (err == -EAGAIN)
		/*
		 * we saved data in hash carry, but tell crypto API
		 * we successfully completed request.
		 */
		err = 0;

	return err;
}

static int __ahash_init(struct ahash_request *req)
{
	struct spu_hw *spu = &iproc_priv.spu;
	struct iproc_reqctx_s *rctx = ahash_request_ctx(req);
	struct crypto_ahash *tfm = crypto_ahash_reqtfm(req);
	struct iproc_ctx_s *ctx = crypto_ahash_ctx(tfm);

	flow_log("%s()\n", __func__);

	/* Initialize the context */
	rctx->hash_carry_len = 0;
	rctx->is_final = 0;

	rctx->total_todo = 0;
	rctx->src_sent = 0;
	rctx->total_sent = 0;
	rctx->total_received = 0;

	ctx->digestsize = crypto_ahash_digestsize(tfm);
	/* If we add a hash whose digest is larger, catch it here. */
	WARN_ON(ctx->digestsize > MAX_DIGEST_SIZE);

	rctx->is_sw_hmac = false;

	ctx->spu_resp_hdr_len = spu->spu_response_hdr_len(ctx->authkeylen, 0,
							  true);

	return 0;
}

/**
 * spu_no_incr_hash() - Determine whether incremental hashing is supported.
 * @ctx:  Crypto session context
 *
 * SPU-2 does not support incremental hashing (we'll have to revisit and
 * condition based on chip revision or device tree entry if future versions do
 * support incremental hash)
 *
 * SPU-M also doesn't support incremental hashing of AES-XCBC
 *
 * Return: true if incremental hashing is not supported
 *         false otherwise
 */
bool spu_no_incr_hash(struct iproc_ctx_s *ctx)
{
	struct spu_hw *spu = &iproc_priv.spu;

	if (spu->spu_type == SPU_TYPE_SPU2)
		return true;

	if ((ctx->auth.alg == HASH_ALG_AES) &&
	    (ctx->auth.mode == HASH_MODE_XCBC))
		return true;

	/* Otherwise, incremental hashing is supported */
	return false;
}

static int ahash_init(struct ahash_request *req)
{
	struct crypto_ahash *tfm = crypto_ahash_reqtfm(req);
	struct iproc_ctx_s *ctx = crypto_ahash_ctx(tfm);
	const char *alg_name;
	struct crypto_shash *hash;
	int ret;
	gfp_t gfp;

	if (spu_no_incr_hash(ctx)) {
		/*
		 * If we get an incremental hashing request and it's not
		 * supported by the hardware, we need to handle it in software
		 * by calling synchronous hash functions.
		 */
		alg_name = crypto_tfm_alg_name(crypto_ahash_tfm(tfm));
		hash = crypto_alloc_shash(alg_name, 0, 0);
		if (IS_ERR(hash)) {
			ret = PTR_ERR(hash);
			goto err;
		}

		gfp = (req->base.flags & (CRYPTO_TFM_REQ_MAY_BACKLOG |
		       CRYPTO_TFM_REQ_MAY_SLEEP)) ? GFP_KERNEL : GFP_ATOMIC;
		ctx->shash = kmalloc(sizeof(*ctx->shash) +
				     crypto_shash_descsize(hash), gfp);
		if (!ctx->shash) {
			ret = -ENOMEM;
			goto err_hash;
		}
		ctx->shash->tfm = hash;

		/* Set the key using data we already have from setkey */
		if (ctx->authkeylen > 0) {
			ret = crypto_shash_setkey(hash, ctx->authkey,
						  ctx->authkeylen);
			if (ret)
				goto err_shash;
		}

		/* Initialize hash w/ this key and other params */
		ret = crypto_shash_init(ctx->shash);
		if (ret)
			goto err_shash;
	} else {
		/* Otherwise call the internal function which uses SPU hw */
		ret = __ahash_init(req);
	}

	return ret;

err_shash:
	kfree(ctx->shash);
err_hash:
	crypto_free_shash(hash);
err:
	return ret;
}

static int __ahash_update(struct ahash_request *req)
{
	struct iproc_reqctx_s *rctx = ahash_request_ctx(req);

	flow_log("ahash_update() nbytes:%u\n", req->nbytes);

	if (!req->nbytes)
		return 0;
	rctx->total_todo += req->nbytes;
	rctx->src_sent = 0;

	return ahash_enqueue(req);
}

static int ahash_update(struct ahash_request *req)
{
	struct crypto_ahash *tfm = crypto_ahash_reqtfm(req);
	struct iproc_ctx_s *ctx = crypto_ahash_ctx(tfm);
	u8 *tmpbuf;
	int ret;
	int nents;
	gfp_t gfp;

	if (spu_no_incr_hash(ctx)) {
		/*
		 * If we get an incremental hashing request and it's not
		 * supported by the hardware, we need to handle it in software
		 * by calling synchronous hash functions.
		 */
		if (req->src)
			nents = sg_nents(req->src);
		else
			return -EINVAL;

		/* Copy data from req scatterlist to tmp buffer */
		gfp = (req->base.flags & (CRYPTO_TFM_REQ_MAY_BACKLOG |
		       CRYPTO_TFM_REQ_MAY_SLEEP)) ? GFP_KERNEL : GFP_ATOMIC;
		tmpbuf = kmalloc(req->nbytes, gfp);
		if (!tmpbuf)
			return -ENOMEM;

		if (sg_copy_to_buffer(req->src, nents, tmpbuf, req->nbytes) !=
				req->nbytes) {
			kfree(tmpbuf);
			return -EINVAL;
		}

		/* Call synchronous update */
		ret = crypto_shash_update(ctx->shash, tmpbuf, req->nbytes);
		kfree(tmpbuf);
	} else {
		/* Otherwise call the internal function which uses SPU hw */
		ret = __ahash_update(req);
	}

	return ret;
}

static int __ahash_final(struct ahash_request *req)
{
	struct iproc_reqctx_s *rctx = ahash_request_ctx(req);

	flow_log("ahash_final() nbytes:%u\n", req->nbytes);

	rctx->is_final = 1;

	return ahash_enqueue(req);
}

static int ahash_final(struct ahash_request *req)
{
	struct crypto_ahash *tfm = crypto_ahash_reqtfm(req);
	struct iproc_ctx_s *ctx = crypto_ahash_ctx(tfm);
	int ret;

	if (spu_no_incr_hash(ctx)) {
		/*
		 * If we get an incremental hashing request and it's not
		 * supported by the hardware, we need to handle it in software
		 * by calling synchronous hash functions.
		 */
		ret = crypto_shash_final(ctx->shash, req->result);

		/* Done with hash, can deallocate it now */
		crypto_free_shash(ctx->shash->tfm);
		kfree(ctx->shash);

	} else {
		/* Otherwise call the internal function which uses SPU hw */
		ret = __ahash_final(req);
	}

	return ret;
}

static int __ahash_finup(struct ahash_request *req)
{
	struct iproc_reqctx_s *rctx = ahash_request_ctx(req);

	flow_log("ahash_finup() nbytes:%u\n", req->nbytes);

	rctx->total_todo += req->nbytes;
	rctx->src_sent = 0;
	rctx->is_final = 1;

	return ahash_enqueue(req);
}

static int ahash_finup(struct ahash_request *req)
{
	struct crypto_ahash *tfm = crypto_ahash_reqtfm(req);
	struct iproc_ctx_s *ctx = crypto_ahash_ctx(tfm);
	u8 *tmpbuf;
	int ret;
	int nents;
	gfp_t gfp;

	if (spu_no_incr_hash(ctx)) {
		/*
		 * If we get an incremental hashing request and it's not
		 * supported by the hardware, we need to handle it in software
		 * by calling synchronous hash functions.
		 */
		if (req->src) {
			nents = sg_nents(req->src);
		} else {
			ret = -EINVAL;
			goto ahash_finup_exit;
		}

		/* Copy data from req scatterlist to tmp buffer */
		gfp = (req->base.flags & (CRYPTO_TFM_REQ_MAY_BACKLOG |
		       CRYPTO_TFM_REQ_MAY_SLEEP)) ? GFP_KERNEL : GFP_ATOMIC;
		tmpbuf = kmalloc(req->nbytes, gfp);
		if (!tmpbuf) {
			ret = -ENOMEM;
			goto ahash_finup_exit;
		}

		if (sg_copy_to_buffer(req->src, nents, tmpbuf, req->nbytes) !=
				req->nbytes) {
			ret = -EINVAL;
			goto ahash_finup_free;
		}

		/* Call synchronous update */
		ret = crypto_shash_finup(ctx->shash, tmpbuf, req->nbytes,
					 req->result);
	} else {
		/* Otherwise call the internal function which uses SPU hw */
		return __ahash_finup(req);
	}
ahash_finup_free:
	kfree(tmpbuf);

ahash_finup_exit:
	/* Done with hash, can deallocate it now */
	crypto_free_shash(ctx->shash->tfm);
	kfree(ctx->shash);
	return ret;
}

static int ahash_digest(struct ahash_request *req)
{
	int err = 0;

	flow_log("ahash_digest() nbytes:%u\n", req->nbytes);

	/* whole thing at once */
	err = __ahash_init(req);
	if (!err)
		err = __ahash_finup(req);

	return err;
}

static int ahash_setkey(struct crypto_ahash *ahash, const u8 *key,
			unsigned int keylen)
{
	struct iproc_ctx_s *ctx = crypto_ahash_ctx(ahash);

	flow_log("%s() ahash:%p key:%p keylen:%u\n",
		 __func__, ahash, key, keylen);
	flow_dump("  key: ", key, keylen);

	if (ctx->auth.alg == HASH_ALG_AES) {
		switch (keylen) {
		case AES_KEYSIZE_128:
			ctx->cipher_type = CIPHER_TYPE_AES128;
			break;
		case AES_KEYSIZE_192:
			ctx->cipher_type = CIPHER_TYPE_AES192;
			break;
		case AES_KEYSIZE_256:
			ctx->cipher_type = CIPHER_TYPE_AES256;
			break;
		default:
			pr_err("%s() Error: Invalid key length\n", __func__);
			return -EINVAL;
		}
	} else {
		pr_err("%s() Error: unknown hash alg\n", __func__);
		return -EINVAL;
	}
	memcpy(ctx->authkey, key, keylen);
	ctx->authkeylen = keylen;

	return 0;
}

static int ahash_export(struct ahash_request *req, void *out)
{
	const struct iproc_reqctx_s *rctx = ahash_request_ctx(req);
	struct spu_hash_export_s *spu_exp = (struct spu_hash_export_s *)out;

	spu_exp->total_todo = rctx->total_todo;
	spu_exp->total_sent = rctx->total_sent;
	spu_exp->is_sw_hmac = rctx->is_sw_hmac;
	memcpy(spu_exp->hash_carry, rctx->hash_carry, sizeof(rctx->hash_carry));
	spu_exp->hash_carry_len = rctx->hash_carry_len;
	memcpy(spu_exp->incr_hash, rctx->incr_hash, sizeof(rctx->incr_hash));

	return 0;
}

static int ahash_import(struct ahash_request *req, const void *in)
{
	struct iproc_reqctx_s *rctx = ahash_request_ctx(req);
	struct spu_hash_export_s *spu_exp = (struct spu_hash_export_s *)in;

	rctx->total_todo = spu_exp->total_todo;
	rctx->total_sent = spu_exp->total_sent;
	rctx->is_sw_hmac = spu_exp->is_sw_hmac;
	memcpy(rctx->hash_carry, spu_exp->hash_carry, sizeof(rctx->hash_carry));
	rctx->hash_carry_len = spu_exp->hash_carry_len;
	memcpy(rctx->incr_hash, spu_exp->incr_hash, sizeof(rctx->incr_hash));

	return 0;
}

static int ahash_hmac_setkey(struct crypto_ahash *ahash, const u8 *key,
			     unsigned int keylen)
{
	struct iproc_ctx_s *ctx = crypto_ahash_ctx(ahash);
	unsigned int blocksize =
		crypto_tfm_alg_blocksize(crypto_ahash_tfm(ahash));
	unsigned int digestsize = crypto_ahash_digestsize(ahash);
	unsigned int index;
	int rc;

	flow_log("%s() ahash:%p key:%p keylen:%u blksz:%u digestsz:%u\n",
		 __func__, ahash, key, keylen, blocksize, digestsize);
	flow_dump("  key: ", key, keylen);

	if (keylen > blocksize) {
		switch (ctx->auth.alg) {
		case HASH_ALG_MD5:
			rc = do_shash("md5", ctx->authkey, key, keylen, NULL,
				      0, NULL, 0);
			break;
		case HASH_ALG_SHA1:
			rc = do_shash("sha1", ctx->authkey, key, keylen, NULL,
				      0, NULL, 0);
			break;
		case HASH_ALG_SHA224:
			rc = do_shash("sha224", ctx->authkey, key, keylen, NULL,
				      0, NULL, 0);
			break;
		case HASH_ALG_SHA256:
			rc = do_shash("sha256", ctx->authkey, key, keylen, NULL,
				      0, NULL, 0);
			break;
		case HASH_ALG_SHA384:
			rc = do_shash("sha384", ctx->authkey, key, keylen, NULL,
				      0, NULL, 0);
			break;
		case HASH_ALG_SHA512:
			rc = do_shash("sha512", ctx->authkey, key, keylen, NULL,
				      0, NULL, 0);
			break;
		case HASH_ALG_SHA3_224:
			rc = do_shash("sha3-224", ctx->authkey, key, keylen,
				      NULL, 0, NULL, 0);
			break;
		case HASH_ALG_SHA3_256:
			rc = do_shash("sha3-256", ctx->authkey, key, keylen,
				      NULL, 0, NULL, 0);
			break;
		case HASH_ALG_SHA3_384:
			rc = do_shash("sha3-384", ctx->authkey, key, keylen,
				      NULL, 0, NULL, 0);
			break;
		case HASH_ALG_SHA3_512:
			rc = do_shash("sha3-512", ctx->authkey, key, keylen,
				      NULL, 0, NULL, 0);
			break;
		default:
			pr_err("%s() Error: unknown hash alg\n", __func__);
			return -EINVAL;
		}
		if (rc < 0) {
			pr_err("%s() Error %d computing shash for %s\n",
			       __func__, rc, hash_alg_name[ctx->auth.alg]);
			return rc;
		}
		ctx->authkeylen = digestsize;

		flow_log("  keylen > digestsize... hashed\n");
		flow_dump("  newkey: ", ctx->authkey, ctx->authkeylen);
	} else {
		memcpy(ctx->authkey, key, keylen);
		ctx->authkeylen = keylen;
	}

	/*
	 * Full HMAC operation in SPUM is not verified,
	 * So keeping the generation of IPAD, OPAD and
	 * outer hashing in software.
	 */
	if (iproc_priv.spu.spu_type == SPU_TYPE_SPUM) {
		memcpy(ctx->ipad, ctx->authkey, ctx->authkeylen);
		memset(ctx->ipad + ctx->authkeylen, 0,
		       blocksize - ctx->authkeylen);
		ctx->authkeylen = 0;
		memcpy(ctx->opad, ctx->ipad, blocksize);

		for (index = 0; index < blocksize; index++) {
			ctx->ipad[index] ^= HMAC_IPAD_VALUE;
			ctx->opad[index] ^= HMAC_OPAD_VALUE;
		}

		flow_dump("  ipad: ", ctx->ipad, blocksize);
		flow_dump("  opad: ", ctx->opad, blocksize);
	}
	ctx->digestsize = digestsize;
	atomic_inc(&iproc_priv.setkey_cnt[SPU_OP_HMAC]);

	return 0;
}

static int ahash_hmac_init(struct ahash_request *req)
{
	struct iproc_reqctx_s *rctx = ahash_request_ctx(req);
	struct crypto_ahash *tfm = crypto_ahash_reqtfm(req);
	struct iproc_ctx_s *ctx = crypto_ahash_ctx(tfm);
	unsigned int blocksize =
			crypto_tfm_alg_blocksize(crypto_ahash_tfm(tfm));

	flow_log("ahash_hmac_init()\n");

	/* init the context as a hash */
	ahash_init(req);

	if (!spu_no_incr_hash(ctx)) {
		/* SPU-M can do incr hashing but needs sw for outer HMAC */
		rctx->is_sw_hmac = true;
		ctx->auth.mode = HASH_MODE_HASH;
		/* start with a prepended ipad */
		memcpy(rctx->hash_carry, ctx->ipad, blocksize);
		rctx->hash_carry_len = blocksize;
		rctx->total_todo += blocksize;
	}

	return 0;
}

static int ahash_hmac_update(struct ahash_request *req)
{
	flow_log("ahash_hmac_update() nbytes:%u\n", req->nbytes);

	if (!req->nbytes)
		return 0;

	return ahash_update(req);
}

static int ahash_hmac_final(struct ahash_request *req)
{
	flow_log("ahash_hmac_final() nbytes:%u\n", req->nbytes);

	return ahash_final(req);
}

static int ahash_hmac_finup(struct ahash_request *req)
{
	flow_log("ahash_hmac_finupl() nbytes:%u\n", req->nbytes);

	return ahash_finup(req);
}

static int ahash_hmac_digest(struct ahash_request *req)
{
	struct iproc_reqctx_s *rctx = ahash_request_ctx(req);
	struct crypto_ahash *tfm = crypto_ahash_reqtfm(req);
	struct iproc_ctx_s *ctx = crypto_ahash_ctx(tfm);
	unsigned int blocksize =
			crypto_tfm_alg_blocksize(crypto_ahash_tfm(tfm));

	flow_log("ahash_hmac_digest() nbytes:%u\n", req->nbytes);

	/* Perform initialization and then call finup */
	__ahash_init(req);

	if (iproc_priv.spu.spu_type == SPU_TYPE_SPU2) {
		/*
		 * SPU2 supports full HMAC implementation in the
		 * hardware, need not to generate IPAD, OPAD and
		 * outer hash in software.
		 * Only for hash key len > hash block size, SPU2
		 * expects to perform hashing on the key, shorten
		 * it to digest size and feed it as hash key.
		 */
		rctx->is_sw_hmac = false;
		ctx->auth.mode = HASH_MODE_HMAC;
	} else {
		rctx->is_sw_hmac = true;
		ctx->auth.mode = HASH_MODE_HASH;
		/* start with a prepended ipad */
		memcpy(rctx->hash_carry, ctx->ipad, blocksize);
		rctx->hash_carry_len = blocksize;
		rctx->total_todo += blocksize;
	}

	return __ahash_finup(req);
}

/* aead helpers */

static int aead_need_fallback(struct aead_request *req)
{
	struct iproc_reqctx_s *rctx = aead_request_ctx(req);
	struct spu_hw *spu = &iproc_priv.spu;
	struct crypto_aead *aead = crypto_aead_reqtfm(req);
	struct iproc_ctx_s *ctx = crypto_aead_ctx(aead);
	u32 payload_len;

	/*
	 * SPU hardware cannot handle the AES-GCM/CCM case where plaintext
	 * and AAD are both 0 bytes long. So use fallback in this case.
	 */
	if (((ctx->cipher.mode == CIPHER_MODE_GCM) ||
	     (ctx->cipher.mode == CIPHER_MODE_CCM)) &&
	    (req->assoclen == 0)) {
		if ((rctx->is_encrypt && (req->cryptlen == 0)) ||
		    (!rctx->is_encrypt && (req->cryptlen == ctx->digestsize))) {
			flow_log("AES GCM/CCM needs fallback for 0 len req\n");
			return 1;
		}
	}

	/* SPU-M hardware only supports CCM digest size of 8, 12, or 16 bytes */
	if ((ctx->cipher.mode == CIPHER_MODE_CCM) &&
	    (spu->spu_type == SPU_TYPE_SPUM) &&
	    (ctx->digestsize != 8) && (ctx->digestsize != 12) &&
	    (ctx->digestsize != 16)) {
		flow_log("%s() AES CCM needs fallback for digest size %d\n",
			 __func__, ctx->digestsize);
		return 1;
	}

	/*
	 * SPU-M on NSP has an issue where AES-CCM hash is not correct
	 * when AAD size is 0
	 */
	if ((ctx->cipher.mode == CIPHER_MODE_CCM) &&
	    (spu->spu_subtype == SPU_SUBTYPE_SPUM_NSP) &&
	    (req->assoclen == 0)) {
		flow_log("%s() AES_CCM needs fallback for 0 len AAD on NSP\n",
			 __func__);
		return 1;
	}

	payload_len = req->cryptlen;
	if (spu->spu_type == SPU_TYPE_SPUM)
		payload_len += req->assoclen;

	flow_log("%s() payload len: %u\n", __func__, payload_len);

	if (ctx->max_payload == SPU_MAX_PAYLOAD_INF)
		return 0;
	else
		return payload_len > ctx->max_payload;
}

static void aead_complete(struct crypto_async_request *areq, int err)
{
	struct aead_request *req =
	    container_of(areq, struct aead_request, base);
	struct iproc_reqctx_s *rctx = aead_request_ctx(req);
	struct crypto_aead *aead = crypto_aead_reqtfm(req);

	flow_log("%s() err:%d\n", __func__, err);

	areq->tfm = crypto_aead_tfm(aead);

	areq->complete = rctx->old_complete;
	areq->data = rctx->old_data;

	areq->complete(areq, err);
}

static int aead_do_fallback(struct aead_request *req, bool is_encrypt)
{
	struct crypto_aead *aead = crypto_aead_reqtfm(req);
	struct crypto_tfm *tfm = crypto_aead_tfm(aead);
	struct iproc_reqctx_s *rctx = aead_request_ctx(req);
	struct iproc_ctx_s *ctx = crypto_tfm_ctx(tfm);
	int err;
	u32 req_flags;

	flow_log("%s() enc:%u\n", __func__, is_encrypt);

	if (ctx->fallback_cipher) {
		/* Store the cipher tfm and then use the fallback tfm */
		rctx->old_tfm = tfm;
		aead_request_set_tfm(req, ctx->fallback_cipher);
		/*
		 * Save the callback and chain ourselves in, so we can restore
		 * the tfm
		 */
		rctx->old_complete = req->base.complete;
		rctx->old_data = req->base.data;
		req_flags = aead_request_flags(req);
		aead_request_set_callback(req, req_flags, aead_complete, req);
		err = is_encrypt ? crypto_aead_encrypt(req) :
		    crypto_aead_decrypt(req);

		if (err == 0) {
			/*
			 * fallback was synchronous (did not return
			 * -EINPROGRESS). So restore request state here.
			 */
			aead_request_set_callback(req, req_flags,
						  rctx->old_complete, req);
			req->base.data = rctx->old_data;
			aead_request_set_tfm(req, aead);
			flow_log("%s() fallback completed successfully\n\n",
				 __func__);
		}
	} else {
		err = -EINVAL;
	}

	return err;
}

static int aead_enqueue(struct aead_request *req, bool is_encrypt)
{
	struct iproc_reqctx_s *rctx = aead_request_ctx(req);
	struct crypto_aead *aead = crypto_aead_reqtfm(req);
	struct iproc_ctx_s *ctx = crypto_aead_ctx(aead);
	int err;

	flow_log("%s() enc:%u\n", __func__, is_encrypt);

	if (req->assoclen > MAX_ASSOC_SIZE) {
		pr_err
		    ("%s() Error: associated data too long. (%u > %u bytes)\n",
		     __func__, req->assoclen, MAX_ASSOC_SIZE);
		return -EINVAL;
	}

	rctx->gfp = (req->base.flags & (CRYPTO_TFM_REQ_MAY_BACKLOG |
		       CRYPTO_TFM_REQ_MAY_SLEEP)) ? GFP_KERNEL : GFP_ATOMIC;
	rctx->parent = &req->base;
	rctx->is_encrypt = is_encrypt;
	rctx->bd_suppress = false;
	rctx->total_todo = req->cryptlen;
	rctx->src_sent = 0;
	rctx->total_sent = 0;
	rctx->total_received = 0;
	rctx->is_sw_hmac = false;
	rctx->ctx = ctx;
	memset(&rctx->mb_mssg, 0, sizeof(struct brcm_message));

	/* assoc data is at start of src sg */
	rctx->assoc = req->src;

	/*
	 * Init current position in src scatterlist to be after assoc data.
	 * src_skip set to buffer offset where data begins. (Assoc data could
	 * end in the middle of a buffer.)
	 */
	if (spu_sg_at_offset(req->src, req->assoclen, &rctx->src_sg,
			     &rctx->src_skip) < 0) {
		pr_err("%s() Error: Unable to find start of src data\n",
		       __func__);
		return -EINVAL;
	}

	rctx->src_nents = 0;
	rctx->dst_nents = 0;
	if (req->dst == req->src) {
		rctx->dst_sg = rctx->src_sg;
		rctx->dst_skip = rctx->src_skip;
	} else {
		/*
		 * Expect req->dst to have room for assoc data followed by
		 * output data and ICV, if encrypt. So initialize dst_sg
		 * to point beyond assoc len offset.
		 */
		if (spu_sg_at_offset(req->dst, req->assoclen, &rctx->dst_sg,
				     &rctx->dst_skip) < 0) {
			pr_err("%s() Error: Unable to find start of dst data\n",
			       __func__);
			return -EINVAL;
		}
	}

	if (ctx->cipher.mode == CIPHER_MODE_CBC ||
	    ctx->cipher.mode == CIPHER_MODE_CTR ||
	    ctx->cipher.mode == CIPHER_MODE_OFB ||
	    ctx->cipher.mode == CIPHER_MODE_XTS ||
	    ctx->cipher.mode == CIPHER_MODE_GCM) {
		rctx->iv_ctr_len =
			ctx->salt_len +
			crypto_aead_ivsize(crypto_aead_reqtfm(req));
	} else if (ctx->cipher.mode == CIPHER_MODE_CCM) {
		rctx->iv_ctr_len = CCM_AES_IV_SIZE;
	} else {
		rctx->iv_ctr_len = 0;
	}

	rctx->hash_carry_len = 0;

	flow_log("  src sg: %p\n", req->src);
	flow_log("  rctx->src_sg: %p, src_skip %u\n",
		 rctx->src_sg, rctx->src_skip);
	flow_log("  assoc:  %p, assoclen %u\n", rctx->assoc, req->assoclen);
	flow_log("  dst sg: %p\n", req->dst);
	flow_log("  rctx->dst_sg: %p, dst_skip %u\n",
		 rctx->dst_sg, rctx->dst_skip);
	flow_log("  iv_ctr_len:%u\n", rctx->iv_ctr_len);
	flow_dump("  iv: ", req->iv, rctx->iv_ctr_len);
	flow_log("  authkeylen:%u\n", ctx->authkeylen);
	flow_log("  is_esp: %s\n", ctx->is_esp ? "yes" : "no");

	if (ctx->max_payload == SPU_MAX_PAYLOAD_INF)
		flow_log("  max_payload infinite");
	else
		flow_log("  max_payload: %u\n", ctx->max_payload);

	if (unlikely(aead_need_fallback(req)))
		return aead_do_fallback(req, is_encrypt);

	/*
	 * Do memory allocations for request after fallback check, because if we
	 * do fallback, we won't call finish_req() to dealloc.
	 */
	if (rctx->iv_ctr_len) {
		if (ctx->salt_len)
			memcpy(rctx->msg_buf.iv_ctr + ctx->salt_offset,
			       ctx->salt, ctx->salt_len);
		memcpy(rctx->msg_buf.iv_ctr + ctx->salt_offset + ctx->salt_len,
		       req->iv,
		       rctx->iv_ctr_len - ctx->salt_len - ctx->salt_offset);
	}

	rctx->chan_idx = select_channel();
	err = handle_aead_req(rctx);
	if (err != -EINPROGRESS)
		/* synchronous result */
		spu_chunk_cleanup(rctx);

	return err;
}

static int aead_authenc_setkey(struct crypto_aead *cipher,
			       const u8 *key, unsigned int keylen)
{
	struct spu_hw *spu = &iproc_priv.spu;
	struct iproc_ctx_s *ctx = crypto_aead_ctx(cipher);
	struct crypto_tfm *tfm = crypto_aead_tfm(cipher);
	struct crypto_authenc_keys keys;
	int ret;

	flow_log("%s() aead:%p key:%p keylen:%u\n", __func__, cipher, key,
		 keylen);
	flow_dump("  key: ", key, keylen);

	ret = crypto_authenc_extractkeys(&keys, key, keylen);
	if (ret)
		goto badkey;

	if (keys.enckeylen > MAX_KEY_SIZE ||
	    keys.authkeylen > MAX_KEY_SIZE)
		goto badkey;

	ctx->enckeylen = keys.enckeylen;
	ctx->authkeylen = keys.authkeylen;

	memcpy(ctx->enckey, keys.enckey, keys.enckeylen);
	/* May end up padding auth key. So make sure it's zeroed. */
	memset(ctx->authkey, 0, sizeof(ctx->authkey));
	memcpy(ctx->authkey, keys.authkey, keys.authkeylen);

	switch (ctx->alg->cipher_info.alg) {
	case CIPHER_ALG_DES:
		if (ctx->enckeylen == DES_KEY_SIZE) {
			u32 tmp[DES_EXPKEY_WORDS];
			u32 flags = CRYPTO_TFM_RES_WEAK_KEY;

			if (des_ekey(tmp, keys.enckey) == 0) {
				if (crypto_aead_get_flags(cipher) &
				    CRYPTO_TFM_REQ_FORBID_WEAK_KEYS) {
					crypto_aead_set_flags(cipher, flags);
					return -EINVAL;
				}
			}

			ctx->cipher_type = CIPHER_TYPE_DES;
		} else {
			goto badkey;
		}
		break;
	case CIPHER_ALG_3DES:
		if (ctx->enckeylen == (DES_KEY_SIZE * 3)) {
<<<<<<< HEAD
			const u32 *K = (const u32 *)keys.enckey;
			u32 flags = CRYPTO_TFM_RES_BAD_KEY_SCHED;
=======
			u32 flags;
>>>>>>> 0ecfebd2

			flags = crypto_aead_get_flags(cipher);
			ret = __des3_verify_key(&flags, keys.enckey);
			if (unlikely(ret)) {
				crypto_aead_set_flags(cipher, flags);
				return ret;
			}

			ctx->cipher_type = CIPHER_TYPE_3DES;
		} else {
			crypto_aead_set_flags(cipher,
					      CRYPTO_TFM_RES_BAD_KEY_LEN);
			return -EINVAL;
		}
		break;
	case CIPHER_ALG_AES:
		switch (ctx->enckeylen) {
		case AES_KEYSIZE_128:
			ctx->cipher_type = CIPHER_TYPE_AES128;
			break;
		case AES_KEYSIZE_192:
			ctx->cipher_type = CIPHER_TYPE_AES192;
			break;
		case AES_KEYSIZE_256:
			ctx->cipher_type = CIPHER_TYPE_AES256;
			break;
		default:
			goto badkey;
		}
		break;
	case CIPHER_ALG_RC4:
		ctx->cipher_type = CIPHER_TYPE_INIT;
		break;
	default:
		pr_err("%s() Error: Unknown cipher alg\n", __func__);
		return -EINVAL;
	}

	flow_log("  enckeylen:%u authkeylen:%u\n", ctx->enckeylen,
		 ctx->authkeylen);
	flow_dump("  enc: ", ctx->enckey, ctx->enckeylen);
	flow_dump("  auth: ", ctx->authkey, ctx->authkeylen);

	/* setkey the fallback just in case we needto use it */
	if (ctx->fallback_cipher) {
		flow_log("  running fallback setkey()\n");

		ctx->fallback_cipher->base.crt_flags &= ~CRYPTO_TFM_REQ_MASK;
		ctx->fallback_cipher->base.crt_flags |=
		    tfm->crt_flags & CRYPTO_TFM_REQ_MASK;
		ret = crypto_aead_setkey(ctx->fallback_cipher, key, keylen);
		if (ret) {
			flow_log("  fallback setkey() returned:%d\n", ret);
			tfm->crt_flags &= ~CRYPTO_TFM_RES_MASK;
			tfm->crt_flags |=
			    (ctx->fallback_cipher->base.crt_flags &
			     CRYPTO_TFM_RES_MASK);
		}
	}

	ctx->spu_resp_hdr_len = spu->spu_response_hdr_len(ctx->authkeylen,
							  ctx->enckeylen,
							  false);

	atomic_inc(&iproc_priv.setkey_cnt[SPU_OP_AEAD]);

	return ret;

badkey:
	ctx->enckeylen = 0;
	ctx->authkeylen = 0;
	ctx->digestsize = 0;

	crypto_aead_set_flags(cipher, CRYPTO_TFM_RES_BAD_KEY_LEN);
	return -EINVAL;
}

static int aead_gcm_ccm_setkey(struct crypto_aead *cipher,
			       const u8 *key, unsigned int keylen)
{
	struct spu_hw *spu = &iproc_priv.spu;
	struct iproc_ctx_s *ctx = crypto_aead_ctx(cipher);
	struct crypto_tfm *tfm = crypto_aead_tfm(cipher);

	int ret = 0;

	flow_log("%s() keylen:%u\n", __func__, keylen);
	flow_dump("  key: ", key, keylen);

	if (!ctx->is_esp)
		ctx->digestsize = keylen;

	ctx->enckeylen = keylen;
	ctx->authkeylen = 0;
	memcpy(ctx->enckey, key, ctx->enckeylen);

	switch (ctx->enckeylen) {
	case AES_KEYSIZE_128:
		ctx->cipher_type = CIPHER_TYPE_AES128;
		break;
	case AES_KEYSIZE_192:
		ctx->cipher_type = CIPHER_TYPE_AES192;
		break;
	case AES_KEYSIZE_256:
		ctx->cipher_type = CIPHER_TYPE_AES256;
		break;
	default:
		goto badkey;
	}

	flow_log("  enckeylen:%u authkeylen:%u\n", ctx->enckeylen,
		 ctx->authkeylen);
	flow_dump("  enc: ", ctx->enckey, ctx->enckeylen);
	flow_dump("  auth: ", ctx->authkey, ctx->authkeylen);

	/* setkey the fallback just in case we need to use it */
	if (ctx->fallback_cipher) {
		flow_log("  running fallback setkey()\n");

		ctx->fallback_cipher->base.crt_flags &= ~CRYPTO_TFM_REQ_MASK;
		ctx->fallback_cipher->base.crt_flags |=
		    tfm->crt_flags & CRYPTO_TFM_REQ_MASK;
		ret = crypto_aead_setkey(ctx->fallback_cipher, key,
					 keylen + ctx->salt_len);
		if (ret) {
			flow_log("  fallback setkey() returned:%d\n", ret);
			tfm->crt_flags &= ~CRYPTO_TFM_RES_MASK;
			tfm->crt_flags |=
			    (ctx->fallback_cipher->base.crt_flags &
			     CRYPTO_TFM_RES_MASK);
		}
	}

	ctx->spu_resp_hdr_len = spu->spu_response_hdr_len(ctx->authkeylen,
							  ctx->enckeylen,
							  false);

	atomic_inc(&iproc_priv.setkey_cnt[SPU_OP_AEAD]);

	flow_log("  enckeylen:%u authkeylen:%u\n", ctx->enckeylen,
		 ctx->authkeylen);

	return ret;

badkey:
	ctx->enckeylen = 0;
	ctx->authkeylen = 0;
	ctx->digestsize = 0;

	crypto_aead_set_flags(cipher, CRYPTO_TFM_RES_BAD_KEY_LEN);
	return -EINVAL;
}

/**
 * aead_gcm_esp_setkey() - setkey() operation for ESP variant of GCM AES.
 * @cipher: AEAD structure
 * @key:    Key followed by 4 bytes of salt
 * @keylen: Length of key plus salt, in bytes
 *
 * Extracts salt from key and stores it to be prepended to IV on each request.
 * Digest is always 16 bytes
 *
 * Return: Value from generic gcm setkey.
 */
static int aead_gcm_esp_setkey(struct crypto_aead *cipher,
			       const u8 *key, unsigned int keylen)
{
	struct iproc_ctx_s *ctx = crypto_aead_ctx(cipher);

	flow_log("%s\n", __func__);
	ctx->salt_len = GCM_ESP_SALT_SIZE;
	ctx->salt_offset = GCM_ESP_SALT_OFFSET;
	memcpy(ctx->salt, key + keylen - GCM_ESP_SALT_SIZE, GCM_ESP_SALT_SIZE);
	keylen -= GCM_ESP_SALT_SIZE;
	ctx->digestsize = GCM_ESP_DIGESTSIZE;
	ctx->is_esp = true;
	flow_dump("salt: ", ctx->salt, GCM_ESP_SALT_SIZE);

	return aead_gcm_ccm_setkey(cipher, key, keylen);
}

/**
 * rfc4543_gcm_esp_setkey() - setkey operation for RFC4543 variant of GCM/GMAC.
 * cipher: AEAD structure
 * key:    Key followed by 4 bytes of salt
 * keylen: Length of key plus salt, in bytes
 *
 * Extracts salt from key and stores it to be prepended to IV on each request.
 * Digest is always 16 bytes
 *
 * Return: Value from generic gcm setkey.
 */
static int rfc4543_gcm_esp_setkey(struct crypto_aead *cipher,
				  const u8 *key, unsigned int keylen)
{
	struct iproc_ctx_s *ctx = crypto_aead_ctx(cipher);

	flow_log("%s\n", __func__);
	ctx->salt_len = GCM_ESP_SALT_SIZE;
	ctx->salt_offset = GCM_ESP_SALT_OFFSET;
	memcpy(ctx->salt, key + keylen - GCM_ESP_SALT_SIZE, GCM_ESP_SALT_SIZE);
	keylen -= GCM_ESP_SALT_SIZE;
	ctx->digestsize = GCM_ESP_DIGESTSIZE;
	ctx->is_esp = true;
	ctx->is_rfc4543 = true;
	flow_dump("salt: ", ctx->salt, GCM_ESP_SALT_SIZE);

	return aead_gcm_ccm_setkey(cipher, key, keylen);
}

/**
 * aead_ccm_esp_setkey() - setkey() operation for ESP variant of CCM AES.
 * @cipher: AEAD structure
 * @key:    Key followed by 4 bytes of salt
 * @keylen: Length of key plus salt, in bytes
 *
 * Extracts salt from key and stores it to be prepended to IV on each request.
 * Digest is always 16 bytes
 *
 * Return: Value from generic ccm setkey.
 */
static int aead_ccm_esp_setkey(struct crypto_aead *cipher,
			       const u8 *key, unsigned int keylen)
{
	struct iproc_ctx_s *ctx = crypto_aead_ctx(cipher);

	flow_log("%s\n", __func__);
	ctx->salt_len = CCM_ESP_SALT_SIZE;
	ctx->salt_offset = CCM_ESP_SALT_OFFSET;
	memcpy(ctx->salt, key + keylen - CCM_ESP_SALT_SIZE, CCM_ESP_SALT_SIZE);
	keylen -= CCM_ESP_SALT_SIZE;
	ctx->is_esp = true;
	flow_dump("salt: ", ctx->salt, CCM_ESP_SALT_SIZE);

	return aead_gcm_ccm_setkey(cipher, key, keylen);
}

static int aead_setauthsize(struct crypto_aead *cipher, unsigned int authsize)
{
	struct iproc_ctx_s *ctx = crypto_aead_ctx(cipher);
	int ret = 0;

	flow_log("%s() authkeylen:%u authsize:%u\n",
		 __func__, ctx->authkeylen, authsize);

	ctx->digestsize = authsize;

	/* setkey the fallback just in case we needto use it */
	if (ctx->fallback_cipher) {
		flow_log("  running fallback setauth()\n");

		ret = crypto_aead_setauthsize(ctx->fallback_cipher, authsize);
		if (ret)
			flow_log("  fallback setauth() returned:%d\n", ret);
	}

	return ret;
}

static int aead_encrypt(struct aead_request *req)
{
	flow_log("%s() cryptlen:%u %08x\n", __func__, req->cryptlen,
		 req->cryptlen);
	dump_sg(req->src, 0, req->cryptlen + req->assoclen);
	flow_log("  assoc_len:%u\n", req->assoclen);

	return aead_enqueue(req, true);
}

static int aead_decrypt(struct aead_request *req)
{
	flow_log("%s() cryptlen:%u\n", __func__, req->cryptlen);
	dump_sg(req->src, 0, req->cryptlen + req->assoclen);
	flow_log("  assoc_len:%u\n", req->assoclen);

	return aead_enqueue(req, false);
}

/* ==================== Supported Cipher Algorithms ==================== */

static struct iproc_alg_s driver_algs[] = {
	{
	 .type = CRYPTO_ALG_TYPE_AEAD,
	 .alg.aead = {
		 .base = {
			.cra_name = "gcm(aes)",
			.cra_driver_name = "gcm-aes-iproc",
			.cra_blocksize = AES_BLOCK_SIZE,
			.cra_flags = CRYPTO_ALG_NEED_FALLBACK
		 },
		 .setkey = aead_gcm_ccm_setkey,
		 .ivsize = GCM_AES_IV_SIZE,
		.maxauthsize = AES_BLOCK_SIZE,
	 },
	 .cipher_info = {
			 .alg = CIPHER_ALG_AES,
			 .mode = CIPHER_MODE_GCM,
			 },
	 .auth_info = {
		       .alg = HASH_ALG_AES,
		       .mode = HASH_MODE_GCM,
		       },
	 .auth_first = 0,
	 },
	{
	 .type = CRYPTO_ALG_TYPE_AEAD,
	 .alg.aead = {
		 .base = {
			.cra_name = "ccm(aes)",
			.cra_driver_name = "ccm-aes-iproc",
			.cra_blocksize = AES_BLOCK_SIZE,
			.cra_flags = CRYPTO_ALG_NEED_FALLBACK
		 },
		 .setkey = aead_gcm_ccm_setkey,
		 .ivsize = CCM_AES_IV_SIZE,
		.maxauthsize = AES_BLOCK_SIZE,
	 },
	 .cipher_info = {
			 .alg = CIPHER_ALG_AES,
			 .mode = CIPHER_MODE_CCM,
			 },
	 .auth_info = {
		       .alg = HASH_ALG_AES,
		       .mode = HASH_MODE_CCM,
		       },
	 .auth_first = 0,
	 },
	{
	 .type = CRYPTO_ALG_TYPE_AEAD,
	 .alg.aead = {
		 .base = {
			.cra_name = "rfc4106(gcm(aes))",
			.cra_driver_name = "gcm-aes-esp-iproc",
			.cra_blocksize = AES_BLOCK_SIZE,
			.cra_flags = CRYPTO_ALG_NEED_FALLBACK
		 },
		 .setkey = aead_gcm_esp_setkey,
		 .ivsize = GCM_RFC4106_IV_SIZE,
		 .maxauthsize = AES_BLOCK_SIZE,
	 },
	 .cipher_info = {
			 .alg = CIPHER_ALG_AES,
			 .mode = CIPHER_MODE_GCM,
			 },
	 .auth_info = {
		       .alg = HASH_ALG_AES,
		       .mode = HASH_MODE_GCM,
		       },
	 .auth_first = 0,
	 },
	{
	 .type = CRYPTO_ALG_TYPE_AEAD,
	 .alg.aead = {
		 .base = {
			.cra_name = "rfc4309(ccm(aes))",
			.cra_driver_name = "ccm-aes-esp-iproc",
			.cra_blocksize = AES_BLOCK_SIZE,
			.cra_flags = CRYPTO_ALG_NEED_FALLBACK
		 },
		 .setkey = aead_ccm_esp_setkey,
		 .ivsize = CCM_AES_IV_SIZE,
		 .maxauthsize = AES_BLOCK_SIZE,
	 },
	 .cipher_info = {
			 .alg = CIPHER_ALG_AES,
			 .mode = CIPHER_MODE_CCM,
			 },
	 .auth_info = {
		       .alg = HASH_ALG_AES,
		       .mode = HASH_MODE_CCM,
		       },
	 .auth_first = 0,
	 },
	{
	 .type = CRYPTO_ALG_TYPE_AEAD,
	 .alg.aead = {
		 .base = {
			.cra_name = "rfc4543(gcm(aes))",
			.cra_driver_name = "gmac-aes-esp-iproc",
			.cra_blocksize = AES_BLOCK_SIZE,
			.cra_flags = CRYPTO_ALG_NEED_FALLBACK
		 },
		 .setkey = rfc4543_gcm_esp_setkey,
		 .ivsize = GCM_RFC4106_IV_SIZE,
		 .maxauthsize = AES_BLOCK_SIZE,
	 },
	 .cipher_info = {
			 .alg = CIPHER_ALG_AES,
			 .mode = CIPHER_MODE_GCM,
			 },
	 .auth_info = {
		       .alg = HASH_ALG_AES,
		       .mode = HASH_MODE_GCM,
		       },
	 .auth_first = 0,
	 },
	{
	 .type = CRYPTO_ALG_TYPE_AEAD,
	 .alg.aead = {
		 .base = {
			.cra_name = "authenc(hmac(md5),cbc(aes))",
			.cra_driver_name = "authenc-hmac-md5-cbc-aes-iproc",
			.cra_blocksize = AES_BLOCK_SIZE,
			.cra_flags = CRYPTO_ALG_NEED_FALLBACK | CRYPTO_ALG_ASYNC
		 },
		 .setkey = aead_authenc_setkey,
		.ivsize = AES_BLOCK_SIZE,
		.maxauthsize = MD5_DIGEST_SIZE,
	 },
	 .cipher_info = {
			 .alg = CIPHER_ALG_AES,
			 .mode = CIPHER_MODE_CBC,
			 },
	 .auth_info = {
		       .alg = HASH_ALG_MD5,
		       .mode = HASH_MODE_HMAC,
		       },
	 .auth_first = 0,
	 },
	{
	 .type = CRYPTO_ALG_TYPE_AEAD,
	 .alg.aead = {
		 .base = {
			.cra_name = "authenc(hmac(sha1),cbc(aes))",
			.cra_driver_name = "authenc-hmac-sha1-cbc-aes-iproc",
			.cra_blocksize = AES_BLOCK_SIZE,
			.cra_flags = CRYPTO_ALG_NEED_FALLBACK | CRYPTO_ALG_ASYNC
		 },
		 .setkey = aead_authenc_setkey,
		 .ivsize = AES_BLOCK_SIZE,
		 .maxauthsize = SHA1_DIGEST_SIZE,
	 },
	 .cipher_info = {
			 .alg = CIPHER_ALG_AES,
			 .mode = CIPHER_MODE_CBC,
			 },
	 .auth_info = {
		       .alg = HASH_ALG_SHA1,
		       .mode = HASH_MODE_HMAC,
		       },
	 .auth_first = 0,
	 },
	{
	 .type = CRYPTO_ALG_TYPE_AEAD,
	 .alg.aead = {
		 .base = {
			.cra_name = "authenc(hmac(sha256),cbc(aes))",
			.cra_driver_name = "authenc-hmac-sha256-cbc-aes-iproc",
			.cra_blocksize = AES_BLOCK_SIZE,
			.cra_flags = CRYPTO_ALG_NEED_FALLBACK | CRYPTO_ALG_ASYNC
		 },
		 .setkey = aead_authenc_setkey,
		 .ivsize = AES_BLOCK_SIZE,
		 .maxauthsize = SHA256_DIGEST_SIZE,
	 },
	 .cipher_info = {
			 .alg = CIPHER_ALG_AES,
			 .mode = CIPHER_MODE_CBC,
			 },
	 .auth_info = {
		       .alg = HASH_ALG_SHA256,
		       .mode = HASH_MODE_HMAC,
		       },
	 .auth_first = 0,
	 },
	{
	 .type = CRYPTO_ALG_TYPE_AEAD,
	 .alg.aead = {
		 .base = {
			.cra_name = "authenc(hmac(md5),cbc(des))",
			.cra_driver_name = "authenc-hmac-md5-cbc-des-iproc",
			.cra_blocksize = DES_BLOCK_SIZE,
			.cra_flags = CRYPTO_ALG_NEED_FALLBACK | CRYPTO_ALG_ASYNC
		 },
		 .setkey = aead_authenc_setkey,
		 .ivsize = DES_BLOCK_SIZE,
		 .maxauthsize = MD5_DIGEST_SIZE,
	 },
	 .cipher_info = {
			 .alg = CIPHER_ALG_DES,
			 .mode = CIPHER_MODE_CBC,
			 },
	 .auth_info = {
		       .alg = HASH_ALG_MD5,
		       .mode = HASH_MODE_HMAC,
		       },
	 .auth_first = 0,
	 },
	{
	 .type = CRYPTO_ALG_TYPE_AEAD,
	 .alg.aead = {
		 .base = {
			.cra_name = "authenc(hmac(sha1),cbc(des))",
			.cra_driver_name = "authenc-hmac-sha1-cbc-des-iproc",
			.cra_blocksize = DES_BLOCK_SIZE,
			.cra_flags = CRYPTO_ALG_NEED_FALLBACK | CRYPTO_ALG_ASYNC
		 },
		 .setkey = aead_authenc_setkey,
		 .ivsize = DES_BLOCK_SIZE,
		 .maxauthsize = SHA1_DIGEST_SIZE,
	 },
	 .cipher_info = {
			 .alg = CIPHER_ALG_DES,
			 .mode = CIPHER_MODE_CBC,
			 },
	 .auth_info = {
		       .alg = HASH_ALG_SHA1,
		       .mode = HASH_MODE_HMAC,
		       },
	 .auth_first = 0,
	 },
	{
	 .type = CRYPTO_ALG_TYPE_AEAD,
	 .alg.aead = {
		 .base = {
			.cra_name = "authenc(hmac(sha224),cbc(des))",
			.cra_driver_name = "authenc-hmac-sha224-cbc-des-iproc",
			.cra_blocksize = DES_BLOCK_SIZE,
			.cra_flags = CRYPTO_ALG_NEED_FALLBACK | CRYPTO_ALG_ASYNC
		 },
		 .setkey = aead_authenc_setkey,
		 .ivsize = DES_BLOCK_SIZE,
		 .maxauthsize = SHA224_DIGEST_SIZE,
	 },
	 .cipher_info = {
			 .alg = CIPHER_ALG_DES,
			 .mode = CIPHER_MODE_CBC,
			 },
	 .auth_info = {
		       .alg = HASH_ALG_SHA224,
		       .mode = HASH_MODE_HMAC,
		       },
	 .auth_first = 0,
	 },
	{
	 .type = CRYPTO_ALG_TYPE_AEAD,
	 .alg.aead = {
		 .base = {
			.cra_name = "authenc(hmac(sha256),cbc(des))",
			.cra_driver_name = "authenc-hmac-sha256-cbc-des-iproc",
			.cra_blocksize = DES_BLOCK_SIZE,
			.cra_flags = CRYPTO_ALG_NEED_FALLBACK | CRYPTO_ALG_ASYNC
		 },
		 .setkey = aead_authenc_setkey,
		 .ivsize = DES_BLOCK_SIZE,
		 .maxauthsize = SHA256_DIGEST_SIZE,
	 },
	 .cipher_info = {
			 .alg = CIPHER_ALG_DES,
			 .mode = CIPHER_MODE_CBC,
			 },
	 .auth_info = {
		       .alg = HASH_ALG_SHA256,
		       .mode = HASH_MODE_HMAC,
		       },
	 .auth_first = 0,
	 },
	{
	 .type = CRYPTO_ALG_TYPE_AEAD,
	 .alg.aead = {
		 .base = {
			.cra_name = "authenc(hmac(sha384),cbc(des))",
			.cra_driver_name = "authenc-hmac-sha384-cbc-des-iproc",
			.cra_blocksize = DES_BLOCK_SIZE,
			.cra_flags = CRYPTO_ALG_NEED_FALLBACK | CRYPTO_ALG_ASYNC
		 },
		 .setkey = aead_authenc_setkey,
		 .ivsize = DES_BLOCK_SIZE,
		 .maxauthsize = SHA384_DIGEST_SIZE,
	 },
	 .cipher_info = {
			 .alg = CIPHER_ALG_DES,
			 .mode = CIPHER_MODE_CBC,
			 },
	 .auth_info = {
		       .alg = HASH_ALG_SHA384,
		       .mode = HASH_MODE_HMAC,
		       },
	 .auth_first = 0,
	 },
	{
	 .type = CRYPTO_ALG_TYPE_AEAD,
	 .alg.aead = {
		 .base = {
			.cra_name = "authenc(hmac(sha512),cbc(des))",
			.cra_driver_name = "authenc-hmac-sha512-cbc-des-iproc",
			.cra_blocksize = DES_BLOCK_SIZE,
			.cra_flags = CRYPTO_ALG_NEED_FALLBACK | CRYPTO_ALG_ASYNC
		 },
		 .setkey = aead_authenc_setkey,
		 .ivsize = DES_BLOCK_SIZE,
		 .maxauthsize = SHA512_DIGEST_SIZE,
	 },
	 .cipher_info = {
			 .alg = CIPHER_ALG_DES,
			 .mode = CIPHER_MODE_CBC,
			 },
	 .auth_info = {
		       .alg = HASH_ALG_SHA512,
		       .mode = HASH_MODE_HMAC,
		       },
	 .auth_first = 0,
	 },
	{
	 .type = CRYPTO_ALG_TYPE_AEAD,
	 .alg.aead = {
		 .base = {
			.cra_name = "authenc(hmac(md5),cbc(des3_ede))",
			.cra_driver_name = "authenc-hmac-md5-cbc-des3-iproc",
			.cra_blocksize = DES3_EDE_BLOCK_SIZE,
			.cra_flags = CRYPTO_ALG_NEED_FALLBACK | CRYPTO_ALG_ASYNC
		 },
		 .setkey = aead_authenc_setkey,
		 .ivsize = DES3_EDE_BLOCK_SIZE,
		 .maxauthsize = MD5_DIGEST_SIZE,
	 },
	 .cipher_info = {
			 .alg = CIPHER_ALG_3DES,
			 .mode = CIPHER_MODE_CBC,
			 },
	 .auth_info = {
		       .alg = HASH_ALG_MD5,
		       .mode = HASH_MODE_HMAC,
		       },
	 .auth_first = 0,
	 },
	{
	 .type = CRYPTO_ALG_TYPE_AEAD,
	 .alg.aead = {
		 .base = {
			.cra_name = "authenc(hmac(sha1),cbc(des3_ede))",
			.cra_driver_name = "authenc-hmac-sha1-cbc-des3-iproc",
			.cra_blocksize = DES3_EDE_BLOCK_SIZE,
			.cra_flags = CRYPTO_ALG_NEED_FALLBACK | CRYPTO_ALG_ASYNC
		 },
		 .setkey = aead_authenc_setkey,
		 .ivsize = DES3_EDE_BLOCK_SIZE,
		 .maxauthsize = SHA1_DIGEST_SIZE,
	 },
	 .cipher_info = {
			 .alg = CIPHER_ALG_3DES,
			 .mode = CIPHER_MODE_CBC,
			 },
	 .auth_info = {
		       .alg = HASH_ALG_SHA1,
		       .mode = HASH_MODE_HMAC,
		       },
	 .auth_first = 0,
	 },
	{
	 .type = CRYPTO_ALG_TYPE_AEAD,
	 .alg.aead = {
		 .base = {
			.cra_name = "authenc(hmac(sha224),cbc(des3_ede))",
			.cra_driver_name = "authenc-hmac-sha224-cbc-des3-iproc",
			.cra_blocksize = DES3_EDE_BLOCK_SIZE,
			.cra_flags = CRYPTO_ALG_NEED_FALLBACK | CRYPTO_ALG_ASYNC
		 },
		 .setkey = aead_authenc_setkey,
		 .ivsize = DES3_EDE_BLOCK_SIZE,
		 .maxauthsize = SHA224_DIGEST_SIZE,
	 },
	 .cipher_info = {
			 .alg = CIPHER_ALG_3DES,
			 .mode = CIPHER_MODE_CBC,
			 },
	 .auth_info = {
		       .alg = HASH_ALG_SHA224,
		       .mode = HASH_MODE_HMAC,
		       },
	 .auth_first = 0,
	 },
	{
	 .type = CRYPTO_ALG_TYPE_AEAD,
	 .alg.aead = {
		 .base = {
			.cra_name = "authenc(hmac(sha256),cbc(des3_ede))",
			.cra_driver_name = "authenc-hmac-sha256-cbc-des3-iproc",
			.cra_blocksize = DES3_EDE_BLOCK_SIZE,
			.cra_flags = CRYPTO_ALG_NEED_FALLBACK | CRYPTO_ALG_ASYNC
		 },
		 .setkey = aead_authenc_setkey,
		 .ivsize = DES3_EDE_BLOCK_SIZE,
		 .maxauthsize = SHA256_DIGEST_SIZE,
	 },
	 .cipher_info = {
			 .alg = CIPHER_ALG_3DES,
			 .mode = CIPHER_MODE_CBC,
			 },
	 .auth_info = {
		       .alg = HASH_ALG_SHA256,
		       .mode = HASH_MODE_HMAC,
		       },
	 .auth_first = 0,
	 },
	{
	 .type = CRYPTO_ALG_TYPE_AEAD,
	 .alg.aead = {
		 .base = {
			.cra_name = "authenc(hmac(sha384),cbc(des3_ede))",
			.cra_driver_name = "authenc-hmac-sha384-cbc-des3-iproc",
			.cra_blocksize = DES3_EDE_BLOCK_SIZE,
			.cra_flags = CRYPTO_ALG_NEED_FALLBACK | CRYPTO_ALG_ASYNC
		 },
		 .setkey = aead_authenc_setkey,
		 .ivsize = DES3_EDE_BLOCK_SIZE,
		 .maxauthsize = SHA384_DIGEST_SIZE,
	 },
	 .cipher_info = {
			 .alg = CIPHER_ALG_3DES,
			 .mode = CIPHER_MODE_CBC,
			 },
	 .auth_info = {
		       .alg = HASH_ALG_SHA384,
		       .mode = HASH_MODE_HMAC,
		       },
	 .auth_first = 0,
	 },
	{
	 .type = CRYPTO_ALG_TYPE_AEAD,
	 .alg.aead = {
		 .base = {
			.cra_name = "authenc(hmac(sha512),cbc(des3_ede))",
			.cra_driver_name = "authenc-hmac-sha512-cbc-des3-iproc",
			.cra_blocksize = DES3_EDE_BLOCK_SIZE,
			.cra_flags = CRYPTO_ALG_NEED_FALLBACK | CRYPTO_ALG_ASYNC
		 },
		 .setkey = aead_authenc_setkey,
		 .ivsize = DES3_EDE_BLOCK_SIZE,
		 .maxauthsize = SHA512_DIGEST_SIZE,
	 },
	 .cipher_info = {
			 .alg = CIPHER_ALG_3DES,
			 .mode = CIPHER_MODE_CBC,
			 },
	 .auth_info = {
		       .alg = HASH_ALG_SHA512,
		       .mode = HASH_MODE_HMAC,
		       },
	 .auth_first = 0,
	 },

/* ABLKCIPHER algorithms. */
	{
	 .type = CRYPTO_ALG_TYPE_ABLKCIPHER,
	 .alg.crypto = {
			.cra_name = "ecb(arc4)",
			.cra_driver_name = "ecb-arc4-iproc",
			.cra_blocksize = ARC4_BLOCK_SIZE,
			.cra_ablkcipher = {
					   .min_keysize = ARC4_MIN_KEY_SIZE,
					   .max_keysize = ARC4_MAX_KEY_SIZE,
					   .ivsize = 0,
					}
			},
	 .cipher_info = {
			 .alg = CIPHER_ALG_RC4,
			 .mode = CIPHER_MODE_NONE,
			 },
	 .auth_info = {
		       .alg = HASH_ALG_NONE,
		       .mode = HASH_MODE_NONE,
		       },
	 },
	{
	 .type = CRYPTO_ALG_TYPE_ABLKCIPHER,
	 .alg.crypto = {
			.cra_name = "ofb(des)",
			.cra_driver_name = "ofb-des-iproc",
			.cra_blocksize = DES_BLOCK_SIZE,
			.cra_ablkcipher = {
					   .min_keysize = DES_KEY_SIZE,
					   .max_keysize = DES_KEY_SIZE,
					   .ivsize = DES_BLOCK_SIZE,
					}
			},
	 .cipher_info = {
			 .alg = CIPHER_ALG_DES,
			 .mode = CIPHER_MODE_OFB,
			 },
	 .auth_info = {
		       .alg = HASH_ALG_NONE,
		       .mode = HASH_MODE_NONE,
		       },
	 },
	{
	 .type = CRYPTO_ALG_TYPE_ABLKCIPHER,
	 .alg.crypto = {
			.cra_name = "cbc(des)",
			.cra_driver_name = "cbc-des-iproc",
			.cra_blocksize = DES_BLOCK_SIZE,
			.cra_ablkcipher = {
					   .min_keysize = DES_KEY_SIZE,
					   .max_keysize = DES_KEY_SIZE,
					   .ivsize = DES_BLOCK_SIZE,
					}
			},
	 .cipher_info = {
			 .alg = CIPHER_ALG_DES,
			 .mode = CIPHER_MODE_CBC,
			 },
	 .auth_info = {
		       .alg = HASH_ALG_NONE,
		       .mode = HASH_MODE_NONE,
		       },
	 },
	{
	 .type = CRYPTO_ALG_TYPE_ABLKCIPHER,
	 .alg.crypto = {
			.cra_name = "ecb(des)",
			.cra_driver_name = "ecb-des-iproc",
			.cra_blocksize = DES_BLOCK_SIZE,
			.cra_ablkcipher = {
					   .min_keysize = DES_KEY_SIZE,
					   .max_keysize = DES_KEY_SIZE,
					   .ivsize = 0,
					}
			},
	 .cipher_info = {
			 .alg = CIPHER_ALG_DES,
			 .mode = CIPHER_MODE_ECB,
			 },
	 .auth_info = {
		       .alg = HASH_ALG_NONE,
		       .mode = HASH_MODE_NONE,
		       },
	 },
	{
	 .type = CRYPTO_ALG_TYPE_ABLKCIPHER,
	 .alg.crypto = {
			.cra_name = "ofb(des3_ede)",
			.cra_driver_name = "ofb-des3-iproc",
			.cra_blocksize = DES3_EDE_BLOCK_SIZE,
			.cra_ablkcipher = {
					   .min_keysize = DES3_EDE_KEY_SIZE,
					   .max_keysize = DES3_EDE_KEY_SIZE,
					   .ivsize = DES3_EDE_BLOCK_SIZE,
					}
			},
	 .cipher_info = {
			 .alg = CIPHER_ALG_3DES,
			 .mode = CIPHER_MODE_OFB,
			 },
	 .auth_info = {
		       .alg = HASH_ALG_NONE,
		       .mode = HASH_MODE_NONE,
		       },
	 },
	{
	 .type = CRYPTO_ALG_TYPE_ABLKCIPHER,
	 .alg.crypto = {
			.cra_name = "cbc(des3_ede)",
			.cra_driver_name = "cbc-des3-iproc",
			.cra_blocksize = DES3_EDE_BLOCK_SIZE,
			.cra_ablkcipher = {
					   .min_keysize = DES3_EDE_KEY_SIZE,
					   .max_keysize = DES3_EDE_KEY_SIZE,
					   .ivsize = DES3_EDE_BLOCK_SIZE,
					}
			},
	 .cipher_info = {
			 .alg = CIPHER_ALG_3DES,
			 .mode = CIPHER_MODE_CBC,
			 },
	 .auth_info = {
		       .alg = HASH_ALG_NONE,
		       .mode = HASH_MODE_NONE,
		       },
	 },
	{
	 .type = CRYPTO_ALG_TYPE_ABLKCIPHER,
	 .alg.crypto = {
			.cra_name = "ecb(des3_ede)",
			.cra_driver_name = "ecb-des3-iproc",
			.cra_blocksize = DES3_EDE_BLOCK_SIZE,
			.cra_ablkcipher = {
					   .min_keysize = DES3_EDE_KEY_SIZE,
					   .max_keysize = DES3_EDE_KEY_SIZE,
					   .ivsize = 0,
					}
			},
	 .cipher_info = {
			 .alg = CIPHER_ALG_3DES,
			 .mode = CIPHER_MODE_ECB,
			 },
	 .auth_info = {
		       .alg = HASH_ALG_NONE,
		       .mode = HASH_MODE_NONE,
		       },
	 },
	{
	 .type = CRYPTO_ALG_TYPE_ABLKCIPHER,
	 .alg.crypto = {
			.cra_name = "ofb(aes)",
			.cra_driver_name = "ofb-aes-iproc",
			.cra_blocksize = AES_BLOCK_SIZE,
			.cra_ablkcipher = {
					   .min_keysize = AES_MIN_KEY_SIZE,
					   .max_keysize = AES_MAX_KEY_SIZE,
					   .ivsize = AES_BLOCK_SIZE,
					}
			},
	 .cipher_info = {
			 .alg = CIPHER_ALG_AES,
			 .mode = CIPHER_MODE_OFB,
			 },
	 .auth_info = {
		       .alg = HASH_ALG_NONE,
		       .mode = HASH_MODE_NONE,
		       },
	 },
	{
	 .type = CRYPTO_ALG_TYPE_ABLKCIPHER,
	 .alg.crypto = {
			.cra_name = "cbc(aes)",
			.cra_driver_name = "cbc-aes-iproc",
			.cra_blocksize = AES_BLOCK_SIZE,
			.cra_ablkcipher = {
					   .min_keysize = AES_MIN_KEY_SIZE,
					   .max_keysize = AES_MAX_KEY_SIZE,
					   .ivsize = AES_BLOCK_SIZE,
					}
			},
	 .cipher_info = {
			 .alg = CIPHER_ALG_AES,
			 .mode = CIPHER_MODE_CBC,
			 },
	 .auth_info = {
		       .alg = HASH_ALG_NONE,
		       .mode = HASH_MODE_NONE,
		       },
	 },
	{
	 .type = CRYPTO_ALG_TYPE_ABLKCIPHER,
	 .alg.crypto = {
			.cra_name = "ecb(aes)",
			.cra_driver_name = "ecb-aes-iproc",
			.cra_blocksize = AES_BLOCK_SIZE,
			.cra_ablkcipher = {
					   .min_keysize = AES_MIN_KEY_SIZE,
					   .max_keysize = AES_MAX_KEY_SIZE,
					   .ivsize = 0,
					}
			},
	 .cipher_info = {
			 .alg = CIPHER_ALG_AES,
			 .mode = CIPHER_MODE_ECB,
			 },
	 .auth_info = {
		       .alg = HASH_ALG_NONE,
		       .mode = HASH_MODE_NONE,
		       },
	 },
	{
	 .type = CRYPTO_ALG_TYPE_ABLKCIPHER,
	 .alg.crypto = {
			.cra_name = "ctr(aes)",
			.cra_driver_name = "ctr-aes-iproc",
			.cra_blocksize = AES_BLOCK_SIZE,
			.cra_ablkcipher = {
					   .min_keysize = AES_MIN_KEY_SIZE,
					   .max_keysize = AES_MAX_KEY_SIZE,
					   .ivsize = AES_BLOCK_SIZE,
					}
			},
	 .cipher_info = {
			 .alg = CIPHER_ALG_AES,
			 .mode = CIPHER_MODE_CTR,
			 },
	 .auth_info = {
		       .alg = HASH_ALG_NONE,
		       .mode = HASH_MODE_NONE,
		       },
	 },
{
	 .type = CRYPTO_ALG_TYPE_ABLKCIPHER,
	 .alg.crypto = {
			.cra_name = "xts(aes)",
			.cra_driver_name = "xts-aes-iproc",
			.cra_blocksize = AES_BLOCK_SIZE,
			.cra_ablkcipher = {
				.min_keysize = 2 * AES_MIN_KEY_SIZE,
				.max_keysize = 2 * AES_MAX_KEY_SIZE,
				.ivsize = AES_BLOCK_SIZE,
				}
			},
	 .cipher_info = {
			 .alg = CIPHER_ALG_AES,
			 .mode = CIPHER_MODE_XTS,
			 },
	 .auth_info = {
		       .alg = HASH_ALG_NONE,
		       .mode = HASH_MODE_NONE,
		       },
	 },

/* AHASH algorithms. */
	{
	 .type = CRYPTO_ALG_TYPE_AHASH,
	 .alg.hash = {
		      .halg.digestsize = MD5_DIGEST_SIZE,
		      .halg.base = {
				    .cra_name = "md5",
				    .cra_driver_name = "md5-iproc",
				    .cra_blocksize = MD5_BLOCK_WORDS * 4,
				    .cra_flags = CRYPTO_ALG_ASYNC,
				}
		      },
	 .cipher_info = {
			 .alg = CIPHER_ALG_NONE,
			 .mode = CIPHER_MODE_NONE,
			 },
	 .auth_info = {
		       .alg = HASH_ALG_MD5,
		       .mode = HASH_MODE_HASH,
		       },
	 },
	{
	 .type = CRYPTO_ALG_TYPE_AHASH,
	 .alg.hash = {
		      .halg.digestsize = MD5_DIGEST_SIZE,
		      .halg.base = {
				    .cra_name = "hmac(md5)",
				    .cra_driver_name = "hmac-md5-iproc",
				    .cra_blocksize = MD5_BLOCK_WORDS * 4,
				}
		      },
	 .cipher_info = {
			 .alg = CIPHER_ALG_NONE,
			 .mode = CIPHER_MODE_NONE,
			 },
	 .auth_info = {
		       .alg = HASH_ALG_MD5,
		       .mode = HASH_MODE_HMAC,
		       },
	 },
	{.type = CRYPTO_ALG_TYPE_AHASH,
	 .alg.hash = {
		      .halg.digestsize = SHA1_DIGEST_SIZE,
		      .halg.base = {
				    .cra_name = "sha1",
				    .cra_driver_name = "sha1-iproc",
				    .cra_blocksize = SHA1_BLOCK_SIZE,
				}
		      },
	 .cipher_info = {
			 .alg = CIPHER_ALG_NONE,
			 .mode = CIPHER_MODE_NONE,
			 },
	 .auth_info = {
		       .alg = HASH_ALG_SHA1,
		       .mode = HASH_MODE_HASH,
		       },
	 },
	{.type = CRYPTO_ALG_TYPE_AHASH,
	 .alg.hash = {
		      .halg.digestsize = SHA1_DIGEST_SIZE,
		      .halg.base = {
				    .cra_name = "hmac(sha1)",
				    .cra_driver_name = "hmac-sha1-iproc",
				    .cra_blocksize = SHA1_BLOCK_SIZE,
				}
		      },
	 .cipher_info = {
			 .alg = CIPHER_ALG_NONE,
			 .mode = CIPHER_MODE_NONE,
			 },
	 .auth_info = {
		       .alg = HASH_ALG_SHA1,
		       .mode = HASH_MODE_HMAC,
		       },
	 },
	{.type = CRYPTO_ALG_TYPE_AHASH,
	 .alg.hash = {
			.halg.digestsize = SHA224_DIGEST_SIZE,
			.halg.base = {
				    .cra_name = "sha224",
				    .cra_driver_name = "sha224-iproc",
				    .cra_blocksize = SHA224_BLOCK_SIZE,
			}
		      },
	 .cipher_info = {
			 .alg = CIPHER_ALG_NONE,
			 .mode = CIPHER_MODE_NONE,
			 },
	 .auth_info = {
		       .alg = HASH_ALG_SHA224,
		       .mode = HASH_MODE_HASH,
		       },
	 },
	{.type = CRYPTO_ALG_TYPE_AHASH,
	 .alg.hash = {
		      .halg.digestsize = SHA224_DIGEST_SIZE,
		      .halg.base = {
				    .cra_name = "hmac(sha224)",
				    .cra_driver_name = "hmac-sha224-iproc",
				    .cra_blocksize = SHA224_BLOCK_SIZE,
				}
		      },
	 .cipher_info = {
			 .alg = CIPHER_ALG_NONE,
			 .mode = CIPHER_MODE_NONE,
			 },
	 .auth_info = {
		       .alg = HASH_ALG_SHA224,
		       .mode = HASH_MODE_HMAC,
		       },
	 },
	{.type = CRYPTO_ALG_TYPE_AHASH,
	 .alg.hash = {
		      .halg.digestsize = SHA256_DIGEST_SIZE,
		      .halg.base = {
				    .cra_name = "sha256",
				    .cra_driver_name = "sha256-iproc",
				    .cra_blocksize = SHA256_BLOCK_SIZE,
				}
		      },
	 .cipher_info = {
			 .alg = CIPHER_ALG_NONE,
			 .mode = CIPHER_MODE_NONE,
			 },
	 .auth_info = {
		       .alg = HASH_ALG_SHA256,
		       .mode = HASH_MODE_HASH,
		       },
	 },
	{.type = CRYPTO_ALG_TYPE_AHASH,
	 .alg.hash = {
		      .halg.digestsize = SHA256_DIGEST_SIZE,
		      .halg.base = {
				    .cra_name = "hmac(sha256)",
				    .cra_driver_name = "hmac-sha256-iproc",
				    .cra_blocksize = SHA256_BLOCK_SIZE,
				}
		      },
	 .cipher_info = {
			 .alg = CIPHER_ALG_NONE,
			 .mode = CIPHER_MODE_NONE,
			 },
	 .auth_info = {
		       .alg = HASH_ALG_SHA256,
		       .mode = HASH_MODE_HMAC,
		       },
	 },
	{
	.type = CRYPTO_ALG_TYPE_AHASH,
	 .alg.hash = {
		      .halg.digestsize = SHA384_DIGEST_SIZE,
		      .halg.base = {
				    .cra_name = "sha384",
				    .cra_driver_name = "sha384-iproc",
				    .cra_blocksize = SHA384_BLOCK_SIZE,
				}
		      },
	 .cipher_info = {
			 .alg = CIPHER_ALG_NONE,
			 .mode = CIPHER_MODE_NONE,
			 },
	 .auth_info = {
		       .alg = HASH_ALG_SHA384,
		       .mode = HASH_MODE_HASH,
		       },
	 },
	{
	 .type = CRYPTO_ALG_TYPE_AHASH,
	 .alg.hash = {
		      .halg.digestsize = SHA384_DIGEST_SIZE,
		      .halg.base = {
				    .cra_name = "hmac(sha384)",
				    .cra_driver_name = "hmac-sha384-iproc",
				    .cra_blocksize = SHA384_BLOCK_SIZE,
				}
		      },
	 .cipher_info = {
			 .alg = CIPHER_ALG_NONE,
			 .mode = CIPHER_MODE_NONE,
			 },
	 .auth_info = {
		       .alg = HASH_ALG_SHA384,
		       .mode = HASH_MODE_HMAC,
		       },
	 },
	{
	 .type = CRYPTO_ALG_TYPE_AHASH,
	 .alg.hash = {
		      .halg.digestsize = SHA512_DIGEST_SIZE,
		      .halg.base = {
				    .cra_name = "sha512",
				    .cra_driver_name = "sha512-iproc",
				    .cra_blocksize = SHA512_BLOCK_SIZE,
				}
		      },
	 .cipher_info = {
			 .alg = CIPHER_ALG_NONE,
			 .mode = CIPHER_MODE_NONE,
			 },
	 .auth_info = {
		       .alg = HASH_ALG_SHA512,
		       .mode = HASH_MODE_HASH,
		       },
	 },
	{
	 .type = CRYPTO_ALG_TYPE_AHASH,
	 .alg.hash = {
		      .halg.digestsize = SHA512_DIGEST_SIZE,
		      .halg.base = {
				    .cra_name = "hmac(sha512)",
				    .cra_driver_name = "hmac-sha512-iproc",
				    .cra_blocksize = SHA512_BLOCK_SIZE,
				}
		      },
	 .cipher_info = {
			 .alg = CIPHER_ALG_NONE,
			 .mode = CIPHER_MODE_NONE,
			 },
	 .auth_info = {
		       .alg = HASH_ALG_SHA512,
		       .mode = HASH_MODE_HMAC,
		       },
	 },
	{
	 .type = CRYPTO_ALG_TYPE_AHASH,
	 .alg.hash = {
		      .halg.digestsize = SHA3_224_DIGEST_SIZE,
		      .halg.base = {
				    .cra_name = "sha3-224",
				    .cra_driver_name = "sha3-224-iproc",
				    .cra_blocksize = SHA3_224_BLOCK_SIZE,
				}
		      },
	 .cipher_info = {
			 .alg = CIPHER_ALG_NONE,
			 .mode = CIPHER_MODE_NONE,
			 },
	 .auth_info = {
		       .alg = HASH_ALG_SHA3_224,
		       .mode = HASH_MODE_HASH,
		       },
	 },
	{
	 .type = CRYPTO_ALG_TYPE_AHASH,
	 .alg.hash = {
		      .halg.digestsize = SHA3_224_DIGEST_SIZE,
		      .halg.base = {
				    .cra_name = "hmac(sha3-224)",
				    .cra_driver_name = "hmac-sha3-224-iproc",
				    .cra_blocksize = SHA3_224_BLOCK_SIZE,
				}
		      },
	 .cipher_info = {
			 .alg = CIPHER_ALG_NONE,
			 .mode = CIPHER_MODE_NONE,
			 },
	 .auth_info = {
		       .alg = HASH_ALG_SHA3_224,
		       .mode = HASH_MODE_HMAC
		       },
	 },
	{
	 .type = CRYPTO_ALG_TYPE_AHASH,
	 .alg.hash = {
		      .halg.digestsize = SHA3_256_DIGEST_SIZE,
		      .halg.base = {
				    .cra_name = "sha3-256",
				    .cra_driver_name = "sha3-256-iproc",
				    .cra_blocksize = SHA3_256_BLOCK_SIZE,
				}
		      },
	 .cipher_info = {
			 .alg = CIPHER_ALG_NONE,
			 .mode = CIPHER_MODE_NONE,
			 },
	 .auth_info = {
		       .alg = HASH_ALG_SHA3_256,
		       .mode = HASH_MODE_HASH,
		       },
	 },
	{
	 .type = CRYPTO_ALG_TYPE_AHASH,
	 .alg.hash = {
		      .halg.digestsize = SHA3_256_DIGEST_SIZE,
		      .halg.base = {
				    .cra_name = "hmac(sha3-256)",
				    .cra_driver_name = "hmac-sha3-256-iproc",
				    .cra_blocksize = SHA3_256_BLOCK_SIZE,
				}
		      },
	 .cipher_info = {
			 .alg = CIPHER_ALG_NONE,
			 .mode = CIPHER_MODE_NONE,
			 },
	 .auth_info = {
		       .alg = HASH_ALG_SHA3_256,
		       .mode = HASH_MODE_HMAC,
		       },
	 },
	{
	 .type = CRYPTO_ALG_TYPE_AHASH,
	 .alg.hash = {
		      .halg.digestsize = SHA3_384_DIGEST_SIZE,
		      .halg.base = {
				    .cra_name = "sha3-384",
				    .cra_driver_name = "sha3-384-iproc",
				    .cra_blocksize = SHA3_224_BLOCK_SIZE,
				}
		      },
	 .cipher_info = {
			 .alg = CIPHER_ALG_NONE,
			 .mode = CIPHER_MODE_NONE,
			 },
	 .auth_info = {
		       .alg = HASH_ALG_SHA3_384,
		       .mode = HASH_MODE_HASH,
		       },
	 },
	{
	 .type = CRYPTO_ALG_TYPE_AHASH,
	 .alg.hash = {
		      .halg.digestsize = SHA3_384_DIGEST_SIZE,
		      .halg.base = {
				    .cra_name = "hmac(sha3-384)",
				    .cra_driver_name = "hmac-sha3-384-iproc",
				    .cra_blocksize = SHA3_384_BLOCK_SIZE,
				}
		      },
	 .cipher_info = {
			 .alg = CIPHER_ALG_NONE,
			 .mode = CIPHER_MODE_NONE,
			 },
	 .auth_info = {
		       .alg = HASH_ALG_SHA3_384,
		       .mode = HASH_MODE_HMAC,
		       },
	 },
	{
	 .type = CRYPTO_ALG_TYPE_AHASH,
	 .alg.hash = {
		      .halg.digestsize = SHA3_512_DIGEST_SIZE,
		      .halg.base = {
				    .cra_name = "sha3-512",
				    .cra_driver_name = "sha3-512-iproc",
				    .cra_blocksize = SHA3_512_BLOCK_SIZE,
				}
		      },
	 .cipher_info = {
			 .alg = CIPHER_ALG_NONE,
			 .mode = CIPHER_MODE_NONE,
			 },
	 .auth_info = {
		       .alg = HASH_ALG_SHA3_512,
		       .mode = HASH_MODE_HASH,
		       },
	 },
	{
	 .type = CRYPTO_ALG_TYPE_AHASH,
	 .alg.hash = {
		      .halg.digestsize = SHA3_512_DIGEST_SIZE,
		      .halg.base = {
				    .cra_name = "hmac(sha3-512)",
				    .cra_driver_name = "hmac-sha3-512-iproc",
				    .cra_blocksize = SHA3_512_BLOCK_SIZE,
				}
		      },
	 .cipher_info = {
			 .alg = CIPHER_ALG_NONE,
			 .mode = CIPHER_MODE_NONE,
			 },
	 .auth_info = {
		       .alg = HASH_ALG_SHA3_512,
		       .mode = HASH_MODE_HMAC,
		       },
	 },
	{
	 .type = CRYPTO_ALG_TYPE_AHASH,
	 .alg.hash = {
		      .halg.digestsize = AES_BLOCK_SIZE,
		      .halg.base = {
				    .cra_name = "xcbc(aes)",
				    .cra_driver_name = "xcbc-aes-iproc",
				    .cra_blocksize = AES_BLOCK_SIZE,
				}
		      },
	 .cipher_info = {
			 .alg = CIPHER_ALG_NONE,
			 .mode = CIPHER_MODE_NONE,
			 },
	 .auth_info = {
		       .alg = HASH_ALG_AES,
		       .mode = HASH_MODE_XCBC,
		       },
	 },
	{
	 .type = CRYPTO_ALG_TYPE_AHASH,
	 .alg.hash = {
		      .halg.digestsize = AES_BLOCK_SIZE,
		      .halg.base = {
				    .cra_name = "cmac(aes)",
				    .cra_driver_name = "cmac-aes-iproc",
				    .cra_blocksize = AES_BLOCK_SIZE,
				}
		      },
	 .cipher_info = {
			 .alg = CIPHER_ALG_NONE,
			 .mode = CIPHER_MODE_NONE,
			 },
	 .auth_info = {
		       .alg = HASH_ALG_AES,
		       .mode = HASH_MODE_CMAC,
		       },
	 },
};

static int generic_cra_init(struct crypto_tfm *tfm,
			    struct iproc_alg_s *cipher_alg)
{
	struct spu_hw *spu = &iproc_priv.spu;
	struct iproc_ctx_s *ctx = crypto_tfm_ctx(tfm);
	unsigned int blocksize = crypto_tfm_alg_blocksize(tfm);

	flow_log("%s()\n", __func__);

	ctx->alg = cipher_alg;
	ctx->cipher = cipher_alg->cipher_info;
	ctx->auth = cipher_alg->auth_info;
	ctx->auth_first = cipher_alg->auth_first;
	ctx->max_payload = spu->spu_ctx_max_payload(ctx->cipher.alg,
						    ctx->cipher.mode,
						    blocksize);
	ctx->fallback_cipher = NULL;

	ctx->enckeylen = 0;
	ctx->authkeylen = 0;

	atomic_inc(&iproc_priv.stream_count);
	atomic_inc(&iproc_priv.session_count);

	return 0;
}

static int ablkcipher_cra_init(struct crypto_tfm *tfm)
{
	struct crypto_alg *alg = tfm->__crt_alg;
	struct iproc_alg_s *cipher_alg;

	flow_log("%s()\n", __func__);

	tfm->crt_ablkcipher.reqsize = sizeof(struct iproc_reqctx_s);

	cipher_alg = container_of(alg, struct iproc_alg_s, alg.crypto);
	return generic_cra_init(tfm, cipher_alg);
}

static int ahash_cra_init(struct crypto_tfm *tfm)
{
	int err;
	struct crypto_alg *alg = tfm->__crt_alg;
	struct iproc_alg_s *cipher_alg;

	cipher_alg = container_of(__crypto_ahash_alg(alg), struct iproc_alg_s,
				  alg.hash);

	err = generic_cra_init(tfm, cipher_alg);
	flow_log("%s()\n", __func__);

	/*
	 * export state size has to be < 512 bytes. So don't include msg bufs
	 * in state size.
	 */
	crypto_ahash_set_reqsize(__crypto_ahash_cast(tfm),
				 sizeof(struct iproc_reqctx_s));

	return err;
}

static int aead_cra_init(struct crypto_aead *aead)
{
	struct crypto_tfm *tfm = crypto_aead_tfm(aead);
	struct iproc_ctx_s *ctx = crypto_tfm_ctx(tfm);
	struct crypto_alg *alg = tfm->__crt_alg;
	struct aead_alg *aalg = container_of(alg, struct aead_alg, base);
	struct iproc_alg_s *cipher_alg = container_of(aalg, struct iproc_alg_s,
						      alg.aead);

	int err = generic_cra_init(tfm, cipher_alg);

	flow_log("%s()\n", __func__);

	crypto_aead_set_reqsize(aead, sizeof(struct iproc_reqctx_s));
	ctx->is_esp = false;
	ctx->salt_len = 0;
	ctx->salt_offset = 0;

	/* random first IV */
	get_random_bytes(ctx->iv, MAX_IV_SIZE);
	flow_dump("  iv: ", ctx->iv, MAX_IV_SIZE);

	if (!err) {
		if (alg->cra_flags & CRYPTO_ALG_NEED_FALLBACK) {
			flow_log("%s() creating fallback cipher\n", __func__);

			ctx->fallback_cipher =
			    crypto_alloc_aead(alg->cra_name, 0,
					      CRYPTO_ALG_ASYNC |
					      CRYPTO_ALG_NEED_FALLBACK);
			if (IS_ERR(ctx->fallback_cipher)) {
				pr_err("%s() Error: failed to allocate fallback for %s\n",
				       __func__, alg->cra_name);
				return PTR_ERR(ctx->fallback_cipher);
			}
		}
	}

	return err;
}

static void generic_cra_exit(struct crypto_tfm *tfm)
{
	atomic_dec(&iproc_priv.session_count);
}

static void aead_cra_exit(struct crypto_aead *aead)
{
	struct crypto_tfm *tfm = crypto_aead_tfm(aead);
	struct iproc_ctx_s *ctx = crypto_tfm_ctx(tfm);

	generic_cra_exit(tfm);

	if (ctx->fallback_cipher) {
		crypto_free_aead(ctx->fallback_cipher);
		ctx->fallback_cipher = NULL;
	}
}

/**
 * spu_functions_register() - Specify hardware-specific SPU functions based on
 * SPU type read from device tree.
 * @dev:	device structure
 * @spu_type:	SPU hardware generation
 * @spu_subtype: SPU hardware version
 */
static void spu_functions_register(struct device *dev,
				   enum spu_spu_type spu_type,
				   enum spu_spu_subtype spu_subtype)
{
	struct spu_hw *spu = &iproc_priv.spu;

	if (spu_type == SPU_TYPE_SPUM) {
		dev_dbg(dev, "Registering SPUM functions");
		spu->spu_dump_msg_hdr = spum_dump_msg_hdr;
		spu->spu_payload_length = spum_payload_length;
		spu->spu_response_hdr_len = spum_response_hdr_len;
		spu->spu_hash_pad_len = spum_hash_pad_len;
		spu->spu_gcm_ccm_pad_len = spum_gcm_ccm_pad_len;
		spu->spu_assoc_resp_len = spum_assoc_resp_len;
		spu->spu_aead_ivlen = spum_aead_ivlen;
		spu->spu_hash_type = spum_hash_type;
		spu->spu_digest_size = spum_digest_size;
		spu->spu_create_request = spum_create_request;
		spu->spu_cipher_req_init = spum_cipher_req_init;
		spu->spu_cipher_req_finish = spum_cipher_req_finish;
		spu->spu_request_pad = spum_request_pad;
		spu->spu_tx_status_len = spum_tx_status_len;
		spu->spu_rx_status_len = spum_rx_status_len;
		spu->spu_status_process = spum_status_process;
		spu->spu_xts_tweak_in_payload = spum_xts_tweak_in_payload;
		spu->spu_ccm_update_iv = spum_ccm_update_iv;
		spu->spu_wordalign_padlen = spum_wordalign_padlen;
		if (spu_subtype == SPU_SUBTYPE_SPUM_NS2)
			spu->spu_ctx_max_payload = spum_ns2_ctx_max_payload;
		else
			spu->spu_ctx_max_payload = spum_nsp_ctx_max_payload;
	} else {
		dev_dbg(dev, "Registering SPU2 functions");
		spu->spu_dump_msg_hdr = spu2_dump_msg_hdr;
		spu->spu_ctx_max_payload = spu2_ctx_max_payload;
		spu->spu_payload_length = spu2_payload_length;
		spu->spu_response_hdr_len = spu2_response_hdr_len;
		spu->spu_hash_pad_len = spu2_hash_pad_len;
		spu->spu_gcm_ccm_pad_len = spu2_gcm_ccm_pad_len;
		spu->spu_assoc_resp_len = spu2_assoc_resp_len;
		spu->spu_aead_ivlen = spu2_aead_ivlen;
		spu->spu_hash_type = spu2_hash_type;
		spu->spu_digest_size = spu2_digest_size;
		spu->spu_create_request = spu2_create_request;
		spu->spu_cipher_req_init = spu2_cipher_req_init;
		spu->spu_cipher_req_finish = spu2_cipher_req_finish;
		spu->spu_request_pad = spu2_request_pad;
		spu->spu_tx_status_len = spu2_tx_status_len;
		spu->spu_rx_status_len = spu2_rx_status_len;
		spu->spu_status_process = spu2_status_process;
		spu->spu_xts_tweak_in_payload = spu2_xts_tweak_in_payload;
		spu->spu_ccm_update_iv = spu2_ccm_update_iv;
		spu->spu_wordalign_padlen = spu2_wordalign_padlen;
	}
}

/**
 * spu_mb_init() - Initialize mailbox client. Request ownership of a mailbox
 * channel for the SPU being probed.
 * @dev:  SPU driver device structure
 *
 * Return: 0 if successful
 *	   < 0 otherwise
 */
static int spu_mb_init(struct device *dev)
{
	struct mbox_client *mcl = &iproc_priv.mcl;
	int err, i;

	iproc_priv.mbox = devm_kcalloc(dev, iproc_priv.spu.num_chan,
				  sizeof(struct mbox_chan *), GFP_KERNEL);
	if (!iproc_priv.mbox)
		return -ENOMEM;

	mcl->dev = dev;
	mcl->tx_block = false;
	mcl->tx_tout = 0;
	mcl->knows_txdone = true;
	mcl->rx_callback = spu_rx_callback;
	mcl->tx_done = NULL;

	for (i = 0; i < iproc_priv.spu.num_chan; i++) {
		iproc_priv.mbox[i] = mbox_request_channel(mcl, i);
		if (IS_ERR(iproc_priv.mbox[i])) {
			err = (int)PTR_ERR(iproc_priv.mbox[i]);
			dev_err(dev,
				"Mbox channel %d request failed with err %d",
				i, err);
			iproc_priv.mbox[i] = NULL;
			goto free_channels;
		}
	}

	return 0;
free_channels:
	for (i = 0; i < iproc_priv.spu.num_chan; i++) {
		if (iproc_priv.mbox[i])
			mbox_free_channel(iproc_priv.mbox[i]);
	}

	return err;
}

static void spu_mb_release(struct platform_device *pdev)
{
	int i;

	for (i = 0; i < iproc_priv.spu.num_chan; i++)
		mbox_free_channel(iproc_priv.mbox[i]);
}

static void spu_counters_init(void)
{
	int i;
	int j;

	atomic_set(&iproc_priv.session_count, 0);
	atomic_set(&iproc_priv.stream_count, 0);
	atomic_set(&iproc_priv.next_chan, (int)iproc_priv.spu.num_chan);
	atomic64_set(&iproc_priv.bytes_in, 0);
	atomic64_set(&iproc_priv.bytes_out, 0);
	for (i = 0; i < SPU_OP_NUM; i++) {
		atomic_set(&iproc_priv.op_counts[i], 0);
		atomic_set(&iproc_priv.setkey_cnt[i], 0);
	}
	for (i = 0; i < CIPHER_ALG_LAST; i++)
		for (j = 0; j < CIPHER_MODE_LAST; j++)
			atomic_set(&iproc_priv.cipher_cnt[i][j], 0);

	for (i = 0; i < HASH_ALG_LAST; i++) {
		atomic_set(&iproc_priv.hash_cnt[i], 0);
		atomic_set(&iproc_priv.hmac_cnt[i], 0);
	}
	for (i = 0; i < AEAD_TYPE_LAST; i++)
		atomic_set(&iproc_priv.aead_cnt[i], 0);

	atomic_set(&iproc_priv.mb_no_spc, 0);
	atomic_set(&iproc_priv.mb_send_fail, 0);
	atomic_set(&iproc_priv.bad_icv, 0);
}

static int spu_register_ablkcipher(struct iproc_alg_s *driver_alg)
{
	struct spu_hw *spu = &iproc_priv.spu;
	struct crypto_alg *crypto = &driver_alg->alg.crypto;
	int err;

	/* SPU2 does not support RC4 */
	if ((driver_alg->cipher_info.alg == CIPHER_ALG_RC4) &&
	    (spu->spu_type == SPU_TYPE_SPU2))
		return 0;

	crypto->cra_module = THIS_MODULE;
	crypto->cra_priority = cipher_pri;
	crypto->cra_alignmask = 0;
	crypto->cra_ctxsize = sizeof(struct iproc_ctx_s);

	crypto->cra_init = ablkcipher_cra_init;
	crypto->cra_exit = generic_cra_exit;
	crypto->cra_type = &crypto_ablkcipher_type;
	crypto->cra_flags = CRYPTO_ALG_TYPE_ABLKCIPHER | CRYPTO_ALG_ASYNC |
				CRYPTO_ALG_KERN_DRIVER_ONLY;

	crypto->cra_ablkcipher.setkey = ablkcipher_setkey;
	crypto->cra_ablkcipher.encrypt = ablkcipher_encrypt;
	crypto->cra_ablkcipher.decrypt = ablkcipher_decrypt;

	err = crypto_register_alg(crypto);
	/* Mark alg as having been registered, if successful */
	if (err == 0)
		driver_alg->registered = true;
	pr_debug("  registered ablkcipher %s\n", crypto->cra_driver_name);
	return err;
}

static int spu_register_ahash(struct iproc_alg_s *driver_alg)
{
	struct spu_hw *spu = &iproc_priv.spu;
	struct ahash_alg *hash = &driver_alg->alg.hash;
	int err;

	/* AES-XCBC is the only AES hash type currently supported on SPU-M */
	if ((driver_alg->auth_info.alg == HASH_ALG_AES) &&
	    (driver_alg->auth_info.mode != HASH_MODE_XCBC) &&
	    (spu->spu_type == SPU_TYPE_SPUM))
		return 0;

	/* SHA3 algorithm variants are not registered for SPU-M or SPU2. */
	if ((driver_alg->auth_info.alg >= HASH_ALG_SHA3_224) &&
	    (spu->spu_subtype != SPU_SUBTYPE_SPU2_V2))
		return 0;

	hash->halg.base.cra_module = THIS_MODULE;
	hash->halg.base.cra_priority = hash_pri;
	hash->halg.base.cra_alignmask = 0;
	hash->halg.base.cra_ctxsize = sizeof(struct iproc_ctx_s);
	hash->halg.base.cra_init = ahash_cra_init;
	hash->halg.base.cra_exit = generic_cra_exit;
	hash->halg.base.cra_flags = CRYPTO_ALG_ASYNC;
	hash->halg.statesize = sizeof(struct spu_hash_export_s);

	if (driver_alg->auth_info.mode != HASH_MODE_HMAC) {
		hash->init = ahash_init;
		hash->update = ahash_update;
		hash->final = ahash_final;
		hash->finup = ahash_finup;
		hash->digest = ahash_digest;
		if ((driver_alg->auth_info.alg == HASH_ALG_AES) &&
		    ((driver_alg->auth_info.mode == HASH_MODE_XCBC) ||
		    (driver_alg->auth_info.mode == HASH_MODE_CMAC))) {
			hash->setkey = ahash_setkey;
		}
	} else {
		hash->setkey = ahash_hmac_setkey;
		hash->init = ahash_hmac_init;
		hash->update = ahash_hmac_update;
		hash->final = ahash_hmac_final;
		hash->finup = ahash_hmac_finup;
		hash->digest = ahash_hmac_digest;
	}
	hash->export = ahash_export;
	hash->import = ahash_import;

	err = crypto_register_ahash(hash);
	/* Mark alg as having been registered, if successful */
	if (err == 0)
		driver_alg->registered = true;
	pr_debug("  registered ahash %s\n",
		 hash->halg.base.cra_driver_name);
	return err;
}

static int spu_register_aead(struct iproc_alg_s *driver_alg)
{
	struct aead_alg *aead = &driver_alg->alg.aead;
	int err;

	aead->base.cra_module = THIS_MODULE;
	aead->base.cra_priority = aead_pri;
	aead->base.cra_alignmask = 0;
	aead->base.cra_ctxsize = sizeof(struct iproc_ctx_s);

	aead->base.cra_flags |= CRYPTO_ALG_ASYNC;
	/* setkey set in alg initialization */
	aead->setauthsize = aead_setauthsize;
	aead->encrypt = aead_encrypt;
	aead->decrypt = aead_decrypt;
	aead->init = aead_cra_init;
	aead->exit = aead_cra_exit;

	err = crypto_register_aead(aead);
	/* Mark alg as having been registered, if successful */
	if (err == 0)
		driver_alg->registered = true;
	pr_debug("  registered aead %s\n", aead->base.cra_driver_name);
	return err;
}

/* register crypto algorithms the device supports */
static int spu_algs_register(struct device *dev)
{
	int i, j;
	int err;

	for (i = 0; i < ARRAY_SIZE(driver_algs); i++) {
		switch (driver_algs[i].type) {
		case CRYPTO_ALG_TYPE_ABLKCIPHER:
			err = spu_register_ablkcipher(&driver_algs[i]);
			break;
		case CRYPTO_ALG_TYPE_AHASH:
			err = spu_register_ahash(&driver_algs[i]);
			break;
		case CRYPTO_ALG_TYPE_AEAD:
			err = spu_register_aead(&driver_algs[i]);
			break;
		default:
			dev_err(dev,
				"iproc-crypto: unknown alg type: %d",
				driver_algs[i].type);
			err = -EINVAL;
		}

		if (err) {
			dev_err(dev, "alg registration failed with error %d\n",
				err);
			goto err_algs;
		}
	}

	return 0;

err_algs:
	for (j = 0; j < i; j++) {
		/* Skip any algorithm not registered */
		if (!driver_algs[j].registered)
			continue;
		switch (driver_algs[j].type) {
		case CRYPTO_ALG_TYPE_ABLKCIPHER:
			crypto_unregister_alg(&driver_algs[j].alg.crypto);
			driver_algs[j].registered = false;
			break;
		case CRYPTO_ALG_TYPE_AHASH:
			crypto_unregister_ahash(&driver_algs[j].alg.hash);
			driver_algs[j].registered = false;
			break;
		case CRYPTO_ALG_TYPE_AEAD:
			crypto_unregister_aead(&driver_algs[j].alg.aead);
			driver_algs[j].registered = false;
			break;
		}
	}
	return err;
}

/* ==================== Kernel Platform API ==================== */

static struct spu_type_subtype spum_ns2_types = {
	SPU_TYPE_SPUM, SPU_SUBTYPE_SPUM_NS2
};

static struct spu_type_subtype spum_nsp_types = {
	SPU_TYPE_SPUM, SPU_SUBTYPE_SPUM_NSP
};

static struct spu_type_subtype spu2_types = {
	SPU_TYPE_SPU2, SPU_SUBTYPE_SPU2_V1
};

static struct spu_type_subtype spu2_v2_types = {
	SPU_TYPE_SPU2, SPU_SUBTYPE_SPU2_V2
};

static const struct of_device_id bcm_spu_dt_ids[] = {
	{
		.compatible = "brcm,spum-crypto",
		.data = &spum_ns2_types,
	},
	{
		.compatible = "brcm,spum-nsp-crypto",
		.data = &spum_nsp_types,
	},
	{
		.compatible = "brcm,spu2-crypto",
		.data = &spu2_types,
	},
	{
		.compatible = "brcm,spu2-v2-crypto",
		.data = &spu2_v2_types,
	},
	{ /* sentinel */ }
};

MODULE_DEVICE_TABLE(of, bcm_spu_dt_ids);

static int spu_dt_read(struct platform_device *pdev)
{
	struct device *dev = &pdev->dev;
	struct spu_hw *spu = &iproc_priv.spu;
	struct resource *spu_ctrl_regs;
	const struct spu_type_subtype *matched_spu_type;
	struct device_node *dn = pdev->dev.of_node;
	int err, i;

	/* Count number of mailbox channels */
	spu->num_chan = of_count_phandle_with_args(dn, "mboxes", "#mbox-cells");

	matched_spu_type = of_device_get_match_data(dev);
	if (!matched_spu_type) {
		dev_err(&pdev->dev, "Failed to match device\n");
		return -ENODEV;
	}

	spu->spu_type = matched_spu_type->type;
	spu->spu_subtype = matched_spu_type->subtype;

	i = 0;
	for (i = 0; (i < MAX_SPUS) && ((spu_ctrl_regs =
		platform_get_resource(pdev, IORESOURCE_MEM, i)) != NULL); i++) {

		spu->reg_vbase[i] = devm_ioremap_resource(dev, spu_ctrl_regs);
		if (IS_ERR(spu->reg_vbase[i])) {
			err = PTR_ERR(spu->reg_vbase[i]);
			dev_err(&pdev->dev, "Failed to map registers: %d\n",
				err);
			spu->reg_vbase[i] = NULL;
			return err;
		}
	}
	spu->num_spu = i;
	dev_dbg(dev, "Device has %d SPUs", spu->num_spu);

	return 0;
}

int bcm_spu_probe(struct platform_device *pdev)
{
	struct device *dev = &pdev->dev;
	struct spu_hw *spu = &iproc_priv.spu;
	int err = 0;

	iproc_priv.pdev  = pdev;
	platform_set_drvdata(iproc_priv.pdev,
			     &iproc_priv);

	err = spu_dt_read(pdev);
	if (err < 0)
		goto failure;

	err = spu_mb_init(&pdev->dev);
	if (err < 0)
		goto failure;

	if (spu->spu_type == SPU_TYPE_SPUM)
		iproc_priv.bcm_hdr_len = 8;
	else if (spu->spu_type == SPU_TYPE_SPU2)
		iproc_priv.bcm_hdr_len = 0;

	spu_functions_register(&pdev->dev, spu->spu_type, spu->spu_subtype);

	spu_counters_init();

	spu_setup_debugfs();

	err = spu_algs_register(dev);
	if (err < 0)
		goto fail_reg;

	return 0;

fail_reg:
	spu_free_debugfs();
failure:
	spu_mb_release(pdev);
	dev_err(dev, "%s failed with error %d.\n", __func__, err);

	return err;
}

int bcm_spu_remove(struct platform_device *pdev)
{
	int i;
	struct device *dev = &pdev->dev;
	char *cdn;

	for (i = 0; i < ARRAY_SIZE(driver_algs); i++) {
		/*
		 * Not all algorithms were registered, depending on whether
		 * hardware is SPU or SPU2.  So here we make sure to skip
		 * those algorithms that were not previously registered.
		 */
		if (!driver_algs[i].registered)
			continue;

		switch (driver_algs[i].type) {
		case CRYPTO_ALG_TYPE_ABLKCIPHER:
			crypto_unregister_alg(&driver_algs[i].alg.crypto);
			dev_dbg(dev, "  unregistered cipher %s\n",
				driver_algs[i].alg.crypto.cra_driver_name);
			driver_algs[i].registered = false;
			break;
		case CRYPTO_ALG_TYPE_AHASH:
			crypto_unregister_ahash(&driver_algs[i].alg.hash);
			cdn = driver_algs[i].alg.hash.halg.base.cra_driver_name;
			dev_dbg(dev, "  unregistered hash %s\n", cdn);
			driver_algs[i].registered = false;
			break;
		case CRYPTO_ALG_TYPE_AEAD:
			crypto_unregister_aead(&driver_algs[i].alg.aead);
			dev_dbg(dev, "  unregistered aead %s\n",
				driver_algs[i].alg.aead.base.cra_driver_name);
			driver_algs[i].registered = false;
			break;
		}
	}
	spu_free_debugfs();
	spu_mb_release(pdev);
	return 0;
}

/* ===== Kernel Module API ===== */

static struct platform_driver bcm_spu_pdriver = {
	.driver = {
		   .name = "brcm-spu-crypto",
		   .of_match_table = of_match_ptr(bcm_spu_dt_ids),
		   },
	.probe = bcm_spu_probe,
	.remove = bcm_spu_remove,
};
module_platform_driver(bcm_spu_pdriver);

MODULE_AUTHOR("Rob Rice <rob.rice@broadcom.com>");
MODULE_DESCRIPTION("Broadcom symmetric crypto offload driver");
MODULE_LICENSE("GPL v2");<|MERGE_RESOLUTION|>--- conflicted
+++ resolved
@@ -2874,12 +2874,7 @@
 		break;
 	case CIPHER_ALG_3DES:
 		if (ctx->enckeylen == (DES_KEY_SIZE * 3)) {
-<<<<<<< HEAD
-			const u32 *K = (const u32 *)keys.enckey;
-			u32 flags = CRYPTO_TFM_RES_BAD_KEY_SCHED;
-=======
 			u32 flags;
->>>>>>> 0ecfebd2
 
 			flags = crypto_aead_get_flags(cipher);
 			ret = __des3_verify_key(&flags, keys.enckey);
