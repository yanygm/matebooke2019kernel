// SPDX-License-Identifier: GPL-2.0
#include <linux/kmod.h>
#include <linux/netdevice.h>
#include <linux/inetdevice.h>
#include <linux/etherdevice.h>
#include <linux/rtnetlink.h>
#include <linux/net_tstamp.h>
#include <linux/wireless.h>
#include <linux/if_bridge.h>
#include <net/dsa.h>
#include <net/wext.h>

/*
 *	Map an interface index to its name (SIOCGIFNAME)
 */

/*
 *	We need this ioctl for efficient implementation of the
 *	if_indextoname() function required by the IPv6 API.  Without
 *	it, we would have to search all the interfaces to find a
 *	match.  --pb
 */

static int dev_ifname(struct net *net, struct ifreq *ifr)
{
	ifr->ifr_name[IFNAMSIZ-1] = 0;
	return netdev_get_name(net, ifr->ifr_name, ifr->ifr_ifindex);
}

/*
 *	Perform a SIOCGIFCONF call. This structure will change
 *	size eventually, and there is nothing I can do about it.
 *	Thus we will need a 'compatibility mode'.
 */
int dev_ifconf(struct net *net, struct ifconf __user *uifc)
{
	struct net_device *dev;
	void __user *pos;
	size_t size;
	int len, total = 0, done;

	/* both the ifconf and the ifreq structures are slightly different */
	if (in_compat_syscall()) {
		struct compat_ifconf ifc32;

		if (copy_from_user(&ifc32, uifc, sizeof(struct compat_ifconf)))
			return -EFAULT;

		pos = compat_ptr(ifc32.ifcbuf);
		len = ifc32.ifc_len;
		size = sizeof(struct compat_ifreq);
	} else {
		struct ifconf ifc;

		if (copy_from_user(&ifc, uifc, sizeof(struct ifconf)))
			return -EFAULT;

		pos = ifc.ifc_buf;
		len = ifc.ifc_len;
		size = sizeof(struct ifreq);
	}

	/* Loop over the interfaces, and write an info block for each. */
	rtnl_lock();
	for_each_netdev(net, dev) {
		if (!pos)
			done = inet_gifconf(dev, NULL, 0, size);
		else
			done = inet_gifconf(dev, pos + total,
					    len - total, size);
		if (done < 0) {
			rtnl_unlock();
			return -EFAULT;
		}
		total += done;
	}
	rtnl_unlock();

	return put_user(total, &uifc->ifc_len);
}

static int dev_getifmap(struct net_device *dev, struct ifreq *ifr)
{
	struct ifmap *ifmap = &ifr->ifr_map;

	if (in_compat_syscall()) {
		struct compat_ifmap *cifmap = (struct compat_ifmap *)ifmap;

		cifmap->mem_start = dev->mem_start;
		cifmap->mem_end   = dev->mem_end;
		cifmap->base_addr = dev->base_addr;
		cifmap->irq       = dev->irq;
		cifmap->dma       = dev->dma;
		cifmap->port      = dev->if_port;

		return 0;
	}

	ifmap->mem_start  = dev->mem_start;
	ifmap->mem_end    = dev->mem_end;
	ifmap->base_addr  = dev->base_addr;
	ifmap->irq        = dev->irq;
	ifmap->dma        = dev->dma;
	ifmap->port       = dev->if_port;

	return 0;
}

static int dev_setifmap(struct net_device *dev, struct ifreq *ifr)
{
	struct compat_ifmap *cifmap = (struct compat_ifmap *)&ifr->ifr_map;

	if (!dev->netdev_ops->ndo_set_config)
		return -EOPNOTSUPP;

	if (in_compat_syscall()) {
		struct ifmap ifmap = {
			.mem_start  = cifmap->mem_start,
			.mem_end    = cifmap->mem_end,
			.base_addr  = cifmap->base_addr,
			.irq        = cifmap->irq,
			.dma        = cifmap->dma,
			.port       = cifmap->port,
		};

		return dev->netdev_ops->ndo_set_config(dev, &ifmap);
	}

	return dev->netdev_ops->ndo_set_config(dev, &ifr->ifr_map);
}

/*
 *	Perform the SIOCxIFxxx calls, inside rcu_read_lock()
 */
static int dev_ifsioc_locked(struct net *net, struct ifreq *ifr, unsigned int cmd)
{
	int err;
	struct net_device *dev = dev_get_by_name_rcu(net, ifr->ifr_name);

	if (!dev)
		return -ENODEV;

	switch (cmd) {
	case SIOCGIFFLAGS:	/* Get interface flags */
		ifr->ifr_flags = (short) dev_get_flags(dev);
		return 0;

	case SIOCGIFMETRIC:	/* Get the metric on the interface
				   (currently unused) */
		ifr->ifr_metric = 0;
		return 0;

	case SIOCGIFMTU:	/* Get the MTU of a device */
		ifr->ifr_mtu = dev->mtu;
		return 0;

	case SIOCGIFSLAVE:
		err = -EINVAL;
		break;

	case SIOCGIFMAP:
		return dev_getifmap(dev, ifr);

	case SIOCGIFINDEX:
		ifr->ifr_ifindex = dev->ifindex;
		return 0;

	case SIOCGIFTXQLEN:
		ifr->ifr_qlen = dev->tx_queue_len;
		return 0;

	default:
		/* dev_ioctl() should ensure this case
		 * is never reached
		 */
		WARN_ON(1);
		err = -ENOTTY;
		break;

	}
	return err;
}

static int net_hwtstamp_validate(struct ifreq *ifr)
{
	struct hwtstamp_config cfg;
	enum hwtstamp_tx_types tx_type;
	enum hwtstamp_rx_filters rx_filter;
	int tx_type_valid = 0;
	int rx_filter_valid = 0;

	if (copy_from_user(&cfg, ifr->ifr_data, sizeof(cfg)))
		return -EFAULT;

	if (cfg.flags) /* reserved for future extensions */
		return -EINVAL;

	tx_type = cfg.tx_type;
	rx_filter = cfg.rx_filter;

	switch (tx_type) {
	case HWTSTAMP_TX_OFF:
	case HWTSTAMP_TX_ON:
	case HWTSTAMP_TX_ONESTEP_SYNC:
	case HWTSTAMP_TX_ONESTEP_P2P:
		tx_type_valid = 1;
		break;
	case __HWTSTAMP_TX_CNT:
		/* not a real value */
		break;
	}

	switch (rx_filter) {
	case HWTSTAMP_FILTER_NONE:
	case HWTSTAMP_FILTER_ALL:
	case HWTSTAMP_FILTER_SOME:
	case HWTSTAMP_FILTER_PTP_V1_L4_EVENT:
	case HWTSTAMP_FILTER_PTP_V1_L4_SYNC:
	case HWTSTAMP_FILTER_PTP_V1_L4_DELAY_REQ:
	case HWTSTAMP_FILTER_PTP_V2_L4_EVENT:
	case HWTSTAMP_FILTER_PTP_V2_L4_SYNC:
	case HWTSTAMP_FILTER_PTP_V2_L4_DELAY_REQ:
	case HWTSTAMP_FILTER_PTP_V2_L2_EVENT:
	case HWTSTAMP_FILTER_PTP_V2_L2_SYNC:
	case HWTSTAMP_FILTER_PTP_V2_L2_DELAY_REQ:
	case HWTSTAMP_FILTER_PTP_V2_EVENT:
	case HWTSTAMP_FILTER_PTP_V2_SYNC:
	case HWTSTAMP_FILTER_PTP_V2_DELAY_REQ:
	case HWTSTAMP_FILTER_NTP_ALL:
		rx_filter_valid = 1;
		break;
	case __HWTSTAMP_FILTER_CNT:
		/* not a real value */
		break;
	}

	if (!tx_type_valid || !rx_filter_valid)
		return -ERANGE;

	return 0;
}

static int dev_eth_ioctl(struct net_device *dev,
			 struct ifreq *ifr, unsigned int cmd)
{
	const struct net_device_ops *ops = dev->netdev_ops;
	int err;

	err = dsa_ndo_eth_ioctl(dev, ifr, cmd);
	if (err == 0 || err != -EOPNOTSUPP)
		return err;

	if (ops->ndo_eth_ioctl) {
		if (netif_device_present(dev))
			err = ops->ndo_eth_ioctl(dev, ifr, cmd);
		else
			err = -ENODEV;
	}

	return err;
}

static int dev_siocbond(struct net_device *dev,
			struct ifreq *ifr, unsigned int cmd)
{
	const struct net_device_ops *ops = dev->netdev_ops;

	if (ops->ndo_siocbond) {
		if (netif_device_present(dev))
			return ops->ndo_siocbond(dev, ifr, cmd);
		else
			return -ENODEV;
	}

	return -EOPNOTSUPP;
}

static int dev_siocdevprivate(struct net_device *dev, struct ifreq *ifr,
			      void __user *data, unsigned int cmd)
{
	const struct net_device_ops *ops = dev->netdev_ops;

	if (ops->ndo_siocdevprivate) {
		if (netif_device_present(dev))
			return ops->ndo_siocdevprivate(dev, ifr, data, cmd);
		else
			return -ENODEV;
	}

	return -EOPNOTSUPP;
}

static int dev_siocwandev(struct net_device *dev, struct if_settings *ifs)
{
	const struct net_device_ops *ops = dev->netdev_ops;

	if (ops->ndo_siocwandev) {
		if (netif_device_present(dev))
			return ops->ndo_siocwandev(dev, ifs);
		else
			return -ENODEV;
	}

	return -EOPNOTSUPP;
}

/*
 *	Perform the SIOCxIFxxx calls, inside rtnl_lock()
 */
static int dev_ifsioc(struct net *net, struct ifreq *ifr, void __user *data,
		      unsigned int cmd)
{
	int err;
	struct net_device *dev = __dev_get_by_name(net, ifr->ifr_name);
	const struct net_device_ops *ops;

	if (!dev)
		return -ENODEV;

	ops = dev->netdev_ops;

	switch (cmd) {
	case SIOCSIFFLAGS:	/* Set interface flags */
		return dev_change_flags(dev, ifr->ifr_flags, NULL);

	case SIOCSIFMETRIC:	/* Set the metric on the interface
				   (currently unused) */
		return -EOPNOTSUPP;

	case SIOCSIFMTU:	/* Set the MTU of a device */
		return dev_set_mtu(dev, ifr->ifr_mtu);

	case SIOCSIFHWADDR:
		if (dev->addr_len > sizeof(struct sockaddr))
			return -EINVAL;
		return dev_set_mac_address_user(dev, &ifr->ifr_hwaddr, NULL);

	case SIOCSIFHWBROADCAST:
		if (ifr->ifr_hwaddr.sa_family != dev->type)
			return -EINVAL;
		memcpy(dev->broadcast, ifr->ifr_hwaddr.sa_data,
		       min(sizeof(ifr->ifr_hwaddr.sa_data),
			   (size_t)dev->addr_len));
		call_netdevice_notifiers(NETDEV_CHANGEADDR, dev);
		return 0;

	case SIOCSIFMAP:
		return dev_setifmap(dev, ifr);

	case SIOCADDMULTI:
		if (!ops->ndo_set_rx_mode ||
		    ifr->ifr_hwaddr.sa_family != AF_UNSPEC)
			return -EINVAL;
		if (!netif_device_present(dev))
			return -ENODEV;
		return dev_mc_add_global(dev, ifr->ifr_hwaddr.sa_data);

	case SIOCDELMULTI:
		if (!ops->ndo_set_rx_mode ||
		    ifr->ifr_hwaddr.sa_family != AF_UNSPEC)
			return -EINVAL;
		if (!netif_device_present(dev))
			return -ENODEV;
		return dev_mc_del_global(dev, ifr->ifr_hwaddr.sa_data);

	case SIOCSIFTXQLEN:
		if (ifr->ifr_qlen < 0)
			return -EINVAL;
		return dev_change_tx_queue_len(dev, ifr->ifr_qlen);

	case SIOCSIFNAME:
		ifr->ifr_newname[IFNAMSIZ-1] = '\0';
		return dev_change_name(dev, ifr->ifr_newname);

	case SIOCWANDEV:
		return dev_siocwandev(dev, &ifr->ifr_settings);

	case SIOCBRADDIF:
	case SIOCBRDELIF:
		if (!netif_device_present(dev))
			return -ENODEV;
		if (!netif_is_bridge_master(dev))
			return -EOPNOTSUPP;
		dev_hold(dev);
		rtnl_unlock();
		err = br_ioctl_call(net, netdev_priv(dev), cmd, ifr, NULL);
		dev_put(dev);
		rtnl_lock();
		return err;

	case SIOCSHWTSTAMP:
		err = net_hwtstamp_validate(ifr);
		if (err)
			return err;
		fallthrough;

	/*
	 *	Unknown or private ioctl
	 */
	default:
		if (cmd >= SIOCDEVPRIVATE &&
		    cmd <= SIOCDEVPRIVATE + 15)
			return dev_siocdevprivate(dev, ifr, data, cmd);

		if (cmd == SIOCGMIIPHY ||
		    cmd == SIOCGMIIREG ||
		    cmd == SIOCSMIIREG ||
		    cmd == SIOCSHWTSTAMP ||
		    cmd == SIOCGHWTSTAMP) {
			err = dev_eth_ioctl(dev, ifr, cmd);
		} else if (cmd == SIOCBONDENSLAVE ||
		    cmd == SIOCBONDRELEASE ||
		    cmd == SIOCBONDSETHWADDR ||
		    cmd == SIOCBONDSLAVEINFOQUERY ||
		    cmd == SIOCBONDINFOQUERY ||
		    cmd == SIOCBONDCHANGEACTIVE) {
			err = dev_siocbond(dev, ifr, cmd);
		} else
			err = -EINVAL;

	}
	return err;
}

/**
 *	dev_load 	- load a network module
 *	@net: the applicable net namespace
 *	@name: name of interface
 *
 *	If a network interface is not present and the process has suitable
 *	privileges this function loads the module. If module loading is not
 *	available in this kernel then it becomes a nop.
 */

void dev_load(struct net *net, const char *name)
{
	struct net_device *dev;
	int no_module;

	rcu_read_lock();
	dev = dev_get_by_name_rcu(net, name);
	rcu_read_unlock();

	no_module = !dev;
	if (no_module && capable(CAP_NET_ADMIN))
		no_module = request_module("netdev-%s", name);
	if (no_module && capable(CAP_SYS_MODULE))
		request_module("%s", name);
}
EXPORT_SYMBOL(dev_load);

/*
 *	This function handles all "interface"-type I/O control requests. The actual
 *	'doing' part of this is dev_ifsioc above.
 */

/**
 *	dev_ioctl	-	network device ioctl
 *	@net: the applicable net namespace
 *	@cmd: command to issue
 *	@ifr: pointer to a struct ifreq in user space
 *	@need_copyout: whether or not copy_to_user() should be called
 *
 *	Issue ioctl functions to devices. This is normally called by the
 *	user space syscall interfaces but can sometimes be useful for
 *	other purposes. The return value is the return from the syscall if
 *	positive or a negative errno code on error.
 */

int dev_ioctl(struct net *net, unsigned int cmd, struct ifreq *ifr,
	      void __user *data, bool *need_copyout)
{
	int ret;
	char *colon;

	if (need_copyout)
		*need_copyout = true;
	if (cmd == SIOCGIFNAME)
		return dev_ifname(net, ifr);

	ifr->ifr_name[IFNAMSIZ-1] = 0;

	colon = strchr(ifr->ifr_name, ':');
	if (colon)
		*colon = 0;

	/*
	 *	See which interface the caller is talking about.
	 */

	switch (cmd) {
	case SIOCGIFHWADDR:
		dev_load(net, ifr->ifr_name);
		ret = dev_get_mac_address(&ifr->ifr_hwaddr, net, ifr->ifr_name);
		if (colon)
			*colon = ':';
		return ret;
	/*
	 *	These ioctl calls:
	 *	- can be done by all.
	 *	- atomic and do not require locking.
	 *	- return a value
	 */
	case SIOCGIFFLAGS:
	case SIOCGIFMETRIC:
	case SIOCGIFMTU:
	case SIOCGIFSLAVE:
	case SIOCGIFMAP:
	case SIOCGIFINDEX:
	case SIOCGIFTXQLEN:
		dev_load(net, ifr->ifr_name);
		rcu_read_lock();
		ret = dev_ifsioc_locked(net, ifr, cmd);
		rcu_read_unlock();
		if (colon)
			*colon = ':';
		return ret;

	case SIOCETHTOOL:
		dev_load(net, ifr->ifr_name);
<<<<<<< HEAD
		rtnl_lock();
		ret = dev_ethtool(net, ifr, data);
		rtnl_unlock();
=======
		ret = dev_ethtool(net, ifr, data);
>>>>>>> df0cc57e
		if (colon)
			*colon = ':';
		return ret;

	/*
	 *	These ioctl calls:
	 *	- require superuser power.
	 *	- require strict serialization.
	 *	- return a value
	 */
	case SIOCGMIIPHY:
	case SIOCGMIIREG:
	case SIOCSIFNAME:
		dev_load(net, ifr->ifr_name);
		if (!ns_capable(net->user_ns, CAP_NET_ADMIN))
			return -EPERM;
		rtnl_lock();
		ret = dev_ifsioc(net, ifr, data, cmd);
		rtnl_unlock();
		if (colon)
			*colon = ':';
		return ret;

	/*
	 *	These ioctl calls:
	 *	- require superuser power.
	 *	- require strict serialization.
	 *	- do not return a value
	 */
	case SIOCSIFMAP:
	case SIOCSIFTXQLEN:
		if (!capable(CAP_NET_ADMIN))
			return -EPERM;
		fallthrough;
	/*
	 *	These ioctl calls:
	 *	- require local superuser power.
	 *	- require strict serialization.
	 *	- do not return a value
	 */
	case SIOCSIFFLAGS:
	case SIOCSIFMETRIC:
	case SIOCSIFMTU:
	case SIOCSIFHWADDR:
	case SIOCSIFSLAVE:
	case SIOCADDMULTI:
	case SIOCDELMULTI:
	case SIOCSIFHWBROADCAST:
	case SIOCSMIIREG:
	case SIOCBONDENSLAVE:
	case SIOCBONDRELEASE:
	case SIOCBONDSETHWADDR:
	case SIOCBONDCHANGEACTIVE:
	case SIOCBRADDIF:
	case SIOCBRDELIF:
	case SIOCSHWTSTAMP:
		if (!ns_capable(net->user_ns, CAP_NET_ADMIN))
			return -EPERM;
		fallthrough;
	case SIOCBONDSLAVEINFOQUERY:
	case SIOCBONDINFOQUERY:
		dev_load(net, ifr->ifr_name);
		rtnl_lock();
		ret = dev_ifsioc(net, ifr, data, cmd);
		rtnl_unlock();
		if (need_copyout)
			*need_copyout = false;
		return ret;

	case SIOCGIFMEM:
		/* Get the per device memory space. We can add this but
		 * currently do not support it */
	case SIOCSIFMEM:
		/* Set the per device memory buffer space.
		 * Not applicable in our case */
	case SIOCSIFLINK:
		return -ENOTTY;

	/*
	 *	Unknown or private ioctl.
	 */
	default:
		if (cmd == SIOCWANDEV ||
		    cmd == SIOCGHWTSTAMP ||
		    (cmd >= SIOCDEVPRIVATE &&
		     cmd <= SIOCDEVPRIVATE + 15)) {
			dev_load(net, ifr->ifr_name);
			rtnl_lock();
			ret = dev_ifsioc(net, ifr, data, cmd);
			rtnl_unlock();
			return ret;
		}
		return -ENOTTY;
	}
}<|MERGE_RESOLUTION|>--- conflicted
+++ resolved
@@ -518,13 +518,7 @@
 
 	case SIOCETHTOOL:
 		dev_load(net, ifr->ifr_name);
-<<<<<<< HEAD
-		rtnl_lock();
 		ret = dev_ethtool(net, ifr, data);
-		rtnl_unlock();
-=======
-		ret = dev_ethtool(net, ifr, data);
->>>>>>> df0cc57e
 		if (colon)
 			*colon = ':';
 		return ret;
