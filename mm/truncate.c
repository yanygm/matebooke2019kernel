// SPDX-License-Identifier: GPL-2.0-only
/*
 * mm/truncate.c - code for taking down pages from address_spaces
 *
 * Copyright (C) 2002, Linus Torvalds
 *
 * 10Sep2002	Andrew Morton
 *		Initial version.
 */

#include <linux/kernel.h>
#include <linux/backing-dev.h>
#include <linux/dax.h>
#include <linux/gfp.h>
#include <linux/mm.h>
#include <linux/swap.h>
#include <linux/export.h>
#include <linux/pagemap.h>
#include <linux/highmem.h>
#include <linux/pagevec.h>
#include <linux/task_io_accounting_ops.h>
#include <linux/buffer_head.h>	/* grr. try_to_release_page,
				   do_invalidatepage */
#include <linux/shmem_fs.h>
#include <linux/rmap.h>
#include "internal.h"

/*
 * Regular page slots are stabilized by the page lock even without the tree
 * itself locked.  These unlocked entries need verification under the tree
 * lock.
 */
static inline void __clear_shadow_entry(struct address_space *mapping,
				pgoff_t index, void *entry)
{
	XA_STATE(xas, &mapping->i_pages, index);

	xas_set_update(&xas, workingset_update_node);
	if (xas_load(&xas) != entry)
		return;
	xas_store(&xas, NULL);
}

static void clear_shadow_entry(struct address_space *mapping, pgoff_t index,
			       void *entry)
{
	spin_lock(&mapping->host->i_lock);
	xa_lock_irq(&mapping->i_pages);
	__clear_shadow_entry(mapping, index, entry);
	xa_unlock_irq(&mapping->i_pages);
	if (mapping_shrinkable(mapping))
		inode_add_lru(mapping->host);
	spin_unlock(&mapping->host->i_lock);
}

/*
 * Unconditionally remove exceptional entries. Usually called from truncate
 * path. Note that the folio_batch may be altered by this function by removing
 * exceptional entries similar to what folio_batch_remove_exceptionals() does.
 */
static void truncate_folio_batch_exceptionals(struct address_space *mapping,
				struct folio_batch *fbatch, pgoff_t *indices)
{
	int i, j;
	bool dax;

	/* Handled by shmem itself */
	if (shmem_mapping(mapping))
		return;

	for (j = 0; j < folio_batch_count(fbatch); j++)
		if (xa_is_value(fbatch->folios[j]))
			break;

	if (j == folio_batch_count(fbatch))
		return;

	dax = dax_mapping(mapping);
	if (!dax) {
		spin_lock(&mapping->host->i_lock);
		xa_lock_irq(&mapping->i_pages);
	}

	for (i = j; i < folio_batch_count(fbatch); i++) {
		struct folio *folio = fbatch->folios[i];
		pgoff_t index = indices[i];

		if (!xa_is_value(folio)) {
			fbatch->folios[j++] = folio;
			continue;
		}

		if (unlikely(dax)) {
			dax_delete_mapping_entry(mapping, index);
			continue;
		}

		__clear_shadow_entry(mapping, index, folio);
	}

	if (!dax) {
		xa_unlock_irq(&mapping->i_pages);
		if (mapping_shrinkable(mapping))
			inode_add_lru(mapping->host);
		spin_unlock(&mapping->host->i_lock);
	}
	fbatch->nr = j;
}

/*
 * Invalidate exceptional entry if easily possible. This handles exceptional
 * entries for invalidate_inode_pages().
 */
static int invalidate_exceptional_entry(struct address_space *mapping,
					pgoff_t index, void *entry)
{
	/* Handled by shmem itself, or for DAX we do nothing. */
	if (shmem_mapping(mapping) || dax_mapping(mapping))
		return 1;
	clear_shadow_entry(mapping, index, entry);
	return 1;
}

/*
 * Invalidate exceptional entry if clean. This handles exceptional entries for
 * invalidate_inode_pages2() so for DAX it evicts only clean entries.
 */
static int invalidate_exceptional_entry2(struct address_space *mapping,
					 pgoff_t index, void *entry)
{
	/* Handled by shmem itself */
	if (shmem_mapping(mapping))
		return 1;
	if (dax_mapping(mapping))
		return dax_invalidate_mapping_entry_sync(mapping, index);
	clear_shadow_entry(mapping, index, entry);
	return 1;
}

/**
 * do_invalidatepage - invalidate part or all of a page
 * @page: the page which is affected
 * @offset: start of the range to invalidate
 * @length: length of the range to invalidate
 *
 * do_invalidatepage() is called when all or part of the page has become
 * invalidated by a truncate operation.
 *
 * do_invalidatepage() does not have to release all buffers, but it must
 * ensure that no dirty buffer is left outside @offset and that no I/O
 * is underway against any of the blocks which are outside the truncation
 * point.  Because the caller is about to free (and possibly reuse) those
 * blocks on-disk.
 */
void do_invalidatepage(struct page *page, unsigned int offset,
		       unsigned int length)
{
	void (*invalidatepage)(struct page *, unsigned int, unsigned int);

	invalidatepage = page->mapping->a_ops->invalidatepage;
#ifdef CONFIG_BLOCK
	if (!invalidatepage)
		invalidatepage = block_invalidatepage;
#endif
	if (invalidatepage)
		(*invalidatepage)(page, offset, length);
}

/*
 * If truncate cannot remove the fs-private metadata from the page, the page
 * becomes orphaned.  It will be left on the LRU and may even be mapped into
 * user pagetables if we're racing with filemap_fault().
 *
 * We need to bail out if page->mapping is no longer equal to the original
 * mapping.  This happens a) when the VM reclaimed the page while we waited on
 * its lock, b) when a concurrent invalidate_mapping_pages got there first and
 * c) when tmpfs swizzles a page between a tmpfs inode and swapper_space.
 */
static void truncate_cleanup_folio(struct folio *folio)
{
	if (folio_mapped(folio))
		unmap_mapping_folio(folio);

	if (folio_has_private(folio))
		do_invalidatepage(&folio->page, 0, folio_size(folio));

	/*
	 * Some filesystems seem to re-dirty the page even after
	 * the VM has canceled the dirty bit (eg ext3 journaling).
	 * Hence dirty accounting check is placed after invalidation.
	 */
	folio_cancel_dirty(folio);
	folio_clear_mappedtodisk(folio);
}

/*
 * This is for invalidate_mapping_pages().  That function can be called at
 * any time, and is not supposed to throw away dirty pages.  But pages can
 * be marked dirty at any time too, so use remove_mapping which safely
 * discards clean, unused pages.
 *
 * Returns non-zero if the page was successfully invalidated.
 */
static int
invalidate_complete_page(struct address_space *mapping, struct page *page)
{

	if (page->mapping != mapping)
		return 0;

	if (page_has_private(page) && !try_to_release_page(page, 0))
		return 0;

	return remove_mapping(mapping, page);
}

int truncate_inode_folio(struct address_space *mapping, struct folio *folio)
{
	if (folio->mapping != mapping)
		return -EIO;

	truncate_cleanup_folio(folio);
	filemap_remove_folio(folio);
	return 0;
}

/*
 * Handle partial folios.  The folio may be entirely within the
 * range if a split has raced with us.  If not, we zero the part of the
 * folio that's within the [start, end] range, and then split the folio if
 * it's large.  split_page_range() will discard pages which now lie beyond
 * i_size, and we rely on the caller to discard pages which lie within a
 * newly created hole.
 *
 * Returns false if splitting failed so the caller can avoid
 * discarding the entire folio which is stubbornly unsplit.
 */
bool truncate_inode_partial_folio(struct folio *folio, loff_t start, loff_t end)
{
	loff_t pos = folio_pos(folio);
	unsigned int offset, length;

	if (pos < start)
		offset = start - pos;
	else
		offset = 0;
	length = folio_size(folio);
	if (pos + length <= (u64)end)
		length = length - offset;
	else
		length = end + 1 - pos - offset;

	folio_wait_writeback(folio);
	if (length == folio_size(folio)) {
		truncate_inode_folio(folio->mapping, folio);
		return true;
	}

	/*
	 * We may be zeroing pages we're about to discard, but it avoids
	 * doing a complex calculation here, and then doing the zeroing
	 * anyway if the page split fails.
	 */
	folio_zero_range(folio, offset, length);

<<<<<<< HEAD
	cleancache_invalidate_page(folio->mapping, &folio->page);
=======
>>>>>>> ed9f4f96
	if (folio_has_private(folio))
		do_invalidatepage(&folio->page, offset, length);
	if (!folio_test_large(folio))
		return true;
	if (split_huge_page(&folio->page) == 0)
		return true;
	if (folio_test_dirty(folio))
		return false;
	truncate_inode_folio(folio->mapping, folio);
	return true;
}

/*
 * Used to get rid of pages on hardware memory corruption.
 */
int generic_error_remove_page(struct address_space *mapping, struct page *page)
{
	VM_BUG_ON_PAGE(PageTail(page), page);

	if (!mapping)
		return -EINVAL;
	/*
	 * Only punch for normal data pages for now.
	 * Handling other types like directories would need more auditing.
	 */
	if (!S_ISREG(mapping->host->i_mode))
		return -EIO;
	return truncate_inode_folio(mapping, page_folio(page));
}
EXPORT_SYMBOL(generic_error_remove_page);

/*
 * Safely invalidate one page from its pagecache mapping.
 * It only drops clean, unused pages. The page must be locked.
 *
 * Returns 1 if the page is successfully invalidated, otherwise 0.
 */
int invalidate_inode_page(struct page *page)
{
	struct address_space *mapping = page_mapping(page);
	if (!mapping)
		return 0;
	if (PageDirty(page) || PageWriteback(page))
		return 0;
	if (page_mapped(page))
		return 0;
	return invalidate_complete_page(mapping, page);
}

/**
 * truncate_inode_pages_range - truncate range of pages specified by start & end byte offsets
 * @mapping: mapping to truncate
 * @lstart: offset from which to truncate
 * @lend: offset to which to truncate (inclusive)
 *
 * Truncate the page cache, removing the pages that are between
 * specified offsets (and zeroing out partial pages
 * if lstart or lend + 1 is not page aligned).
 *
 * Truncate takes two passes - the first pass is nonblocking.  It will not
 * block on page locks and it will not block on writeback.  The second pass
 * will wait.  This is to prevent as much IO as possible in the affected region.
 * The first pass will remove most pages, so the search cost of the second pass
 * is low.
 *
 * We pass down the cache-hot hint to the page freeing code.  Even if the
 * mapping is large, it is probably the case that the final pages are the most
 * recently touched, and freeing happens in ascending file offset order.
 *
 * Note that since ->invalidatepage() accepts range to invalidate
 * truncate_inode_pages_range is able to handle cases where lend + 1 is not
 * page aligned properly.
 */
void truncate_inode_pages_range(struct address_space *mapping,
				loff_t lstart, loff_t lend)
{
	pgoff_t		start;		/* inclusive */
	pgoff_t		end;		/* exclusive */
	struct folio_batch fbatch;
	pgoff_t		indices[PAGEVEC_SIZE];
	pgoff_t		index;
	int		i;
	struct folio	*folio;
	bool		same_folio;

	if (mapping_empty(mapping))
<<<<<<< HEAD
		goto out;
=======
		return;
>>>>>>> ed9f4f96

	/*
	 * 'start' and 'end' always covers the range of pages to be fully
	 * truncated. Partial pages are covered with 'partial_start' at the
	 * start of the range and 'partial_end' at the end of the range.
	 * Note that 'end' is exclusive while 'lend' is inclusive.
	 */
	start = (lstart + PAGE_SIZE - 1) >> PAGE_SHIFT;
	if (lend == -1)
		/*
		 * lend == -1 indicates end-of-file so we have to set 'end'
		 * to the highest possible pgoff_t and since the type is
		 * unsigned we're using -1.
		 */
		end = -1;
	else
		end = (lend + 1) >> PAGE_SHIFT;

	folio_batch_init(&fbatch);
	index = start;
	while (index < end && find_lock_entries(mapping, index, end - 1,
			&fbatch, indices)) {
		index = indices[folio_batch_count(&fbatch) - 1] + 1;
		truncate_folio_batch_exceptionals(mapping, &fbatch, indices);
		for (i = 0; i < folio_batch_count(&fbatch); i++)
			truncate_cleanup_folio(fbatch.folios[i]);
		delete_from_page_cache_batch(mapping, &fbatch);
		for (i = 0; i < folio_batch_count(&fbatch); i++)
			folio_unlock(fbatch.folios[i]);
		folio_batch_release(&fbatch);
		cond_resched();
	}

	same_folio = (lstart >> PAGE_SHIFT) == (lend >> PAGE_SHIFT);
	folio = __filemap_get_folio(mapping, lstart >> PAGE_SHIFT, FGP_LOCK, 0);
	if (folio) {
		same_folio = lend < folio_pos(folio) + folio_size(folio);
		if (!truncate_inode_partial_folio(folio, lstart, lend)) {
			start = folio->index + folio_nr_pages(folio);
			if (same_folio)
				end = folio->index;
		}
		folio_unlock(folio);
		folio_put(folio);
		folio = NULL;
	}

	if (!same_folio)
		folio = __filemap_get_folio(mapping, lend >> PAGE_SHIFT,
						FGP_LOCK, 0);
	if (folio) {
		if (!truncate_inode_partial_folio(folio, lstart, lend))
			end = folio->index;
		folio_unlock(folio);
		folio_put(folio);
	}

	index = start;
	while (index < end) {
		cond_resched();
		if (!find_get_entries(mapping, index, end - 1, &fbatch,
				indices)) {
			/* If all gone from start onwards, we're done */
			if (index == start)
				break;
			/* Otherwise restart to make sure all gone */
			index = start;
			continue;
		}

		for (i = 0; i < folio_batch_count(&fbatch); i++) {
			struct folio *folio = fbatch.folios[i];

			/* We rely upon deletion not changing page->index */
			index = indices[i];

			if (xa_is_value(folio))
				continue;

			folio_lock(folio);
			VM_BUG_ON_FOLIO(!folio_contains(folio, index), folio);
			folio_wait_writeback(folio);
			truncate_inode_folio(mapping, folio);
			folio_unlock(folio);
			index = folio_index(folio) + folio_nr_pages(folio) - 1;
		}
		truncate_folio_batch_exceptionals(mapping, &fbatch, indices);
		folio_batch_release(&fbatch);
		index++;
	}
}
EXPORT_SYMBOL(truncate_inode_pages_range);

/**
 * truncate_inode_pages - truncate *all* the pages from an offset
 * @mapping: mapping to truncate
 * @lstart: offset from which to truncate
 *
 * Called under (and serialised by) inode->i_rwsem and
 * mapping->invalidate_lock.
 *
 * Note: When this function returns, there can be a page in the process of
 * deletion (inside __delete_from_page_cache()) in the specified range.  Thus
 * mapping->nrpages can be non-zero when this function returns even after
 * truncation of the whole mapping.
 */
void truncate_inode_pages(struct address_space *mapping, loff_t lstart)
{
	truncate_inode_pages_range(mapping, lstart, (loff_t)-1);
}
EXPORT_SYMBOL(truncate_inode_pages);

/**
 * truncate_inode_pages_final - truncate *all* pages before inode dies
 * @mapping: mapping to truncate
 *
 * Called under (and serialized by) inode->i_rwsem.
 *
 * Filesystems have to use this in the .evict_inode path to inform the
 * VM that this is the final truncate and the inode is going away.
 */
void truncate_inode_pages_final(struct address_space *mapping)
{
	/*
	 * Page reclaim can not participate in regular inode lifetime
	 * management (can't call iput()) and thus can race with the
	 * inode teardown.  Tell it when the address space is exiting,
	 * so that it does not install eviction information after the
	 * final truncate has begun.
	 */
	mapping_set_exiting(mapping);

	if (!mapping_empty(mapping)) {
		/*
		 * As truncation uses a lockless tree lookup, cycle
		 * the tree lock to make sure any ongoing tree
		 * modification that does not see AS_EXITING is
		 * completed before starting the final truncate.
		 */
		xa_lock_irq(&mapping->i_pages);
		xa_unlock_irq(&mapping->i_pages);
	}

	truncate_inode_pages(mapping, 0);
}
EXPORT_SYMBOL(truncate_inode_pages_final);

static unsigned long __invalidate_mapping_pages(struct address_space *mapping,
		pgoff_t start, pgoff_t end, unsigned long *nr_pagevec)
{
	pgoff_t indices[PAGEVEC_SIZE];
	struct folio_batch fbatch;
	pgoff_t index = start;
	unsigned long ret;
	unsigned long count = 0;
	int i;

	folio_batch_init(&fbatch);
	while (find_lock_entries(mapping, index, end, &fbatch, indices)) {
		for (i = 0; i < folio_batch_count(&fbatch); i++) {
			struct page *page = &fbatch.folios[i]->page;

			/* We rely upon deletion not changing page->index */
			index = indices[i];

			if (xa_is_value(page)) {
				count += invalidate_exceptional_entry(mapping,
								      index,
								      page);
				continue;
			}
			index += thp_nr_pages(page) - 1;

			ret = invalidate_inode_page(page);
			unlock_page(page);
			/*
			 * Invalidation is a hint that the page is no longer
			 * of interest and try to speed up its reclaim.
			 */
			if (!ret) {
				deactivate_file_page(page);
				/* It is likely on the pagevec of a remote CPU */
				if (nr_pagevec)
					(*nr_pagevec)++;
			}
			count += ret;
		}
		folio_batch_remove_exceptionals(&fbatch);
		folio_batch_release(&fbatch);
		cond_resched();
		index++;
	}
	return count;
}

/**
 * invalidate_mapping_pages - Invalidate all clean, unlocked cache of one inode
 * @mapping: the address_space which holds the cache to invalidate
 * @start: the offset 'from' which to invalidate
 * @end: the offset 'to' which to invalidate (inclusive)
 *
 * This function removes pages that are clean, unmapped and unlocked,
 * as well as shadow entries. It will not block on IO activity.
 *
 * If you want to remove all the pages of one inode, regardless of
 * their use and writeback state, use truncate_inode_pages().
 *
 * Return: the number of the cache entries that were invalidated
 */
unsigned long invalidate_mapping_pages(struct address_space *mapping,
		pgoff_t start, pgoff_t end)
{
	return __invalidate_mapping_pages(mapping, start, end, NULL);
}
EXPORT_SYMBOL(invalidate_mapping_pages);

/**
 * invalidate_mapping_pagevec - Invalidate all the unlocked pages of one inode
 * @mapping: the address_space which holds the pages to invalidate
 * @start: the offset 'from' which to invalidate
 * @end: the offset 'to' which to invalidate (inclusive)
 * @nr_pagevec: invalidate failed page number for caller
 *
 * This helper is similar to invalidate_mapping_pages(), except that it accounts
 * for pages that are likely on a pagevec and counts them in @nr_pagevec, which
 * will be used by the caller.
 */
void invalidate_mapping_pagevec(struct address_space *mapping,
		pgoff_t start, pgoff_t end, unsigned long *nr_pagevec)
{
	__invalidate_mapping_pages(mapping, start, end, nr_pagevec);
}

/*
 * This is like invalidate_complete_page(), except it ignores the page's
 * refcount.  We do this because invalidate_inode_pages2() needs stronger
 * invalidation guarantees, and cannot afford to leave pages behind because
 * shrink_page_list() has a temp ref on them, or because they're transiently
 * sitting in the lru_cache_add() pagevecs.
 */
static int invalidate_complete_folio2(struct address_space *mapping,
					struct folio *folio)
{
	if (folio->mapping != mapping)
		return 0;

	if (folio_has_private(folio) &&
	    !filemap_release_folio(folio, GFP_KERNEL))
		return 0;

	spin_lock(&mapping->host->i_lock);
	xa_lock_irq(&mapping->i_pages);
	if (folio_test_dirty(folio))
		goto failed;

	BUG_ON(folio_has_private(folio));
	__filemap_remove_folio(folio, NULL);
	xa_unlock_irq(&mapping->i_pages);
	if (mapping_shrinkable(mapping))
		inode_add_lru(mapping->host);
	spin_unlock(&mapping->host->i_lock);

	filemap_free_folio(mapping, folio);
	return 1;
failed:
	xa_unlock_irq(&mapping->i_pages);
	spin_unlock(&mapping->host->i_lock);
	return 0;
}

static int do_launder_folio(struct address_space *mapping, struct folio *folio)
{
	if (!folio_test_dirty(folio))
		return 0;
	if (folio->mapping != mapping || mapping->a_ops->launder_page == NULL)
		return 0;
	return mapping->a_ops->launder_page(&folio->page);
}

/**
 * invalidate_inode_pages2_range - remove range of pages from an address_space
 * @mapping: the address_space
 * @start: the page offset 'from' which to invalidate
 * @end: the page offset 'to' which to invalidate (inclusive)
 *
 * Any pages which are found to be mapped into pagetables are unmapped prior to
 * invalidation.
 *
 * Return: -EBUSY if any pages could not be invalidated.
 */
int invalidate_inode_pages2_range(struct address_space *mapping,
				  pgoff_t start, pgoff_t end)
{
	pgoff_t indices[PAGEVEC_SIZE];
	struct folio_batch fbatch;
	pgoff_t index;
	int i;
	int ret = 0;
	int ret2 = 0;
	int did_range_unmap = 0;

	if (mapping_empty(mapping))
		return 0;

	folio_batch_init(&fbatch);
	index = start;
	while (find_get_entries(mapping, index, end, &fbatch, indices)) {
		for (i = 0; i < folio_batch_count(&fbatch); i++) {
			struct folio *folio = fbatch.folios[i];

			/* We rely upon deletion not changing folio->index */
			index = indices[i];

			if (xa_is_value(folio)) {
				if (!invalidate_exceptional_entry2(mapping,
						index, folio))
					ret = -EBUSY;
				continue;
			}

			if (!did_range_unmap && folio_mapped(folio)) {
				/*
				 * If folio is mapped, before taking its lock,
				 * zap the rest of the file in one hit.
				 */
				unmap_mapping_pages(mapping, index,
						(1 + end - index), false);
				did_range_unmap = 1;
			}

			folio_lock(folio);
			VM_BUG_ON_FOLIO(!folio_contains(folio, index), folio);
			if (folio->mapping != mapping) {
				folio_unlock(folio);
				continue;
			}
			folio_wait_writeback(folio);

			if (folio_mapped(folio))
				unmap_mapping_folio(folio);
			BUG_ON(folio_mapped(folio));

			ret2 = do_launder_folio(mapping, folio);
			if (ret2 == 0) {
				if (!invalidate_complete_folio2(mapping, folio))
					ret2 = -EBUSY;
			}
			if (ret2 < 0)
				ret = ret2;
			folio_unlock(folio);
		}
		folio_batch_remove_exceptionals(&fbatch);
		folio_batch_release(&fbatch);
		cond_resched();
		index++;
	}
	/*
	 * For DAX we invalidate page tables after invalidating page cache.  We
	 * could invalidate page tables while invalidating each entry however
	 * that would be expensive. And doing range unmapping before doesn't
	 * work as we have no cheap way to find whether page cache entry didn't
	 * get remapped later.
	 */
	if (dax_mapping(mapping)) {
		unmap_mapping_pages(mapping, start, end - start + 1, false);
	}
	return ret;
}
EXPORT_SYMBOL_GPL(invalidate_inode_pages2_range);

/**
 * invalidate_inode_pages2 - remove all pages from an address_space
 * @mapping: the address_space
 *
 * Any pages which are found to be mapped into pagetables are unmapped prior to
 * invalidation.
 *
 * Return: -EBUSY if any pages could not be invalidated.
 */
int invalidate_inode_pages2(struct address_space *mapping)
{
	return invalidate_inode_pages2_range(mapping, 0, -1);
}
EXPORT_SYMBOL_GPL(invalidate_inode_pages2);

/**
 * truncate_pagecache - unmap and remove pagecache that has been truncated
 * @inode: inode
 * @newsize: new file size
 *
 * inode's new i_size must already be written before truncate_pagecache
 * is called.
 *
 * This function should typically be called before the filesystem
 * releases resources associated with the freed range (eg. deallocates
 * blocks). This way, pagecache will always stay logically coherent
 * with on-disk format, and the filesystem would not have to deal with
 * situations such as writepage being called for a page that has already
 * had its underlying blocks deallocated.
 */
void truncate_pagecache(struct inode *inode, loff_t newsize)
{
	struct address_space *mapping = inode->i_mapping;
	loff_t holebegin = round_up(newsize, PAGE_SIZE);

	/*
	 * unmap_mapping_range is called twice, first simply for
	 * efficiency so that truncate_inode_pages does fewer
	 * single-page unmaps.  However after this first call, and
	 * before truncate_inode_pages finishes, it is possible for
	 * private pages to be COWed, which remain after
	 * truncate_inode_pages finishes, hence the second
	 * unmap_mapping_range call must be made for correctness.
	 */
	unmap_mapping_range(mapping, holebegin, 0, 1);
	truncate_inode_pages(mapping, newsize);
	unmap_mapping_range(mapping, holebegin, 0, 1);
}
EXPORT_SYMBOL(truncate_pagecache);

/**
 * truncate_setsize - update inode and pagecache for a new file size
 * @inode: inode
 * @newsize: new file size
 *
 * truncate_setsize updates i_size and performs pagecache truncation (if
 * necessary) to @newsize. It will be typically be called from the filesystem's
 * setattr function when ATTR_SIZE is passed in.
 *
 * Must be called with a lock serializing truncates and writes (generally
 * i_rwsem but e.g. xfs uses a different lock) and before all filesystem
 * specific block truncation has been performed.
 */
void truncate_setsize(struct inode *inode, loff_t newsize)
{
	loff_t oldsize = inode->i_size;

	i_size_write(inode, newsize);
	if (newsize > oldsize)
		pagecache_isize_extended(inode, oldsize, newsize);
	truncate_pagecache(inode, newsize);
}
EXPORT_SYMBOL(truncate_setsize);

/**
 * pagecache_isize_extended - update pagecache after extension of i_size
 * @inode:	inode for which i_size was extended
 * @from:	original inode size
 * @to:		new inode size
 *
 * Handle extension of inode size either caused by extending truncate or by
 * write starting after current i_size. We mark the page straddling current
 * i_size RO so that page_mkwrite() is called on the nearest write access to
 * the page.  This way filesystem can be sure that page_mkwrite() is called on
 * the page before user writes to the page via mmap after the i_size has been
 * changed.
 *
 * The function must be called after i_size is updated so that page fault
 * coming after we unlock the page will already see the new i_size.
 * The function must be called while we still hold i_rwsem - this not only
 * makes sure i_size is stable but also that userspace cannot observe new
 * i_size value before we are prepared to store mmap writes at new inode size.
 */
void pagecache_isize_extended(struct inode *inode, loff_t from, loff_t to)
{
	int bsize = i_blocksize(inode);
	loff_t rounded_from;
	struct page *page;
	pgoff_t index;

	WARN_ON(to > inode->i_size);

	if (from >= to || bsize == PAGE_SIZE)
		return;
	/* Page straddling @from will not have any hole block created? */
	rounded_from = round_up(from, bsize);
	if (to <= rounded_from || !(rounded_from & (PAGE_SIZE - 1)))
		return;

	index = from >> PAGE_SHIFT;
	page = find_lock_page(inode->i_mapping, index);
	/* Page not cached? Nothing to do */
	if (!page)
		return;
	/*
	 * See clear_page_dirty_for_io() for details why set_page_dirty()
	 * is needed.
	 */
	if (page_mkclean(page))
		set_page_dirty(page);
	unlock_page(page);
	put_page(page);
}
EXPORT_SYMBOL(pagecache_isize_extended);

/**
 * truncate_pagecache_range - unmap and remove pagecache that is hole-punched
 * @inode: inode
 * @lstart: offset of beginning of hole
 * @lend: offset of last byte of hole
 *
 * This function should typically be called before the filesystem
 * releases resources associated with the freed range (eg. deallocates
 * blocks). This way, pagecache will always stay logically coherent
 * with on-disk format, and the filesystem would not have to deal with
 * situations such as writepage being called for a page that has already
 * had its underlying blocks deallocated.
 */
void truncate_pagecache_range(struct inode *inode, loff_t lstart, loff_t lend)
{
	struct address_space *mapping = inode->i_mapping;
	loff_t unmap_start = round_up(lstart, PAGE_SIZE);
	loff_t unmap_end = round_down(1 + lend, PAGE_SIZE) - 1;
	/*
	 * This rounding is currently just for example: unmap_mapping_range
	 * expands its hole outwards, whereas we want it to contract the hole
	 * inwards.  However, existing callers of truncate_pagecache_range are
	 * doing their own page rounding first.  Note that unmap_mapping_range
	 * allows holelen 0 for all, and we allow lend -1 for end of file.
	 */

	/*
	 * Unlike in truncate_pagecache, unmap_mapping_range is called only
	 * once (before truncating pagecache), and without "even_cows" flag:
	 * hole-punching should not remove private COWed pages from the hole.
	 */
	if ((u64)unmap_end > (u64)unmap_start)
		unmap_mapping_range(mapping, unmap_start,
				    1 + unmap_end - unmap_start, 0);
	truncate_inode_pages_range(mapping, lstart, lend);
}
EXPORT_SYMBOL(truncate_pagecache_range);<|MERGE_RESOLUTION|>--- conflicted
+++ resolved
@@ -263,10 +263,6 @@
 	 */
 	folio_zero_range(folio, offset, length);
 
-<<<<<<< HEAD
-	cleancache_invalidate_page(folio->mapping, &folio->page);
-=======
->>>>>>> ed9f4f96
 	if (folio_has_private(folio))
 		do_invalidatepage(&folio->page, offset, length);
 	if (!folio_test_large(folio))
@@ -353,11 +349,7 @@
 	bool		same_folio;
 
 	if (mapping_empty(mapping))
-<<<<<<< HEAD
-		goto out;
-=======
 		return;
->>>>>>> ed9f4f96
 
 	/*
 	 * 'start' and 'end' always covers the range of pages to be fully
