The following is a list of files and features that are going to be
removed in the kernel source tree.  Every entry should contain what
exactly is going away, why it is happening, and who is going to be doing
the work.  When the feature is removed from the kernel, it should also
be removed from this file.

---------------------------

What:	PRISM54
When:	2.6.34

Why:	prism54 FullMAC PCI / Cardbus devices used to be supported only by the
	prism54 wireless driver. After Intersil stopped selling these
	devices in preference for the newer more flexible SoftMAC devices
	a SoftMAC device driver was required and prism54 did not support
	them. The p54pci driver now exists and has been present in the kernel for
	a while. This driver supports both SoftMAC devices and FullMAC devices.
	The main difference between these devices was the amount of memory which
	could be used for the firmware. The SoftMAC devices support a smaller
	amount of memory. Because of this the SoftMAC firmware fits into FullMAC
	devices's memory. p54pci supports not only PCI / Cardbus but also USB
	and SPI. Since p54pci supports all devices prism54 supports
	you will have a conflict. I'm not quite sure how distributions are
	handling this conflict right now. prism54 was kept around due to
	claims users may experience issues when using the SoftMAC driver.
	Time has passed users have not reported issues. If you use prism54
	and for whatever reason you cannot use p54pci please let us know!
	E-mail us at: linux-wireless@vger.kernel.org

	For more information see the p54 wiki page:

	http://wireless.kernel.org/en/users/Drivers/p54

Who:	Luis R. Rodriguez <lrodriguez@atheros.com>

---------------------------

What:	IRQF_SAMPLE_RANDOM
Check:	IRQF_SAMPLE_RANDOM
When:	July 2009

Why:	Many of IRQF_SAMPLE_RANDOM users are technically bogus as entropy
	sources in the kernel's current entropy model. To resolve this, every
	input point to the kernel's entropy pool needs to better document the
	type of entropy source it actually is. This will be replaced with
	additional add_*_randomness functions in drivers/char/random.c

Who:	Robin Getz <rgetz@blackfin.uclinux.org> & Matt Mackall <mpm@selenic.com>

---------------------------

What:	Deprecated snapshot ioctls
When:	2.6.36

Why:	The ioctls in kernel/power/user.c were marked as deprecated long time
	ago. Now they notify users about that so that they need to replace
	their userspace. After some more time, remove them completely.

Who:	Jiri Slaby <jirislaby@gmail.com>

---------------------------

What:	The ieee80211_regdom module parameter
When:	March 2010 / desktop catchup

Why:	This was inherited by the CONFIG_WIRELESS_OLD_REGULATORY code,
	and currently serves as an option for users to define an
	ISO / IEC 3166 alpha2 code for the country they are currently
	present in. Although there are userspace API replacements for this
	through nl80211 distributions haven't yet caught up with implementing
	decent alternatives through standard GUIs. Although available as an
	option through iw or wpa_supplicant its just a matter of time before
	distributions pick up good GUI options for this. The ideal solution
	would actually consist of intelligent designs which would do this for
	the user automatically even when travelling through different countries.
	Until then we leave this module parameter as a compromise.

	When userspace improves with reasonable widely-available alternatives for
	this we will no longer need this module parameter. This entry hopes that
	by the super-futuristically looking date of "March 2010" we will have
	such replacements widely available.

Who:	Luis R. Rodriguez <lrodriguez@atheros.com>

---------------------------

What:	dev->power.power_state
When:	July 2007
Why:	Broken design for runtime control over driver power states, confusing
	driver-internal runtime power management with:  mechanisms to support
	system-wide sleep state transitions; event codes that distinguish
	different phases of swsusp "sleep" transitions; and userspace policy
	inputs.  This framework was never widely used, and most attempts to
	use it were broken.  Drivers should instead be exposing domain-specific
	interfaces either to kernel or to userspace.
Who:	Pavel Machek <pavel@suse.cz>

---------------------------

What:	Video4Linux API 1 ioctls and from Video devices.
When:	July 2009
Files:	include/linux/videodev.h
Check:	include/linux/videodev.h
Why:	V4L1 AP1 was replaced by V4L2 API during migration from 2.4 to 2.6
	series. The old API have lots of drawbacks and don't provide enough
	means to work with all video and audio standards. The newer API is
	already available on the main drivers and should be used instead.
	Newer drivers should use v4l_compat_translate_ioctl function to handle
	old calls, replacing to newer ones.
	Decoder iocts are using internally to allow video drivers to
	communicate with video decoders. This should also be improved to allow
	V4L2 calls being translated into compatible internal ioctls.
	Compatibility ioctls will be provided, for a while, via 
	v4l1-compat module. 
Who:	Mauro Carvalho Chehab <mchehab@infradead.org>

---------------------------

What:	PCMCIA control ioctl (needed for pcmcia-cs [cardmgr, cardctl])
When:	2.6.35/2.6.36
Files:	drivers/pcmcia/: pcmcia_ioctl.c
Why:	With the 16-bit PCMCIA subsystem now behaving (almost) like a
	normal hotpluggable bus, and with it using the default kernel
	infrastructure (hotplug, driver core, sysfs) keeping the PCMCIA
	control ioctl needed by cardmgr and cardctl from pcmcia-cs is
	unnecessary and potentially harmful (it does not provide for
	proper locking), and makes further cleanups and integration of the
	PCMCIA subsystem into the Linux kernel device driver model more
	difficult. The features provided by cardmgr and cardctl are either
	handled by the kernel itself now or are available in the new
	pcmciautils package available at
	http://kernel.org/pub/linux/utils/kernel/pcmcia/

	For all architectures except ARM, the associated config symbol
	has been removed from kernel 2.6.34; for ARM, it will be likely
	be removed from kernel 2.6.35. The actual code will then likely
	be removed from kernel 2.6.36.
Who:	Dominik Brodowski <linux@dominikbrodowski.net>

---------------------------

What:	sys_sysctl
When:	September 2010
Option: CONFIG_SYSCTL_SYSCALL
Why:	The same information is available in a more convenient from
	/proc/sys, and none of the sysctl variables appear to be
	important performance wise.

	Binary sysctls are a long standing source of subtle kernel
	bugs and security issues.

	When I looked several months ago all I could find after
	searching several distributions were 5 user space programs and
	glibc (which falls back to /proc/sys) using this syscall.

	The man page for sysctl(2) documents it as unusable for user
	space programs.

	sysctl(2) is not generally ABI compatible to a 32bit user
	space application on a 64bit and a 32bit kernel.

	For the last several months the policy has been no new binary
	sysctls and no one has put forward an argument to use them.

	Binary sysctls issues seem to keep happening appearing so
	properly deprecating them (with a warning to user space) and a
	2 year grace warning period will mean eventually we can kill
	them and end the pain.

	In the mean time individual binary sysctls can be dealt with
	in a piecewise fashion.

Who:	Eric Biederman <ebiederm@xmission.com>

---------------------------

What:	remove EXPORT_SYMBOL(kernel_thread)
When:	August 2006
Files:	arch/*/kernel/*_ksyms.c
Check:	kernel_thread
Why:	kernel_thread is a low-level implementation detail.  Drivers should
        use the <linux/kthread.h> API instead which shields them from
	implementation details and provides a higherlevel interface that
	prevents bugs and code duplication
Who:	Christoph Hellwig <hch@lst.de>

---------------------------

What:	Unused EXPORT_SYMBOL/EXPORT_SYMBOL_GPL exports
	(temporary transition config option provided until then)
	The transition config option will also be removed at the same time.
When:	before 2.6.19
Why:	Unused symbols are both increasing the size of the kernel binary
	and are often a sign of "wrong API"
Who:	Arjan van de Ven <arjan@linux.intel.com>

---------------------------

What:	PHYSDEVPATH, PHYSDEVBUS, PHYSDEVDRIVER in the uevent environment
When:	October 2008
Why:	The stacking of class devices makes these values misleading and
	inconsistent.
	Class devices should not carry any of these properties, and bus
	devices have SUBSYTEM and DRIVER as a replacement.
Who:	Kay Sievers <kay.sievers@suse.de>

---------------------------

What:	ACPI procfs interface
When:	July 2008
Why:	ACPI sysfs conversion should be finished by January 2008.
	ACPI procfs interface will be removed in July 2008 so that
	there is enough time for the user space to catch up.
Who:	Zhang Rui <rui.zhang@intel.com>

---------------------------

What:	/proc/acpi/button
When:	August 2007
Why:	/proc/acpi/button has been replaced by events to the input layer
	since 2.6.20.
Who:	Len Brown <len.brown@intel.com>

---------------------------

What:	/proc/acpi/event
When:	February 2008
Why:	/proc/acpi/event has been replaced by events via the input layer
	and netlink since 2.6.23.
Who:	Len Brown <len.brown@intel.com>

---------------------------

What:	i386/x86_64 bzImage symlinks
When:	April 2010

Why:	The i386/x86_64 merge provides a symlink to the old bzImage
	location so not yet updated user space tools, e.g. package
	scripts, do not break.
Who:	Thomas Gleixner <tglx@linutronix.de>

---------------------------

What:	GPIO autorequest on gpio_direction_{input,output}() in gpiolib
When:	February 2010
Why:	All callers should use explicit gpio_request()/gpio_free().
	The autorequest mechanism in gpiolib was provided mostly as a
	migration aid for legacy GPIO interfaces (for SOC based GPIOs).
	Those users have now largely migrated.  Platforms implementing
	the GPIO interfaces without using gpiolib will see no changes.
Who:	David Brownell <dbrownell@users.sourceforge.net>
---------------------------

What:	b43 support for firmware revision < 410
When:	The schedule was July 2008, but it was decided that we are going to keep the
        code as long as there are no major maintanance headaches.
	So it _could_ be removed _any_ time now, if it conflicts with something new.
Why:	The support code for the old firmware hurts code readability/maintainability
	and slightly hurts runtime performance. Bugfixes for the old firmware
	are not provided by Broadcom anymore.
Who:	Michael Buesch <mb@bu3sch.de>

---------------------------

What:	/sys/o2cb symlink
When:	January 2010
Why:	/sys/fs/o2cb is the proper location for this information - /sys/o2cb
	exists as a symlink for backwards compatibility for old versions of
	ocfs2-tools. 2 years should be sufficient time to phase in new versions
	which know to look in /sys/fs/o2cb.
Who:	ocfs2-devel@oss.oracle.com

---------------------------

What:	Ability for non root users to shm_get hugetlb pages based on mlock
	resource limits
When:	2.6.31
Why:	Non root users need to be part of /proc/sys/vm/hugetlb_shm_group or
	have CAP_IPC_LOCK to be able to allocate shm segments backed by
	huge pages.  The mlock based rlimit check to allow shm hugetlb is
	inconsistent with mmap based allocations.  Hence it is being
	deprecated.
Who:	Ravikiran Thirumalai <kiran@scalex86.org>

---------------------------

What:	CONFIG_THERMAL_HWMON
When:	January 2009
Why:	This option was introduced just to allow older lm-sensors userspace
	to keep working over the upgrade to 2.6.26. At the scheduled time of
	removal fixed lm-sensors (2.x or 3.x) should be readily available.
Who:	Rene Herman <rene.herman@gmail.com>

---------------------------

What:	Code that is now under CONFIG_WIRELESS_EXT_SYSFS
	(in net/core/net-sysfs.c)
When:	After the only user (hal) has seen a release with the patches
	for enough time, probably some time in 2010.
Why:	Over 1K .text/.data size reduction, data is available in other
	ways (ioctls)
Who:	Johannes Berg <johannes@sipsolutions.net>

---------------------------

What: CONFIG_NF_CT_ACCT
When: 2.6.29
Why:  Accounting can now be enabled/disabled without kernel recompilation.
      Currently used only to set a default value for a feature that is also
      controlled by a kernel/module/sysfs/sysctl parameter.
Who:  Krzysztof Piotr Oledzki <ole@ans.pl>

---------------------------

What:	sysfs ui for changing p4-clockmod parameters
When:	September 2009
Why:	See commits 129f8ae9b1b5be94517da76009ea956e89104ce8 and
	e088e4c9cdb618675874becb91b2fd581ee707e6.
	Removal is subject to fixing any remaining bugs in ACPI which may
	cause the thermal throttling not to happen at the right time.
Who:	Dave Jones <davej@redhat.com>, Matthew Garrett <mjg@redhat.com>

-----------------------------

What:	__do_IRQ all in one fits nothing interrupt handler
When:	2.6.32
Why:	__do_IRQ was kept for easy migration to the type flow handlers.
	More than two years of migration time is enough.
Who:	Thomas Gleixner <tglx@linutronix.de>

-----------------------------

What:	fakephp and associated sysfs files in /sys/bus/pci/slots/
When:	2011
Why:	In 2.6.27, the semantics of /sys/bus/pci/slots was redefined to
	represent a machine's physical PCI slots. The change in semantics
	had userspace implications, as the hotplug core no longer allowed
	drivers to create multiple sysfs files per physical slot (required
	for multi-function devices, e.g.). fakephp was seen as a developer's
	tool only, and its interface changed. Too late, we learned that
	there were some users of the fakephp interface.

	In 2.6.30, the original fakephp interface was restored. At the same
	time, the PCI core gained the ability that fakephp provided, namely
	function-level hot-remove and hot-add.

	Since the PCI core now provides the same functionality, exposed in:

		/sys/bus/pci/rescan
		/sys/bus/pci/devices/.../remove
		/sys/bus/pci/devices/.../rescan

	there is no functional reason to maintain fakephp as well.

	We will keep the existing module so that 'modprobe fakephp' will
	present the old /sys/bus/pci/slots/... interface for compatibility,
	but users are urged to migrate their applications to the API above.

	After a reasonable transition period, we will remove the legacy
	fakephp interface.
Who:	Alex Chiang <achiang@hp.com>

---------------------------

What:	CONFIG_RFKILL_INPUT
When:	2.6.33
Why:	Should be implemented in userspace, policy daemon.
Who:	Johannes Berg <johannes@sipsolutions.net>

---------------------------

What:	CONFIG_INOTIFY
When:	2.6.33
Why:	last user (audit) will be converted to the newer more generic
	and more easily maintained fsnotify subsystem
Who:	Eric Paris <eparis@redhat.com>

----------------------------

What:	lock_policy_rwsem_* and unlock_policy_rwsem_* will not be
	exported interface anymore.
When:	2.6.33
Why:	cpu_policy_rwsem has a new cleaner definition making it local to
	cpufreq core and contained inside cpufreq.c. Other dependent
	drivers should not use it in order to safely avoid lockdep issues.
Who:	Venkatesh Pallipadi <venkatesh.pallipadi@intel.com>

----------------------------

What:	sound-slot/service-* module aliases and related clutters in
	sound/sound_core.c
When:	August 2010
Why:	OSS sound_core grabs all legacy minors (0-255) of SOUND_MAJOR
	(14) and requests modules using custom sound-slot/service-*
	module aliases.  The only benefit of doing this is allowing
	use of custom module aliases which might as well be considered
	a bug at this point.  This preemptive claiming prevents
	alternative OSS implementations.

	Till the feature is removed, the kernel will be requesting
	both sound-slot/service-* and the standard char-major-* module
	aliases and allow turning off the pre-claiming selectively via
	CONFIG_SOUND_OSS_CORE_PRECLAIM and soundcore.preclaim_oss
	kernel parameter.

	After the transition phase is complete, both the custom module
	aliases and switches to disable it will go away.  This removal
	will also allow making ALSA OSS emulation independent of
	sound_core.  The dependency will be broken then too.
Who:	Tejun Heo <tj@kernel.org>

----------------------------

What:	Support for VMware's guest paravirtuliazation technique [VMI] will be
	dropped.
When:	2.6.37 or earlier.
Why:	With the recent innovations in CPU hardware acceleration technologies
	from Intel and AMD, VMware ran a few experiments to compare these
	techniques to guest paravirtualization technique on VMware's platform.
	These hardware assisted virtualization techniques have outperformed the
	performance benefits provided by VMI in most of the workloads. VMware
	expects that these hardware features will be ubiquitous in a couple of
	years, as a result, VMware has started a phased retirement of this
	feature from the hypervisor. We will be removing this feature from the
	Kernel too. Right now we are targeting 2.6.37 but can retire earlier if
	technical reasons (read opportunity to remove major chunk of pvops)
	arise.

	Please note that VMI has always been an optimization and non-VMI kernels
	still work fine on VMware's platform.
	Latest versions of VMware's product which support VMI are,
	Workstation 7.0 and VSphere 4.0 on ESX side, future maintainence
	releases for these products will continue supporting VMI.

	For more details about VMI retirement take a look at this,
	http://blogs.vmware.com/guestosguide/2009/09/vmi-retirement.html

Who:	Alok N Kataria <akataria@vmware.com>

----------------------------

What:	Support for lcd_switch and display_get in asus-laptop driver
When:	March 2010
Why:	These two features use non-standard interfaces. There are the
	only features that really need multiple path to guess what's
	the right method name on a specific laptop.

	Removing them will allow to remove a lot of code an significantly
	clean the drivers.

	This will affect the backlight code which won't be able to know
	if the backlight is on or off. The platform display file will also be
	write only (like the one in eeepc-laptop).

	This should'nt affect a lot of user because they usually know
	when their display is on or off.

Who:	Corentin Chary <corentin.chary@gmail.com>

----------------------------

What:	usbvideo quickcam_messenger driver
When:	2.6.35
Files:	drivers/media/video/usbvideo/quickcam_messenger.[ch]
Why:	obsolete v4l1 driver replaced by gspca_stv06xx
Who:	Hans de Goede <hdegoede@redhat.com>

----------------------------

What:	ov511 v4l1 driver
When:	2.6.35
Files:	drivers/media/video/ov511.[ch]
Why:	obsolete v4l1 driver replaced by gspca_ov519
Who:	Hans de Goede <hdegoede@redhat.com>

----------------------------

What:	w9968cf v4l1 driver
When:	2.6.35
Files:	drivers/media/video/w9968cf*.[ch]
Why:	obsolete v4l1 driver replaced by gspca_ov519
Who:	Hans de Goede <hdegoede@redhat.com>

----------------------------

What:	ovcamchip sensor framework
When:	2.6.35
Files:	drivers/media/video/ovcamchip/*
Why:	Only used by obsoleted v4l1 drivers
Who:	Hans de Goede <hdegoede@redhat.com>

----------------------------

What:	stv680 v4l1 driver
When:	2.6.35
Files:	drivers/media/video/stv680.[ch]
Why:	obsolete v4l1 driver replaced by gspca_stv0680
Who:	Hans de Goede <hdegoede@redhat.com>

----------------------------

What:	zc0301 v4l driver
When:	2.6.35
Files:	drivers/media/video/zc0301/*
Why:	Duplicate functionality with the gspca_zc3xx driver, zc0301 only
	supports 2 USB-ID's (because it only supports a limited set of
	sensors) wich are also supported by the gspca_zc3xx driver
	(which supports 53 USB-ID's in total)
Who:	Hans de Goede <hdegoede@redhat.com>

----------------------------

What:	corgikbd, spitzkbd, tosakbd driver
When:	2.6.35
Files:	drivers/input/keyboard/{corgi,spitz,tosa}kbd.c
Why:	We now have a generic GPIO based matrix keyboard driver that
	are fully capable of handling all the keys on these devices.
	The original drivers manipulate the GPIO registers directly
	and so are difficult to maintain.
Who:	Eric Miao <eric.y.miao@gmail.com>

----------------------------

What:	corgi_ssp and corgi_ts driver
When:	2.6.35
Files:	arch/arm/mach-pxa/corgi_ssp.c, drivers/input/touchscreen/corgi_ts.c
Why:	The corgi touchscreen is now deprecated in favour of the generic
	ads7846.c driver. The noise reduction technique used in corgi_ts.c,
	that's to wait till vsync before ADC sampling, is also integrated into
	ads7846 driver now. Provided that the original driver is not generic
	and is difficult to maintain, it will be removed later.
Who:	Eric Miao <eric.y.miao@gmail.com>

----------------------------

What:	sysfs-class-rfkill state file
When:	Feb 2014
Files:	net/rfkill/core.c
Why: 	Documented as obsolete since Feb 2010. This file is limited to 3
	states while the rfkill drivers can have 4 states.
Who: 	anybody or Florian Mickler <florian@mickler.org>

----------------------------

What: 	sysfs-class-rfkill claim file
When:	Feb 2012
Files:	net/rfkill/core.c
Why:	It is not possible to claim an rfkill driver since 2007. This is
	Documented as obsolete since Feb 2010.
Who: 	anybody or Florian Mickler <florian@mickler.org>

----------------------------

What:	capifs
When:	February 2011
Files:	drivers/isdn/capi/capifs.*
Why:	udev fully replaces this special file system that only contains CAPI
	NCCI TTY device nodes. User space (pppdcapiplugin) works without
	noticing the difference.
Who:	Jan Kiszka <jan.kiszka@web.de>

----------------------------

What:	KVM memory aliases support
When:	July 2010
Why:	Memory aliasing support is used for speeding up guest vga access
	through the vga windows.

	Modern userspace no longer uses this feature, so it's just bitrotted
	code and can be removed with no impact.
Who:	Avi Kivity <avi@redhat.com>

----------------------------

What:	KVM kernel-allocated memory slots
When:	July 2010
Why:	Since 2.6.25, kvm supports user-allocated memory slots, which are
	much more flexible than kernel-allocated slots.  All current userspace
	supports the newer interface and this code can be removed with no
	impact.
Who:	Avi Kivity <avi@redhat.com>

----------------------------

What:	KVM paravirt mmu host support
When:	January 2011
Why:	The paravirt mmu host support is slower than non-paravirt mmu, both
	on newer and older hardware.  It is already not exposed to the guest,
	and kept only for live migration purposes.
Who:	Avi Kivity <avi@redhat.com>

----------------------------

What: 	"acpi=ht" boot option
When:	2.6.35
Why:	Useful in 2003, implementation is a hack.
	Generally invoked by accident today.
	Seen as doing more harm than good.
Who:	Len Brown <len.brown@intel.com>

<<<<<<< HEAD
---------------------------

What:	xt_NOTRACK
Files:	net/netfilter/xt_NOTRACK.c
When:	April 2011
Why:	Superseded by xt_CT
Who:	Netfilter developer team <netfilter-devel@vger.kernel.org>
=======
----------------------------

What:	iwlwifi 50XX module parameters
When:	2.6.40
Why:	The "..50" modules parameters were used to configure 5000 series and
	up devices; different set of module parameters also available for 4965
	with same functionalities. Consolidate both set into single place
	in drivers/net/wireless/iwlwifi/iwl-agn.c

Who:	Wey-Yi Guy <wey-yi.w.guy@intel.com>

----------------------------

What:	iwl4965 alias support
When:	2.6.40
Why:	Internal alias support has been present in module-init-tools for some
	time, the MODULE_ALIAS("iwl4965") boilerplate aliases can be removed
	with no impact.

Who:	Wey-Yi Guy <wey-yi.w.guy@intel.com>
>>>>>>> ab930471
<|MERGE_RESOLUTION|>--- conflicted
+++ resolved
@@ -598,15 +598,6 @@
 	Seen as doing more harm than good.
 Who:	Len Brown <len.brown@intel.com>
 
-<<<<<<< HEAD
----------------------------
-
-What:	xt_NOTRACK
-Files:	net/netfilter/xt_NOTRACK.c
-When:	April 2011
-Why:	Superseded by xt_CT
-Who:	Netfilter developer team <netfilter-devel@vger.kernel.org>
-=======
 ----------------------------
 
 What:	iwlwifi 50XX module parameters
@@ -627,4 +618,11 @@
 	with no impact.
 
 Who:	Wey-Yi Guy <wey-yi.w.guy@intel.com>
->>>>>>> ab930471
+
+---------------------------
+
+What:	xt_NOTRACK
+Files:	net/netfilter/xt_NOTRACK.c
+When:	April 2011
+Why:	Superseded by xt_CT
+Who:	Netfilter developer team <netfilter-devel@vger.kernel.org>