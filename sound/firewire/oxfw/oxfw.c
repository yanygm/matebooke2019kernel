// SPDX-License-Identifier: GPL-2.0-only
/*
 * oxfw.c - a part of driver for OXFW970/971 based devices
 *
 * Copyright (c) Clemens Ladisch <clemens@ladisch.de>
 */

#include "oxfw.h"

#define OXFORD_FIRMWARE_ID_ADDRESS	(CSR_REGISTER_BASE + 0x50000)
/* 0x970?vvvv or 0x971?vvvv, where vvvv = firmware version */

#define OXFORD_HARDWARE_ID_ADDRESS	(CSR_REGISTER_BASE + 0x90020)
#define OXFORD_HARDWARE_ID_OXFW970	0x39443841
#define OXFORD_HARDWARE_ID_OXFW971	0x39373100

#define VENDOR_LOUD		0x000ff2
#define VENDOR_GRIFFIN		0x001292
#define VENDOR_BEHRINGER	0x001564
#define VENDOR_LACIE		0x00d04b
#define VENDOR_TASCAM		0x00022e
#define OUI_STANTON		0x001260
#define OUI_APOGEE		0x0003db

#define MODEL_SATELLITE		0x00200f
#define MODEL_SCS1M		0x001000
#define MODEL_DUET_FW		0x01dddd
<<<<<<< HEAD
=======
#define MODEL_ONYX_1640I	0x001640
>>>>>>> df0cc57e

#define SPECIFIER_1394TA	0x00a02d
#define VERSION_AVC		0x010001

MODULE_DESCRIPTION("Oxford Semiconductor FW970/971 driver");
MODULE_AUTHOR("Clemens Ladisch <clemens@ladisch.de>");
MODULE_LICENSE("GPL v2");
MODULE_ALIAS("snd-firewire-speakers");
MODULE_ALIAS("snd-scs1x");

struct compat_info {
	const char *driver_name;
	const char *vendor_name;
	const char *model_name;
};

static bool detect_loud_models(struct fw_unit *unit)
{
	const char *const models[] = {
		"Onyxi",
		"Onyx-i",
		"Onyx 1640i",
		"d.Pro",
		"U.420"};
	char model[32];
	int err;

	err = fw_csr_string(unit->directory, CSR_MODEL,
			    model, sizeof(model));
	if (err < 0)
		return false;

	return match_string(models, ARRAY_SIZE(models), model) >= 0;
}

static int name_card(struct snd_oxfw *oxfw, const struct ieee1394_device_id *entry)
{
	struct fw_device *fw_dev = fw_parent_device(oxfw->unit);
	const struct compat_info *info;
	char vendor[24];
	char model[32];
	const char *d, *v, *m;
	u32 firmware;
	int err;

	/* get vendor name from root directory */
	err = fw_csr_string(fw_dev->config_rom + 5, CSR_VENDOR,
			    vendor, sizeof(vendor));
	if (err < 0)
		goto end;

	/* get model name from unit directory */
	err = fw_csr_string(oxfw->unit->directory, CSR_MODEL,
			    model, sizeof(model));
	if (err < 0)
		goto end;

	err = snd_fw_transaction(oxfw->unit, TCODE_READ_QUADLET_REQUEST,
				 OXFORD_FIRMWARE_ID_ADDRESS, &firmware, 4, 0);
	if (err < 0)
		goto end;
	be32_to_cpus(&firmware);

	if (firmware >> 20 == 0x970)
		oxfw->quirks |= SND_OXFW_QUIRK_JUMBO_PAYLOAD;

	/* to apply card definitions */
	if (entry->vendor_id == VENDOR_GRIFFIN || entry->vendor_id == VENDOR_LACIE) {
		info = (const struct compat_info *)entry->driver_data;
		d = info->driver_name;
		v = info->vendor_name;
		m = info->model_name;
	} else {
		d = "OXFW";
		v = vendor;
		m = model;
	}

	strcpy(oxfw->card->driver, d);
	strcpy(oxfw->card->mixername, m);
	strcpy(oxfw->card->shortname, m);

	snprintf(oxfw->card->longname, sizeof(oxfw->card->longname),
		 "%s %s (OXFW%x %04x), GUID %08x%08x at %s, S%d",
		 v, m, firmware >> 20, firmware & 0xffff,
		 fw_dev->config_rom[3], fw_dev->config_rom[4],
		 dev_name(&oxfw->unit->device), 100 << fw_dev->max_speed);
end:
	return err;
}

static void oxfw_card_free(struct snd_card *card)
{
	struct snd_oxfw *oxfw = card->private_data;

	if (oxfw->has_output || oxfw->has_input)
		snd_oxfw_stream_destroy_duplex(oxfw);

	mutex_destroy(&oxfw->mutex);
	fw_unit_put(oxfw->unit);
}

static int detect_quirks(struct snd_oxfw *oxfw, const struct ieee1394_device_id *entry)
{
	struct fw_device *fw_dev = fw_parent_device(oxfw->unit);
	struct fw_csr_iterator it;
	int key, val;
	int vendor, model;

	/*
	 * Add ALSA control elements for two models to keep compatibility to
	 * old firewire-speaker module.
	 */
	if (entry->vendor_id == VENDOR_GRIFFIN)
		return snd_oxfw_add_spkr(oxfw, false);
	if (entry->vendor_id == VENDOR_LACIE)
		return snd_oxfw_add_spkr(oxfw, true);

	/*
	 * Stanton models supports asynchronous transactions for unique MIDI
	 * messages.
	 */
	if (entry->vendor_id == OUI_STANTON) {
		oxfw->quirks |= SND_OXFW_QUIRK_SCS_TRANSACTION;
		if (entry->model_id == MODEL_SCS1M)
			oxfw->quirks |= SND_OXFW_QUIRK_BLOCKING_TRANSMISSION;

		// No physical MIDI ports.
		oxfw->midi_input_ports = 0;
		oxfw->midi_output_ports = 0;

		return snd_oxfw_scs1x_add(oxfw);
	}

	if (entry->vendor_id == OUI_APOGEE && entry->model_id == MODEL_DUET_FW) {
		oxfw->quirks |= SND_OXFW_QUIRK_BLOCKING_TRANSMISSION |
				SND_OXFW_QUIRK_IGNORE_NO_INFO_PACKET;
	}

	/*
	 * TASCAM FireOne has physical control and requires a pair of additional
	 * MIDI ports.
	 */
	if (entry->vendor_id == VENDOR_TASCAM) {
		oxfw->midi_input_ports++;
		oxfw->midi_output_ports++;
		return 0;
	}

	/* Seek from Root Directory of Config ROM. */
	vendor = model = 0;
	fw_csr_iterator_init(&it, fw_dev->config_rom + 5);
	while (fw_csr_iterator_next(&it, &key, &val)) {
		if (key == CSR_VENDOR)
			vendor = val;
		else if (key == CSR_MODEL)
			model = val;
	}

	if (vendor == VENDOR_LOUD) {
		// Mackie Onyx Satellite with base station has a quirk to report a wrong
		// value in 'dbs' field of CIP header against its format information.
		oxfw->quirks |= SND_OXFW_QUIRK_WRONG_DBS;

		// OXFW971-based models may transfer events by blocking method.
		if (!(oxfw->quirks & SND_OXFW_QUIRK_JUMBO_PAYLOAD))
			oxfw->quirks |= SND_OXFW_QUIRK_BLOCKING_TRANSMISSION;
<<<<<<< HEAD
=======

		if (model == MODEL_ONYX_1640I) {
			//Unless receiving packets without NOINFO packet, the device transfers
			//mostly half of events in packets than expected.
			oxfw->quirks |= SND_OXFW_QUIRK_IGNORE_NO_INFO_PACKET |
					SND_OXFW_QUIRK_VOLUNTARY_RECOVERY;
		}
>>>>>>> df0cc57e
	}

	return 0;
}

static int oxfw_probe(struct fw_unit *unit, const struct ieee1394_device_id *entry)
{
	struct snd_card *card;
	struct snd_oxfw *oxfw;
	int err;

	if (entry->vendor_id == VENDOR_LOUD && entry->model_id == 0 && !detect_loud_models(unit))
		return -ENODEV;

	err = snd_card_new(&unit->device, -1, NULL, THIS_MODULE, sizeof(*oxfw), &card);
	if (err < 0)
		return err;
	card->private_free = oxfw_card_free;
<<<<<<< HEAD

	oxfw = card->private_data;
	oxfw->unit = fw_unit_get(unit);
	dev_set_drvdata(&unit->device, oxfw);
	oxfw->card = card;

	mutex_init(&oxfw->mutex);
	spin_lock_init(&oxfw->lock);
	init_waitqueue_head(&oxfw->hwdep_wait);

=======

	oxfw = card->private_data;
	oxfw->unit = fw_unit_get(unit);
	dev_set_drvdata(&unit->device, oxfw);
	oxfw->card = card;

	mutex_init(&oxfw->mutex);
	spin_lock_init(&oxfw->lock);
	init_waitqueue_head(&oxfw->hwdep_wait);

>>>>>>> df0cc57e
	err = name_card(oxfw, entry);
	if (err < 0)
		goto error;

	err = snd_oxfw_stream_discover(oxfw);
	if (err < 0)
		goto error;

	err = detect_quirks(oxfw, entry);
	if (err < 0)
		goto error;

	if (oxfw->has_output || oxfw->has_input) {
		err = snd_oxfw_stream_init_duplex(oxfw);
		if (err < 0)
			goto error;

		err = snd_oxfw_create_pcm(oxfw);
		if (err < 0)
			goto error;

		snd_oxfw_proc_init(oxfw);

		err = snd_oxfw_create_midi(oxfw);
		if (err < 0)
			goto error;

		err = snd_oxfw_create_hwdep(oxfw);
		if (err < 0)
			goto error;
	}

	err = snd_card_register(card);
	if (err < 0)
		goto error;

	return 0;
error:
	snd_card_free(card);
	return err;
}

static void oxfw_bus_reset(struct fw_unit *unit)
{
	struct snd_oxfw *oxfw = dev_get_drvdata(&unit->device);

	fcp_bus_reset(oxfw->unit);

	if (oxfw->has_output || oxfw->has_input) {
		mutex_lock(&oxfw->mutex);
		snd_oxfw_stream_update_duplex(oxfw);
		mutex_unlock(&oxfw->mutex);
	}

	if (oxfw->quirks & SND_OXFW_QUIRK_SCS_TRANSACTION)
		snd_oxfw_scs1x_update(oxfw);
}

static void oxfw_remove(struct fw_unit *unit)
{
	struct snd_oxfw *oxfw = dev_get_drvdata(&unit->device);

	// Block till all of ALSA character devices are released.
	snd_card_free(oxfw->card);
}

static const struct compat_info griffin_firewave = {
	.driver_name = "FireWave",
	.vendor_name = "Griffin",
	.model_name = "FireWave",
};

static const struct compat_info lacie_speakers = {
	.driver_name = "FWSpeakers",
	.vendor_name = "LaCie",
	.model_name = "FireWire Speakers",
};

#define OXFW_DEV_ENTRY(vendor, model, data) \
{ \
	.match_flags  = IEEE1394_MATCH_VENDOR_ID | \
			IEEE1394_MATCH_MODEL_ID | \
			IEEE1394_MATCH_SPECIFIER_ID | \
			IEEE1394_MATCH_VERSION, \
	.vendor_id    = vendor, \
	.model_id     = model, \
	.specifier_id = SPECIFIER_1394TA, \
	.version      = VERSION_AVC, \
	.driver_data  = (kernel_ulong_t)data, \
}

static const struct ieee1394_device_id oxfw_id_table[] = {
	//
	// OXFW970 devices:
	// Initial firmware has a quirk to postpone isoc packet transmission during finishing async
	// transaction. As a result, several isochronous cycles are skipped to transfer the packets
	// and the audio data frames which should have been transferred during the cycles are put
	// into packet at the first isoc cycle after the postpone. Furthermore, the value of SYT
	// field in CIP header is not reliable as synchronization timing,
	//
	OXFW_DEV_ENTRY(VENDOR_GRIFFIN, 0x00f970, &griffin_firewave),
	OXFW_DEV_ENTRY(VENDOR_LACIE, 0x00f970, &lacie_speakers),
	// Behringer,F-Control Audio 202. The value of SYT field is not reliable at all.
	OXFW_DEV_ENTRY(VENDOR_BEHRINGER, 0x00fc22, NULL),
	// Loud Technologies, Tapco Link.FireWire 4x6. The value of SYT field is always 0xffff.
	OXFW_DEV_ENTRY(VENDOR_LOUD, 0x000460, NULL),
	// Loud Technologies, Mackie Onyx Satellite. Although revised version of firmware is
	// installed to avoid the postpone, the value of SYT field is always 0xffff.
	OXFW_DEV_ENTRY(VENDOR_LOUD, MODEL_SATELLITE, NULL),
	// Miglia HarmonyAudio. Not yet identified.

	//
	// OXFW971 devices:
	// The value of SYT field in CIP header is enough reliable. Both of blocking and non-blocking
	// transmission methods are available.
	//
	// Any Mackie(Loud) models (name string/model id):
	//  Onyx-i series (former models):	0x081216
	//  Onyx 1640i:				0x001640
	//  d.2 pro/d.4 pro (built-in card):	Unknown
	//  U.420:				Unknown
	//  U.420d:				Unknown
	{
		.match_flags	= IEEE1394_MATCH_VENDOR_ID |
				  IEEE1394_MATCH_SPECIFIER_ID |
				  IEEE1394_MATCH_VERSION,
		.vendor_id	= VENDOR_LOUD,
		.model_id	= 0,
		.specifier_id	= SPECIFIER_1394TA,
		.version	= VERSION_AVC,
	},
	// TASCAM, FireOne.
	OXFW_DEV_ENTRY(VENDOR_TASCAM, 0x800007, NULL),
	// Stanton, Stanton Controllers & Systems 1 Mixer (SCS.1m).
	OXFW_DEV_ENTRY(OUI_STANTON, MODEL_SCS1M, NULL),
	// Stanton, Stanton Controllers & Systems 1 Deck (SCS.1d).
	OXFW_DEV_ENTRY(OUI_STANTON, 0x002000, NULL),
	// APOGEE, duet FireWire.
	OXFW_DEV_ENTRY(OUI_APOGEE, MODEL_DUET_FW, NULL),
	{ }
};
MODULE_DEVICE_TABLE(ieee1394, oxfw_id_table);

static struct fw_driver oxfw_driver = {
	.driver   = {
		.owner	= THIS_MODULE,
		.name	= KBUILD_MODNAME,
		.bus	= &fw_bus_type,
	},
	.probe    = oxfw_probe,
	.update   = oxfw_bus_reset,
	.remove   = oxfw_remove,
	.id_table = oxfw_id_table,
};

static int __init snd_oxfw_init(void)
{
	return driver_register(&oxfw_driver.driver);
}

static void __exit snd_oxfw_exit(void)
{
	driver_unregister(&oxfw_driver.driver);
}

module_init(snd_oxfw_init);
module_exit(snd_oxfw_exit);<|MERGE_RESOLUTION|>--- conflicted
+++ resolved
@@ -25,10 +25,7 @@
 #define MODEL_SATELLITE		0x00200f
 #define MODEL_SCS1M		0x001000
 #define MODEL_DUET_FW		0x01dddd
-<<<<<<< HEAD
-=======
 #define MODEL_ONYX_1640I	0x001640
->>>>>>> df0cc57e
 
 #define SPECIFIER_1394TA	0x00a02d
 #define VERSION_AVC		0x010001
@@ -196,8 +193,6 @@
 		// OXFW971-based models may transfer events by blocking method.
 		if (!(oxfw->quirks & SND_OXFW_QUIRK_JUMBO_PAYLOAD))
 			oxfw->quirks |= SND_OXFW_QUIRK_BLOCKING_TRANSMISSION;
-<<<<<<< HEAD
-=======
 
 		if (model == MODEL_ONYX_1640I) {
 			//Unless receiving packets without NOINFO packet, the device transfers
@@ -205,7 +200,6 @@
 			oxfw->quirks |= SND_OXFW_QUIRK_IGNORE_NO_INFO_PACKET |
 					SND_OXFW_QUIRK_VOLUNTARY_RECOVERY;
 		}
->>>>>>> df0cc57e
 	}
 
 	return 0;
@@ -224,7 +218,6 @@
 	if (err < 0)
 		return err;
 	card->private_free = oxfw_card_free;
-<<<<<<< HEAD
 
 	oxfw = card->private_data;
 	oxfw->unit = fw_unit_get(unit);
@@ -235,18 +228,6 @@
 	spin_lock_init(&oxfw->lock);
 	init_waitqueue_head(&oxfw->hwdep_wait);
 
-=======
-
-	oxfw = card->private_data;
-	oxfw->unit = fw_unit_get(unit);
-	dev_set_drvdata(&unit->device, oxfw);
-	oxfw->card = card;
-
-	mutex_init(&oxfw->mutex);
-	spin_lock_init(&oxfw->lock);
-	init_waitqueue_head(&oxfw->hwdep_wait);
-
->>>>>>> df0cc57e
 	err = name_card(oxfw, entry);
 	if (err < 0)
 		goto error;
