--- conflicted
+++ resolved
@@ -52,17 +52,6 @@
 {
 	uint64_t tsc_hz;
 	uint32_t eax, ebx, ecx, edx;
-<<<<<<< HEAD
-
-	VMWARE_PORT(GETHZ, eax, ebx, ecx, edx);
-
-	if (ebx == UINT_MAX)
-		return 0;
-	tsc_hz = eax | (((uint64_t)ebx) << 32);
-	do_div(tsc_hz, 1000);
-	BUG_ON(tsc_hz >> 32);
-	return tsc_hz;
-=======
 
 	VMWARE_PORT(GETHZ, eax, ebx, ecx, edx);
 
@@ -80,7 +69,6 @@
 
 	if (ebx != UINT_MAX)
 		x86_platform.calibrate_tsc = vmware_get_tsc_khz;
->>>>>>> 7bd867df
 }
 
 /*
