--- conflicted
+++ resolved
@@ -14,91 +14,6 @@
 	status = "okay";
 };
 
-<<<<<<< HEAD
-&tlmm {
-	ts_mux {
-		ts_int_default: ts-int-default {
-			mux {
-				pins = "gpio31";
-				function = "gpio";
-			};
-
-			config {
-				pins = "gpio31";
-				drive-strength = <16>;
-				bias-pull-down;
-				input-enable;
-			};
-		};
-
-		ts_reset_default: ts-reset-default {
-			mux {
-				pins = "gpio32";
-				function = "gpio";
-			};
-
-			config {
-				pins = "gpio32";
-				drive-strength = <16>;
-				output-high;
-			};
-		};
-
-		ts_reset_sleep: ts-reset-sleep {
-			mux {
-				pins = "gpio32";
-				function = "gpio";
-			};
-
-			config {
-				pins = "gpio32";
-				drive-strength = <2>;
-				bias-disable;
-				output-low;
-			};
-		};
-
-		ts_int_sleep: ts-int-sleep {
-			mux {
-				pins = "gpio31";
-				function = "gpio";
-			};
-
-			config {
-				pins = "gpio31";
-				drive-strength = <2>;
-				bias-pull-down;
-				input-enable;
-			};
-		};
-	};
-};
-
-&i2c14 {
-	status = "okay";
-
-	dmas =  <&gpi_dma1 0 6 QCOM_GPI_I2C>,
-		<&gpi_dma1 1 6 QCOM_GPI_I2C>;
-	dma-names = "tx", "rx";
-
-	touchscreen: focaltech@38 {
-		compatible = "focaltech,fts8719";
-		reg = <0x38>;
-		interrupt-parent = <&tlmm>;
-		interrupts = <31 IRQ_TYPE_EDGE_FALLING>;
-
-		vddio-supply = <&vreg_l14a_1p8>;
-
-		pinctrl-names = "default", "sleep";
-		pinctrl-0 = <&ts_int_default &ts_reset_default>;
-		pinctrl-1 = <&ts_int_sleep &ts_reset_sleep>;
-
-		reset-gpio = <&tlmm 32 GPIO_ACTIVE_LOW>;
-
-		touchscreen-size-x = <1080>;
-		touchscreen-size-y = <2246>;
-		focaltech,max-touch-number = <10>;
-=======
 &i2c14 {
 	status = "okay";
 
@@ -117,6 +32,5 @@
 
 		touchscreen-size-x = <1080>;
 		touchscreen-size-y = <2246>;
->>>>>>> 90ee5bbb
 	};
 };