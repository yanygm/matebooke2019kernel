--- conflicted
+++ resolved
@@ -3715,11 +3715,7 @@
 		 * don't kick the migration_thread, if the curr
 		 * task on busiest cpu can't be moved to this_cpu
 		 */
-<<<<<<< HEAD
-		if (!cpu_isset(this_cpu, busiest->curr->cpus_allowed)) {
-=======
 		if (!cpumask_test_cpu(this_cpu, &busiest->curr->cpus_allowed)) {
->>>>>>> ab14398a
 			double_unlock_balance(this_rq, busiest);
 			all_pinned = 1;
 			return ld_moved;
@@ -6261,10 +6257,7 @@
 static void move_task_off_dead_cpu(int dead_cpu, struct task_struct *p)
 {
 	int dest_cpu;
-<<<<<<< HEAD
-	/* FIXME: Use cpumask_of_node here. */
-	cpumask_t _nodemask = node_to_cpumask(cpu_to_node(dead_cpu));
-	const struct cpumask *nodemask = &_nodemask;
+	const struct cpumask *nodemask = cpumask_of_node(cpu_to_node(dead_cpu));
 
 again:
 	/* Look for allowed, online CPU in same node. */
@@ -6282,26 +6275,6 @@
 		cpuset_cpus_allowed_locked(p, &p->cpus_allowed);
 		dest_cpu = cpumask_any_and(cpu_online_mask, &p->cpus_allowed);
 
-=======
-	const struct cpumask *nodemask = cpumask_of_node(cpu_to_node(dead_cpu));
-
-again:
-	/* Look for allowed, online CPU in same node. */
-	for_each_cpu_and(dest_cpu, nodemask, cpu_online_mask)
-		if (cpumask_test_cpu(dest_cpu, &p->cpus_allowed))
-			goto move;
-
-	/* Any allowed, online CPU? */
-	dest_cpu = cpumask_any_and(&p->cpus_allowed, cpu_online_mask);
-	if (dest_cpu < nr_cpu_ids)
-		goto move;
-
-	/* No more Mr. Nice Guy. */
-	if (dest_cpu >= nr_cpu_ids) {
-		cpuset_cpus_allowed_locked(p, &p->cpus_allowed);
-		dest_cpu = cpumask_any_and(cpu_online_mask, &p->cpus_allowed);
-
->>>>>>> ab14398a
 		/*
 		 * Don't tell them about moving exiting tasks or
 		 * kernel threads (both mm NULL), since they never
@@ -6995,7 +6968,6 @@
 		cpupri_init(&rd->cpupri, true);
 		return 0;
 	}
-<<<<<<< HEAD
 
 	if (!alloc_cpumask_var(&rd->span, GFP_KERNEL))
 		goto free_rd;
@@ -7004,16 +6976,6 @@
 	if (!alloc_cpumask_var(&rd->rto_mask, GFP_KERNEL))
 		goto free_online;
 
-=======
-
-	if (!alloc_cpumask_var(&rd->span, GFP_KERNEL))
-		goto free_rd;
-	if (!alloc_cpumask_var(&rd->online, GFP_KERNEL))
-		goto free_span;
-	if (!alloc_cpumask_var(&rd->rto_mask, GFP_KERNEL))
-		goto free_online;
-
->>>>>>> ab14398a
 	if (cpupri_init(&rd->cpupri, false) != 0)
 		goto free_rto_mask;
 	return 0;
@@ -7206,11 +7168,6 @@
 static void sched_domain_node_span(int node, struct cpumask *span)
 {
 	nodemask_t used_nodes;
-<<<<<<< HEAD
-	/* FIXME: use cpumask_of_node() */
-	node_to_cpumask_ptr(nodemask, node);
-=======
->>>>>>> ab14398a
 	int i;
 
 	cpumask_clear(span);
@@ -7302,13 +7259,7 @@
 {
 	int group;
 #ifdef CONFIG_SCHED_MC
-<<<<<<< HEAD
-	/* FIXME: Use cpu_coregroup_mask. */
-	*mask = cpu_coregroup_map(cpu);
-	cpus_and(*mask, *mask, *cpu_map);
-=======
 	cpumask_and(mask, cpu_coregroup_mask(cpu), cpu_map);
->>>>>>> ab14398a
 	group = cpumask_first(mask);
 #elif defined(CONFIG_SCHED_SMT)
 	cpumask_and(mask, &per_cpu(cpu_sibling_map, cpu), cpu_map);
@@ -7338,14 +7289,8 @@
 				 struct cpumask *nodemask)
 {
 	int group;
-	/* FIXME: use cpumask_of_node */
-	node_to_cpumask_ptr(pnodemask, cpu_to_node(cpu));
-
-<<<<<<< HEAD
-	cpumask_and(nodemask, pnodemask, cpu_map);
-=======
+
 	cpumask_and(nodemask, cpumask_of_node(cpu_to_node(cpu)), cpu_map);
->>>>>>> ab14398a
 	group = cpumask_first(nodemask);
 
 	if (sg)
@@ -7396,14 +7341,8 @@
 
 		for (i = 0; i < nr_node_ids; i++) {
 			struct sched_group *oldsg, *sg = sched_group_nodes[i];
-			/* FIXME: Use cpumask_of_node */
-			node_to_cpumask_ptr(pnodemask, i);
-
-<<<<<<< HEAD
-			cpus_and(*nodemask, *pnodemask, *cpu_map);
-=======
+
 			cpumask_and(nodemask, cpumask_of_node(i), cpu_map);
->>>>>>> ab14398a
 			if (cpumask_empty(nodemask))
 				continue;
 
@@ -7612,13 +7551,7 @@
 	for_each_cpu(i, cpu_map) {
 		struct sched_domain *sd = NULL, *p;
 
-<<<<<<< HEAD
-		/* FIXME: use cpumask_of_node */
-		*nodemask = node_to_cpumask(cpu_to_node(i));
-		cpus_and(*nodemask, *nodemask, *cpu_map);
-=======
 		cpumask_and(nodemask, cpumask_of_node(cpu_to_node(i)), cpu_map);
->>>>>>> ab14398a
 
 #ifdef CONFIG_NUMA
 		if (cpumask_weight(cpu_map) >
@@ -7659,14 +7592,8 @@
 		sd = &per_cpu(core_domains, i).sd;
 		SD_INIT(sd, MC);
 		set_domain_attribute(sd, attr);
-<<<<<<< HEAD
-		*sched_domain_span(sd) = cpu_coregroup_map(i);
-		cpumask_and(sched_domain_span(sd),
-			    sched_domain_span(sd), cpu_map);
-=======
 		cpumask_and(sched_domain_span(sd), cpu_map,
 						   cpu_coregroup_mask(i));
->>>>>>> ab14398a
 		sd->parent = p;
 		p->child = sd;
 		cpu_to_core_group(i, cpu_map, &sd->groups, tmpmask);
@@ -7702,13 +7629,7 @@
 #ifdef CONFIG_SCHED_MC
 	/* Set up multi-core groups */
 	for_each_cpu(i, cpu_map) {
-<<<<<<< HEAD
-		/* FIXME: Use cpu_coregroup_mask */
-		*this_core_map = cpu_coregroup_map(i);
-		cpus_and(*this_core_map, *this_core_map, *cpu_map);
-=======
 		cpumask_and(this_core_map, cpu_coregroup_mask(i), cpu_map);
->>>>>>> ab14398a
 		if (i != cpumask_first(this_core_map))
 			continue;
 
@@ -7720,13 +7641,7 @@
 
 	/* Set up physical groups */
 	for (i = 0; i < nr_node_ids; i++) {
-<<<<<<< HEAD
-		/* FIXME: Use cpumask_of_node */
-		*nodemask = node_to_cpumask(i);
-		cpus_and(*nodemask, *nodemask, *cpu_map);
-=======
 		cpumask_and(nodemask, cpumask_of_node(i), cpu_map);
->>>>>>> ab14398a
 		if (cpumask_empty(nodemask))
 			continue;
 
@@ -7748,16 +7663,8 @@
 		struct sched_group *sg, *prev;
 		int j;
 
-<<<<<<< HEAD
-		/* FIXME: Use cpumask_of_node */
-		*nodemask = node_to_cpumask(i);
-		cpumask_clear(covered);
-
-		cpus_and(*nodemask, *nodemask, *cpu_map);
-=======
 		cpumask_clear(covered);
 		cpumask_and(nodemask, cpumask_of_node(i), cpu_map);
->>>>>>> ab14398a
 		if (cpumask_empty(nodemask)) {
 			sched_group_nodes[i] = NULL;
 			continue;
@@ -7788,11 +7695,6 @@
 
 		for (j = 0; j < nr_node_ids; j++) {
 			int n = (i + j) % nr_node_ids;
-<<<<<<< HEAD
-			/* FIXME: Use cpumask_of_node */
-			node_to_cpumask_ptr(pnodemask, n);
-=======
->>>>>>> ab14398a
 
 			cpumask_complement(notcovered, covered);
 			cpumask_and(tmpmask, notcovered, cpu_map);
@@ -7800,11 +7702,7 @@
 			if (cpumask_empty(tmpmask))
 				break;
 
-<<<<<<< HEAD
-			cpumask_and(tmpmask, tmpmask, pnodemask);
-=======
 			cpumask_and(tmpmask, tmpmask, cpumask_of_node(n));
->>>>>>> ab14398a
 			if (cpumask_empty(tmpmask))
 				continue;
 
@@ -8109,7 +8007,6 @@
 
 	if (sscanf(buf, "%u", &level) != 1)
 		return -EINVAL;
-<<<<<<< HEAD
 
 	/*
 	 * level is always be positive so don't check for
@@ -8118,16 +8015,6 @@
 	 * need to check for count as well?
 	 */
 
-=======
-
-	/*
-	 * level is always be positive so don't check for
-	 * level < POWERSAVINGS_BALANCE_NONE which is 0
-	 * What happens on 0 or 1 byte write,
-	 * need to check for count as well?
-	 */
-
->>>>>>> ab14398a
 	if (level >= MAX_POWERSAVINGS_BALANCE_LEVELS)
 		return -EINVAL;
 
