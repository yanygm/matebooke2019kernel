/* SCTP kernel implementation
 * (C) Copyright IBM Corp. 2001, 2004
 * Copyright (c) 1999-2000 Cisco, Inc.
 * Copyright (c) 1999-2001 Motorola, Inc.
 * Copyright (c) 2001 Intel Corp.
 *
 * This file is part of the SCTP kernel implementation
 *
 * These are definitions needed by the state machine.
 *
 * This SCTP implementation is free software;
 * you can redistribute it and/or modify it under the terms of
 * the GNU General Public License as published by
 * the Free Software Foundation; either version 2, or (at your option)
 * any later version.
 *
 * This SCTP implementation is distributed in the hope that it
 * will be useful, but WITHOUT ANY WARRANTY; without even the implied
 *                 ************************
 * warranty of MERCHANTABILITY or FITNESS FOR A PARTICULAR PURPOSE.
 * See the GNU General Public License for more details.
 *
 * You should have received a copy of the GNU General Public License
 * along with GNU CC; see the file COPYING.  If not, see
 * <http://www.gnu.org/licenses/>.
 *
 * Please send any bug reports or fixes you make to the
 * email addresses:
 *    lksctp developers <linux-sctp@vger.kernel.org>
 *
 * Written or modified by:
 *    La Monte H.P. Yarroll <piggy@acm.org>
 *    Karl Knutson <karl@athena.chicago.il.us>
 *    Xingang Guo <xingang.guo@intel.com>
 *    Jon Grimm <jgrimm@us.ibm.com>
 *    Dajiang Zhang <dajiang.zhang@nokia.com>
 *    Sridhar Samudrala <sri@us.ibm.com>
 *    Daisy Chang <daisyc@us.ibm.com>
 *    Ardelle Fan <ardelle.fan@intel.com>
 *    Kevin Gao <kevin.gao@intel.com>
 */

#include <linux/types.h>
#include <linux/compiler.h>
#include <linux/slab.h>
#include <linux/in.h>
#include <net/sctp/command.h>
#include <net/sctp/sctp.h>

#ifndef __sctp_sm_h__
#define __sctp_sm_h__

/*
 * Possible values for the disposition are:
 */
enum sctp_disposition {
	SCTP_DISPOSITION_DISCARD,	 /* No further processing.  */
	SCTP_DISPOSITION_CONSUME,	 /* Process return values normally.  */
	SCTP_DISPOSITION_NOMEM,		 /* We ran out of memory--recover.  */
	SCTP_DISPOSITION_DELETE_TCB,	 /* Close the association.  */
	SCTP_DISPOSITION_ABORT,		 /* Close the association NOW.  */
	SCTP_DISPOSITION_VIOLATION,	 /* The peer is misbehaving.  */
	SCTP_DISPOSITION_NOT_IMPL,	 /* This entry is not implemented.  */
	SCTP_DISPOSITION_ERROR,		 /* This is plain old user error.  */
	SCTP_DISPOSITION_BUG,		 /* This is a bug.  */
};

typedef enum sctp_disposition (sctp_state_fn_t) (
					struct net *net,
					const struct sctp_endpoint *ep,
					const struct sctp_association *asoc,
					const union sctp_subtype type,
					void *arg,
					struct sctp_cmd_seq *commands);
typedef void (sctp_timer_event_t) (unsigned long);
struct sctp_sm_table_entry {
	sctp_state_fn_t *fn;
	const char *name;
};

/* A naming convention of "sctp_sf_xxx" applies to all the state functions
 * currently in use.
 */

/* Prototypes for generic state functions. */
sctp_state_fn_t sctp_sf_not_impl;
sctp_state_fn_t sctp_sf_bug;

/* Prototypes for gener timer state functions. */
sctp_state_fn_t sctp_sf_timer_ignore;

/* Prototypes for chunk state functions. */
sctp_state_fn_t sctp_sf_do_9_1_abort;
sctp_state_fn_t sctp_sf_cookie_wait_abort;
sctp_state_fn_t sctp_sf_cookie_echoed_abort;
sctp_state_fn_t sctp_sf_shutdown_pending_abort;
sctp_state_fn_t sctp_sf_shutdown_sent_abort;
sctp_state_fn_t sctp_sf_shutdown_ack_sent_abort;
sctp_state_fn_t sctp_sf_do_5_1B_init;
sctp_state_fn_t sctp_sf_do_5_1C_ack;
sctp_state_fn_t sctp_sf_do_5_1D_ce;
sctp_state_fn_t sctp_sf_do_5_1E_ca;
sctp_state_fn_t sctp_sf_do_4_C;
sctp_state_fn_t sctp_sf_eat_data_6_2;
sctp_state_fn_t sctp_sf_eat_data_fast_4_4;
sctp_state_fn_t sctp_sf_eat_sack_6_2;
sctp_state_fn_t sctp_sf_operr_notify;
sctp_state_fn_t sctp_sf_t1_init_timer_expire;
sctp_state_fn_t sctp_sf_t1_cookie_timer_expire;
sctp_state_fn_t sctp_sf_t2_timer_expire;
sctp_state_fn_t sctp_sf_t4_timer_expire;
sctp_state_fn_t sctp_sf_t5_timer_expire;
sctp_state_fn_t sctp_sf_sendbeat_8_3;
sctp_state_fn_t sctp_sf_beat_8_3;
sctp_state_fn_t sctp_sf_backbeat_8_3;
sctp_state_fn_t sctp_sf_do_9_2_final;
sctp_state_fn_t sctp_sf_do_9_2_shutdown;
sctp_state_fn_t sctp_sf_do_9_2_shut_ctsn;
sctp_state_fn_t sctp_sf_do_ecn_cwr;
sctp_state_fn_t sctp_sf_do_ecne;
sctp_state_fn_t sctp_sf_ootb;
sctp_state_fn_t sctp_sf_pdiscard;
sctp_state_fn_t sctp_sf_violation;
sctp_state_fn_t sctp_sf_discard_chunk;
sctp_state_fn_t sctp_sf_do_5_2_1_siminit;
sctp_state_fn_t sctp_sf_do_5_2_2_dupinit;
sctp_state_fn_t sctp_sf_do_5_2_3_initack;
sctp_state_fn_t sctp_sf_do_5_2_4_dupcook;
sctp_state_fn_t sctp_sf_unk_chunk;
sctp_state_fn_t sctp_sf_do_8_5_1_E_sa;
sctp_state_fn_t sctp_sf_cookie_echoed_err;
sctp_state_fn_t sctp_sf_do_asconf;
sctp_state_fn_t sctp_sf_do_asconf_ack;
sctp_state_fn_t sctp_sf_do_reconf;
sctp_state_fn_t sctp_sf_do_9_2_reshutack;
sctp_state_fn_t sctp_sf_eat_fwd_tsn;
sctp_state_fn_t sctp_sf_eat_fwd_tsn_fast;
sctp_state_fn_t sctp_sf_eat_auth;

/* Prototypes for primitive event state functions.  */
sctp_state_fn_t sctp_sf_do_prm_asoc;
sctp_state_fn_t sctp_sf_do_prm_send;
sctp_state_fn_t sctp_sf_do_9_2_prm_shutdown;
sctp_state_fn_t sctp_sf_cookie_wait_prm_shutdown;
sctp_state_fn_t sctp_sf_cookie_echoed_prm_shutdown;
sctp_state_fn_t sctp_sf_do_9_1_prm_abort;
sctp_state_fn_t sctp_sf_cookie_wait_prm_abort;
sctp_state_fn_t sctp_sf_cookie_echoed_prm_abort;
sctp_state_fn_t sctp_sf_shutdown_pending_prm_abort;
sctp_state_fn_t sctp_sf_shutdown_sent_prm_abort;
sctp_state_fn_t sctp_sf_shutdown_ack_sent_prm_abort;
sctp_state_fn_t sctp_sf_error_closed;
sctp_state_fn_t sctp_sf_error_shutdown;
sctp_state_fn_t sctp_sf_ignore_primitive;
sctp_state_fn_t sctp_sf_do_prm_requestheartbeat;
sctp_state_fn_t sctp_sf_do_prm_asconf;
sctp_state_fn_t sctp_sf_do_prm_reconf;

/* Prototypes for other event state functions.  */
sctp_state_fn_t sctp_sf_do_no_pending_tsn;
sctp_state_fn_t sctp_sf_do_9_2_start_shutdown;
sctp_state_fn_t sctp_sf_do_9_2_shutdown_ack;
sctp_state_fn_t sctp_sf_ignore_other;
sctp_state_fn_t sctp_sf_cookie_wait_icmp_abort;

/* Prototypes for timeout event state functions.  */
sctp_state_fn_t sctp_sf_do_6_3_3_rtx;
sctp_state_fn_t sctp_sf_send_reconf;
sctp_state_fn_t sctp_sf_do_6_2_sack;
sctp_state_fn_t sctp_sf_autoclose_timer_expire;

/* Prototypes for utility support functions.  */
__u8 sctp_get_chunk_type(struct sctp_chunk *chunk);
const struct sctp_sm_table_entry *sctp_sm_lookup_event(
					struct net *net,
					enum sctp_event event_type,
					enum sctp_state state,
					union sctp_subtype event_subtype);
int sctp_chunk_iif(const struct sctp_chunk *);
struct sctp_association *sctp_make_temp_asoc(const struct sctp_endpoint *,
					     struct sctp_chunk *,
					     gfp_t gfp);
__u32 sctp_generate_verification_tag(void);
void sctp_populate_tie_tags(__u8 *cookie, __u32 curTag, __u32 hisTag);

/* Prototypes for chunk-building functions.  */
struct sctp_chunk *sctp_make_init(const struct sctp_association *asoc,
				  const struct sctp_bind_addr *bp,
				  gfp_t gfp, int vparam_len);
struct sctp_chunk *sctp_make_init_ack(const struct sctp_association *asoc,
				      const struct sctp_chunk *chunk,
				      const gfp_t gfp, const int unkparam_len);
struct sctp_chunk *sctp_make_cookie_echo(const struct sctp_association *asoc,
					 const struct sctp_chunk *chunk);
struct sctp_chunk *sctp_make_cookie_ack(const struct sctp_association *asoc,
					const struct sctp_chunk *chunk);
struct sctp_chunk *sctp_make_cwr(const struct sctp_association *asoc,
				 const __u32 lowest_tsn,
				 const struct sctp_chunk *chunk);
struct sctp_chunk *sctp_make_datafrag_empty(struct sctp_association *asoc,
					    const struct sctp_sndrcvinfo *sinfo,
					    int len, const __u8 flags,
					    __u16 ssn, gfp_t gfp);
struct sctp_chunk *sctp_make_ecne(const struct sctp_association *asoc,
				  const __u32 lowest_tsn);
struct sctp_chunk *sctp_make_sack(const struct sctp_association *asoc);
struct sctp_chunk *sctp_make_shutdown(const struct sctp_association *asoc,
				      const struct sctp_chunk *chunk);
struct sctp_chunk *sctp_make_shutdown_ack(const struct sctp_association *asoc,
					  const struct sctp_chunk *chunk);
struct sctp_chunk *sctp_make_shutdown_complete(
					const struct sctp_association *asoc,
					const struct sctp_chunk *chunk);
void sctp_init_cause(struct sctp_chunk *chunk, __be16 cause, size_t paylen);
struct sctp_chunk *sctp_make_abort(const struct sctp_association *asoc,
				   const struct sctp_chunk *chunk,
				   const size_t hint);
struct sctp_chunk *sctp_make_abort_no_data(const struct sctp_association *asoc,
					   const struct sctp_chunk *chunk,
					   __u32 tsn);
struct sctp_chunk *sctp_make_abort_user(const struct sctp_association *asoc,
					struct msghdr *msg, size_t msg_len);
struct sctp_chunk *sctp_make_abort_violation(
					const struct sctp_association *asoc,
					const struct sctp_chunk *chunk,
					const __u8 *payload,
					const size_t paylen);
struct sctp_chunk *sctp_make_violation_paramlen(
					const struct sctp_association *asoc,
					const struct sctp_chunk *chunk,
					struct sctp_paramhdr *param);
struct sctp_chunk *sctp_make_violation_max_retrans(
					const struct sctp_association *asoc,
					const struct sctp_chunk *chunk);
struct sctp_chunk *sctp_make_heartbeat(const struct sctp_association *asoc,
				       const struct sctp_transport *transport);
struct sctp_chunk *sctp_make_heartbeat_ack(const struct sctp_association *asoc,
					   const struct sctp_chunk *chunk,
					   const void *payload,
					   const size_t paylen);
struct sctp_chunk *sctp_make_op_error(const struct sctp_association *asoc,
				      const struct sctp_chunk *chunk,
				      __be16 cause_code, const void *payload,
				      size_t paylen, size_t reserve_tail);

struct sctp_chunk *sctp_make_asconf_update_ip(struct sctp_association *asoc,
					      union sctp_addr *laddr,
					      struct sockaddr *addrs,
					      int addrcnt, __be16 flags);
struct sctp_chunk *sctp_make_asconf_set_prim(struct sctp_association *asoc,
					     union sctp_addr *addr);
bool sctp_verify_asconf(const struct sctp_association *asoc,
			struct sctp_chunk *chunk, bool addr_param_needed,
			struct sctp_paramhdr **errp);
struct sctp_chunk *sctp_process_asconf(struct sctp_association *asoc,
				       struct sctp_chunk *asconf);
int sctp_process_asconf_ack(struct sctp_association *asoc,
			    struct sctp_chunk *asconf_ack);
struct sctp_chunk *sctp_make_fwdtsn(const struct sctp_association *asoc,
				    __u32 new_cum_tsn, size_t nstreams,
				    struct sctp_fwdtsn_skip *skiplist);
struct sctp_chunk *sctp_make_auth(const struct sctp_association *asoc);
struct sctp_chunk *sctp_make_strreset_req(const struct sctp_association *asoc,
					  __u16 stream_num, __u16 *stream_list,
					  bool out, bool in);
struct sctp_chunk *sctp_make_strreset_tsnreq(
					const struct sctp_association *asoc);
struct sctp_chunk *sctp_make_strreset_addstrm(
					const struct sctp_association *asoc,
					__u16 out, __u16 in);
struct sctp_chunk *sctp_make_strreset_resp(const struct sctp_association *asoc,
					   __u32 result, __u32 sn);
struct sctp_chunk *sctp_make_strreset_tsnresp(struct sctp_association *asoc,
					      __u32 result, __u32 sn,
					      __u32 sender_tsn,
					      __u32 receiver_tsn);
bool sctp_verify_reconf(const struct sctp_association *asoc,
			struct sctp_chunk *chunk,
			struct sctp_paramhdr **errp);
void sctp_chunk_assign_tsn(struct sctp_chunk *chunk);
void sctp_chunk_assign_ssn(struct sctp_chunk *chunk);

/* Prototypes for stream-processing functions.  */
struct sctp_chunk *sctp_process_strreset_outreq(
				struct sctp_association *asoc,
				union sctp_params param,
				struct sctp_ulpevent **evp);
struct sctp_chunk *sctp_process_strreset_inreq(
				struct sctp_association *asoc,
				union sctp_params param,
				struct sctp_ulpevent **evp);
struct sctp_chunk *sctp_process_strreset_tsnreq(
				struct sctp_association *asoc,
				union sctp_params param,
				struct sctp_ulpevent **evp);
struct sctp_chunk *sctp_process_strreset_addstrm_out(
				struct sctp_association *asoc,
				union sctp_params param,
				struct sctp_ulpevent **evp);
struct sctp_chunk *sctp_process_strreset_addstrm_in(
				struct sctp_association *asoc,
				union sctp_params param,
				struct sctp_ulpevent **evp);
struct sctp_chunk *sctp_process_strreset_resp(
				struct sctp_association *asoc,
				union sctp_params param,
				struct sctp_ulpevent **evp);

/* Prototypes for statetable processing. */

int sctp_do_sm(struct net *net, enum sctp_event event_type,
	       union sctp_subtype subtype, enum sctp_state state,
	       struct sctp_endpoint *ep, struct sctp_association *asoc,
	       void *event_arg, gfp_t gfp);

/* 2nd level prototypes */
void sctp_generate_t3_rtx_event(unsigned long peer);
void sctp_generate_heartbeat_event(unsigned long peer);
void sctp_generate_reconf_event(unsigned long peer);
void sctp_generate_proto_unreach_event(unsigned long peer);

void sctp_ootb_pkt_free(struct sctp_packet *packet);

<<<<<<< HEAD
struct sctp_association *sctp_unpack_cookie(const struct sctp_endpoint *ep,
				       const struct sctp_association *asoc,
				       struct sctp_chunk *chunk,
				       gfp_t gfp, int *err,
				       struct sctp_chunk **err_chk_p);
=======
struct sctp_association *sctp_unpack_cookie(
					const struct sctp_endpoint *ep,
					const struct sctp_association *asoc,
					struct sctp_chunk *chunk,
					gfp_t gfp, int *err,
					struct sctp_chunk **err_chk_p);
>>>>>>> bb176f67

/* 3rd level prototypes */
__u32 sctp_generate_tag(const struct sctp_endpoint *ep);
__u32 sctp_generate_tsn(const struct sctp_endpoint *ep);

/* Extern declarations for major data structures.  */
extern sctp_timer_event_t *sctp_timer_events[SCTP_NUM_TIMEOUT_TYPES];


/* Get the size of a DATA chunk payload. */
static inline __u16 sctp_data_size(struct sctp_chunk *chunk)
{
	__u16 size;

	size = ntohs(chunk->chunk_hdr->length);
	size -= sizeof(struct sctp_data_chunk);

	return size;
}

/* Compare two TSNs */
#define TSN_lt(a,b)	\
	(typecheck(__u32, a) && \
	 typecheck(__u32, b) && \
	 ((__s32)((a) - (b)) < 0))

#define TSN_lte(a,b)	\
	(typecheck(__u32, a) && \
	 typecheck(__u32, b) && \
	 ((__s32)((a) - (b)) <= 0))

/* Compare two SSNs */
#define SSN_lt(a,b)		\
	(typecheck(__u16, a) && \
	 typecheck(__u16, b) && \
	 ((__s16)((a) - (b)) < 0))

/* ADDIP 3.1.1 */
#define ADDIP_SERIAL_gte(a,b)	\
	(typecheck(__u32, a) && \
	 typecheck(__u32, b) && \
	 ((__s32)((b) - (a)) <= 0))

/* Check VTAG of the packet matches the sender's own tag. */
static inline int
sctp_vtag_verify(const struct sctp_chunk *chunk,
		 const struct sctp_association *asoc)
{
	/* RFC 2960 Sec 8.5 When receiving an SCTP packet, the endpoint
	 * MUST ensure that the value in the Verification Tag field of
	 * the received SCTP packet matches its own Tag. If the received
	 * Verification Tag value does not match the receiver's own
	 * tag value, the receiver shall silently discard the packet...
	 */
        if (ntohl(chunk->sctp_hdr->vtag) == asoc->c.my_vtag)
                return 1;

	return 0;
}

/* Check VTAG of the packet matches the sender's own tag and the T bit is
 * not set, OR its peer's tag and the T bit is set in the Chunk Flags.
 */
static inline int
sctp_vtag_verify_either(const struct sctp_chunk *chunk,
			const struct sctp_association *asoc)
{
        /* RFC 2960 Section 8.5.1, sctpimpguide Section 2.41
	 *
	 * B) The receiver of a ABORT MUST accept the packet
	 *    if the Verification Tag field of the packet matches its own tag
	 *    and the T bit is not set
	 *    OR
	 *    it is set to its peer's tag and the T bit is set in the Chunk
	 *    Flags.
	 *    Otherwise, the receiver MUST silently discard the packet
	 *    and take no further action.
	 *
	 * C) The receiver of a SHUTDOWN COMPLETE shall accept the packet
	 *    if the Verification Tag field of the packet matches its own tag
	 *    and the T bit is not set
	 *    OR
	 *    it is set to its peer's tag and the T bit is set in the Chunk
	 *    Flags.
	 *    Otherwise, the receiver MUST silently discard the packet
	 *    and take no further action.  An endpoint MUST ignore the
	 *    SHUTDOWN COMPLETE if it is not in the SHUTDOWN-ACK-SENT state.
	 */
        if ((!sctp_test_T_bit(chunk) &&
             (ntohl(chunk->sctp_hdr->vtag) == asoc->c.my_vtag)) ||
	    (sctp_test_T_bit(chunk) && asoc->c.peer_vtag &&
	     (ntohl(chunk->sctp_hdr->vtag) == asoc->c.peer_vtag))) {
                return 1;
	}

	return 0;
}

#endif /* __sctp_sm_h__ */<|MERGE_RESOLUTION|>--- conflicted
+++ resolved
@@ -321,20 +321,12 @@
 
 void sctp_ootb_pkt_free(struct sctp_packet *packet);
 
-<<<<<<< HEAD
-struct sctp_association *sctp_unpack_cookie(const struct sctp_endpoint *ep,
-				       const struct sctp_association *asoc,
-				       struct sctp_chunk *chunk,
-				       gfp_t gfp, int *err,
-				       struct sctp_chunk **err_chk_p);
-=======
 struct sctp_association *sctp_unpack_cookie(
 					const struct sctp_endpoint *ep,
 					const struct sctp_association *asoc,
 					struct sctp_chunk *chunk,
 					gfp_t gfp, int *err,
 					struct sctp_chunk **err_chk_p);
->>>>>>> bb176f67
 
 /* 3rd level prototypes */
 __u32 sctp_generate_tag(const struct sctp_endpoint *ep);
